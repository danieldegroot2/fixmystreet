--- conflicted
+++ resolved
@@ -83,16 +83,14 @@
     -- extra fields required for open311
     extra text,
 
-<<<<<<< HEAD
     -- for things like missed bin collections
     non_public boolean default 'f'
-=======
+
     -- per contact endpoint configuration
     endpoint     text,
     jurisdiction text default '',
     api_key      text default '',
     send_method  text
->>>>>>> f16a3e96
 );
 create unique index contacts_area_id_category_idx on contacts(area_id, category);
 
@@ -211,17 +209,15 @@
     -- record send_method used, which can be used to infer usefulness of external_id
     send_method_used text,
 
-<<<<<<< HEAD
     -- for things like missed bin collections
     non_public BOOLEAN default 'f'
-=======
+
     -- record details about messages from external sources, eg. message manager
     external_source text,
     external_source_id text,
 
     -- number of me toos
     interest_count integer
->>>>>>> f16a3e96
 );
 create index problem_state_latitude_longitude_idx on problem(state, latitude, longitude);
 create index problem_user_id_idx on problem ( user_id );
