--- conflicted
+++ resolved
@@ -180,11 +180,8 @@
     lastupdate timestamp not null default ms_current_timestamp(),
     whensent timestamp,
     send_questionnaire boolean not null default 't',
-<<<<<<< HEAD
     extra text -- extra fields required for open311
-=======
     flagged boolean not null default 'f'
->>>>>>> f6ddc9d4
 );
 create index problem_state_latitude_longitude_idx on problem(state, latitude, longitude);
 create index problem_user_id_idx on problem ( user_id );
