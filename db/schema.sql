--- conflicted
+++ resolved
@@ -131,11 +131,8 @@
     name            text,
     phone           text,
     password        text    not null default '',
-<<<<<<< HEAD
-    from_council    integer -- id of council user is from or null/0 if not
-=======
+    from_council    integer, -- id of council user is from or null/0 if not
     flagged         boolean not null default 'f'
->>>>>>> f38b8e98
 );
 
 -- Problems reported by users of site
