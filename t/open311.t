#!/usr/bin/env perl

use strict;
use warnings;
use Test::More;
use Test::Warn;
use FixMyStreet::App;
use CGI::Simple;
use HTTP::Response;
use DateTime;
use DateTime::Format::W3CDTF;

use FindBin;
use lib "$FindBin::Bin/../perllib";
use lib "$FindBin::Bin/../commonlib/perllib";

use_ok( 'Open311' );

my $o = Open311->new();
ok $o, 'created object';

my $err_text = <<EOT
<?xml version="1.0" encoding="utf-8"?><errors><error><code>400</code><description>Service Code cannot be null -- can't proceed with the request.</description></error></errors>
EOT
;

is $o->_process_error( $err_text ), "400: Service Code cannot be null -- can't proceed with the request.\n", 'error text parsing';
is $o->_process_error( '503 - service unavailable' ), 'unknown error', 'error text parsing of bad error';

my $o2 = Open311->new( endpoint => 'http://192.168.50.1/open311/', jurisdiction => 'example.org' );

my $u = FixMyStreet::App->model('DB::User')->new( { email => 'test@example.org', name => 'A User' } );

my $p = FixMyStreet::App->model('DB::Problem')->new( {
    latitude => 1,
    longitude => 1,
    title => 'title',
    detail => 'detail',
    user => $u,
    id => 1,
} );

my $expected_error = qr{Failed to submit problem 1 over Open311}ism;

warning_like {$o2->send_service_request( $p, { url => 'http://example.com/' }, 1 )} $expected_error, 'warning generated on failed call';

my $dt = DateTime->now();

my $user = FixMyStreet::App->model('DB::User')->new( {
    name => 'Test User',
    email => 'test@example.com',
} );

my $problem = FixMyStreet::App->model('DB::Problem')->new( {
    id => 80,
    external_id => 81,
    state => 'confirmed',
    title => 'a problem',
    detail => 'problem detail',
    category => 'pothole',
    latitude => 1,
    longitude => 2,
    user => $user,
} );

subtest 'posting service request' => sub {
    my $extra = {
        url => 'http://example.com/report/1',
    };

    my $results = make_service_req( $problem, $extra, $problem->category, '<?xml version="1.0" encoding="utf-8"?><service_requests><request><service_request_id>248</service_request_id></request></service_requests>' );

    is $results->{ res }, 248, 'got request id';

    my $req = $o->test_req_used;

    my $description = <<EOT;
title: a problem

detail: problem detail

url: http://example.com/report/1

Submitted via FixMyStreet
EOT
;

    my $c = CGI::Simple->new( $results->{ req }->content );

    is $c->param('email'), $user->email, 'correct email';
    is $c->param('first_name'), 'Test', 'correct first name';
    is $c->param('last_name'), 'User', 'correct last name';
    is $c->param('lat'), 1, 'latitide correct';
    is $c->param('long'), 2, 'longitude correct';
    is $c->param('description'), $description, 'description correct';
    is $c->param('service_code'), 'pothole', 'service code correct';
};

subtest 'posting service request with basic_description' => sub {
    my $extra = {
        url => 'http://example.com/report/1',
    };

    my $results = make_service_req(
        $problem,
        $extra,
        $problem->category,
        '<?xml version="1.0" encoding="utf-8"?><service_requests><request><service_request_id>248</service_request_id></request></service_requests>',
        { extended_description => 0 },
    );

    is $results->{ res }, 248, 'got request id';

    my $req = $o->test_req_used;

    my $c = CGI::Simple->new( $results->{ req }->content );

    is $c->param('description'), $problem->detail, 'description correct';
};

for my $test (
    {
        desc  => 'extra values in service request',
        extra => [
            {
                name  => 'title',
                value => 'A title',
            }
        ],
        params => [
            [ 'attribute[title]', 'A title', 'extra paramater used correctly' ]
        ]
    },
    {
        desc  => 'first and last names in extra used correctly',
        extra => [
            {
                name  => 'first_name',
                value => 'First',
            },
            {
                name  => 'last_name',
                value => 'Last',
            },
        ],
        params => [
            [ 'first_name', 'First', 'first name correct' ],
            [ 'last_name',  'Last',  'last name correct' ],
            [ 'attribute[first_name]', undef, 'no first_name attribute param' ],
            [ 'attribute[last_name]',  'Last', 'last_name attribute param correct' ],
        ],
    },
    {
        title => 'magic fms_extra parameters handled correctly',
        extra => [
            {
                name  => 'fms_extra_title',
                value => 'Extra title',
            }
        ],
        params => [
            [
                'attribute[title]',
                'Extra title',
                'fms_extra extra param used correctly'
            ]
        ],
    },
  )
{
    subtest $test->{desc} => sub {
        $problem->extra( $test->{extra} );

        my $extra = { url => 'http://example.com/report/1', };

        my $results = make_service_req( $problem, $extra, $problem->category,
'<?xml version="1.0" encoding="utf-8"?><service_requests><request><service_request_id>248</service_request_id></request></service_requests>'
        );
        my $req = $o->test_req_used;
        my $c   = CGI::Simple->new( $results->{req}->content );

        for my $param ( @{ $test->{params} } ) {
            is $c->param( $param->[0] ), $param->[1], $param->[2];
        }
    };
}

my $comment = FixMyStreet::App->model('DB::Comment')->new( {
    id => 38362,
    user => $user,
    problem => $problem,
    anonymous => 0,
    text => 'this is a comment',
    confirmed => $dt,
    problem_state => 'confirmed',
    extra => { title => 'Mr', email_alerts_requested => 0 },
} );

subtest 'basic request update post parameters' => sub {
    my $results = make_update_req( $comment, '<?xml version="1.0" encoding="utf-8"?><service_request_updates><request_update><update_id>248</update_id></request_update></service_request_updates>' );

    is $results->{ res }, 248, 'got update id';

    my $req = $o->test_req_used;

    my $c = CGI::Simple->new( $results->{ req }->content );

    is $c->param('description'), 'this is a comment', 'email correct';
    is $c->param('email'), 'test@example.com', 'email correct';
    is $c->param('status'), 'OPEN', 'status correct';
    is $c->param('service_request_id'), 81, 'request id correct';
    is $c->param('updated_datetime'), DateTime::Format::W3CDTF->format_datetime($dt), 'correct date';
    is $c->param('title'), 'Mr', 'correct title';
    is $c->param('last_name'), 'User', 'correct first name';
    is $c->param('first_name'), 'Test', 'correct second name';
    is $c->param('media_url'), undef, 'no media url';
};

subtest 'extended request update post parameters' => sub {
    my $results = make_update_req( $comment, '<?xml version="1.0" encoding="utf-8"?><service_request_updates><request_update><update_id>248</update_id></request_update></service_request_updates>', 1 );

    is $results->{ res }, 248, 'got update id';

    my $req = $o->test_req_used;

    my $c = CGI::Simple->new( $results->{ req }->content );

    is $c->param('description'), 'this is a comment', 'email correct';
    is $c->param('email'), 'test@example.com', 'email correct';
    is $c->param('status'), 'OPEN', 'status correct';
    is $c->param('service_request_id_ext'), 80, 'external request id correct';
    is $c->param('service_request_id'), 81, 'request id correct';
    is $c->param('public_anonymity_required'), 'FALSE', 'anon status correct';
    is $c->param('updated_datetime'), DateTime::Format::W3CDTF->format_datetime($dt), 'correct date';
    is $c->param('title'), 'Mr', 'correct title';
    is $c->param('last_name'), 'User', 'correct first name';
    is $c->param('first_name'), 'Test', 'correct second name';
    is $c->param('email_alerts_requested'), 'FALSE', 'email alerts flag correct';
    is $c->param('media_url'), undef, 'no media url';
};

subtest 'check media url set' => sub {
    $comment->photo(1);
    $comment->cobrand('fixmystreet');

    my $results = make_update_req( $comment, '<?xml version="1.0" encoding="utf-8"?><service_request_updates><request_update><update_id>248</update_id></request_update></service_request_updates>' );

    is $results->{ res }, 248, 'got update id';

    my $req = $o->test_req_used;

    my $c = CGI::Simple->new( $results->{ req }->content );
    my $expected_path = '/c/' . $comment->id . '.full.jpeg';
    like $c->param('media_url'), qr/$expected_path/, 'image url included';
};

foreach my $test (
    {
        desc => 'comment with fixed state sends status of CLOSED',
        state => 'fixed',
        status => 'CLOSED',
        extended => 'FIXED',
    },
    {
        desc => 'comment with fixed - user state sends status of CLOSED',
        state => 'fixed - user',
        status => 'CLOSED',
        extended => 'FIXED',
    },
    {
        desc => 'comment with fixed - council state sends status of CLOSED',
        state => 'fixed - council',
        status => 'CLOSED',
        extended => 'FIXED',
    },
    {
        desc => 'comment with duplicate state sends status of CLOSED',
        state => 'duplicate',
        anon  => 0,
        status => 'CLOSED',
        extended => 'DUPLICATE',
    },
    {
        desc => 'comment with not reponsible state sends status of CLOSED',
        state => 'not responsible',
        anon  => 0,
        status => 'CLOSED',
        extended => 'NOT_COUNCILS_RESPONSIBILITY',
    },
    {
        desc => 'comment with unable to fix state sends status of CLOSED',
        state => 'unable to fix',
        anon  => 0,
        status => 'CLOSED',
        extended => 'NO_FURTHER_ACTION',
    },
    {
        desc => 'comment with closed state sends status of CLOSED',
        state => 'closed',
        status => 'CLOSED',
    },
    {
        desc => 'comment with investigating state sends status of OPEN',
        state => 'investigating',
        status => 'OPEN',
        extended => 'INVESTIGATING',
    },
    {
        desc => 'comment with planned state sends status of OPEN',
        state => 'planned',
        status => 'OPEN',
        extended => 'ACTION_SCHEDULED',
    },
    {
        desc => 'comment with action scheduled state sends status of OPEN',
        state => 'action scheduled',
        anon  => 0,
        status => 'OPEN',
        extended => 'ACTION_SCHEDULED',
    },
    {
        desc => 'comment with in progress state sends status of OPEN',
        state => 'in progress',
        status => 'OPEN',
    },
    {
        state => 'confirmed',
        status => 'OPEN',
    },
) {
    subtest $test->{desc} => sub {
        $comment->problem->state( $test->{state} );

        my $results = make_update_req( $comment, '<?xml version="1.0" encoding="utf-8"?><service_request_updates><request_update><update_id>248</update_id></request_update></service_request_updates>' );

        my $c = CGI::Simple->new( $results->{ req }->content );
        is $c->param('status'), $test->{status}, 'correct status';
    };
}

for my $test (
    {
        desc => 'public comment sets public_anonymity_required to false',
        state => 'confirmed',
        anon  => 0,
        status => 'OPEN',
        extended => 'IN_PROGRESS',
    },
    {
        desc => 'anonymous commment sets public_anonymity_required to true',
        state => 'confirmed',
        anon  => 1,
        status => 'OPEN',
    },
) {
    subtest $test->{desc} => sub {
        $comment->problem_state( $test->{state} );
        $comment->problem->state( $test->{state} );
        $comment->anonymous( $test->{anon} );

        my $results = make_update_req( $comment, '<?xml version="1.0" encoding="utf-8"?><service_request_updates><request_update><update_id>248</update_id></request_update></service_request_updates>', 1 );

        my $c = CGI::Simple->new( $results->{ req }->content );
        is $c->param('public_anonymity_required'), $test->{anon} ? 'TRUE' : 'FALSE', 'correct anonymity';

        if ( $test->{extended} ) {
            my $results = make_update_req( $comment, '<?xml version="1.0" encoding="utf-8"?><service_request_updates><request_update><update_id>248</update_id></request_update></service_request_updates>', { extended_statuses => 1 } );
            my $c = CGI::Simple->new( $results->{ req }->content );
            is $c->param('status'), $test->{extended}, 'correct extended status';
        }
    };
}

my $dt2 = $dt->clone;
$dt2->add( 'minutes' => 1 );

my $comment2 = FixMyStreet::App->model('DB::Comment')->new( {
    id => 38363,
    user => $user,
    problem => $problem,
    anonymous => 0,
    text => 'this is a comment',
    confirmed => $dt,
    problem_state => 'confirmed',
    extra => { title => 'Mr', email_alerts_requested => 0 },
} );

for my $test (
    {
        desc => 'comment with fixed - council state sends status of CLOSED even if problem is open',
        state => 'fixed - council',
        problem_state => 'confirmed',
        status => 'CLOSED',
        extended => 'FIXED',
    },
    {
        desc => 'comment marked open sends status of OPEN even if problem is closed',
        state => 'confirmed',
        problem_state => 'fixed - council',
        status => 'OPEN',
        extended => 'OPEN',
    },
    {
        desc => 'comment with no problem state falls back to report state',
        state => '',
        problem_state => 'fixed - council',
        status => 'CLOSED',
        extended => 'FIXED',
    },
) {
    subtest $test->{desc} => sub {
        $comment->problem_state( $test->{state} );
        $comment->problem->state( $test->{problem_state} );
        my $results = make_update_req( $comment, '<?xml version="1.0" encoding="utf-8"?><service_request_updates><request_update><update_id>248</update_id></request_update></service_request_updates>' );

        my $c = CGI::Simple->new( $results->{ req }->content );
        is $c->param('status'), $test->{status}, 'correct status';

        if ( $test->{extended} ) {
            my $results = make_update_req( $comment, '<?xml version="1.0" encoding="utf-8"?><service_request_updates><request_update><update_id>248</update_id></request_update></service_request_updates>', { extended_statuses => 1 } );
            my $c = CGI::Simple->new( $results->{ req }->content );
            is $c->param('status'), $test->{extended}, 'correct extended status';
        }
    };
}


for my $test (
    {
        desc         => 'update name name taken from comment over user',
        comment_name => 'First Last',
        user_name    => 'Personal Family',
        extra        => undef,
        first_name   => 'First',
        last_name    => 'Last'
    },
    {
        desc         => 'update name name taken from user if no comment name',
        comment_name => '',
        user_name    => 'Personal Family',
        extra        => undef,
        first_name   => 'Personal',
        last_name    => 'Family'
    },
    {
        desc         => 'update name taken from extra if available',
        comment_name => 'First Last',
        user_name    => 'Personal Family',
        extra        => { first_name => 'Forename', last_name => 'Surname' },
        first_name   => 'Forename',
        last_name    => 'Surname'
    },
  )
{
    subtest $test->{desc} => sub {
        $comment->name( $test->{comment_name} );
        $user->name( $test->{user_name} );
        $comment->extra( $test->{ extra } );

        my $results = make_update_req( $comment,
'<?xml version="1.0" encoding="utf-8"?><service_request_updates><request_update><update_id>248</update_id></request_update></service_request_updates>'
        );

        my $c = CGI::Simple->new( $results->{req}->content );
        is $c->param('first_name'), $test->{first_name}, 'first name correct';
        is $c->param('last_name'),  $test->{last_name},  'last name correct';
    };
}

for my $test (
    {
        desc             => 'use lat long forces lat long even if map not used',
        use_latlong      => 1,
        postcode         => 'EH99 1SP',
        used_map         => 0,
        includes_latlong => 1,
    },
    {
        desc => 'no use lat long and no map sends address instead of lat long',
        use_latlong      => 0,
        postcode         => 'EH99 1SP',
        used_map         => 0,
        includes_latlong => 0,
    },
    {
        desc             => 'no use lat long but used map sends lat long',
        use_latlong      => 0,
        postcode         => 'EH99 1SP',
        used_map         => 1,
        includes_latlong => 1,
    },
    {
        desc             => 'no use lat long, no map and no postcode sends lat long',
        use_latlong      => 0,
        postcode         => '',
        used_map         => 0,
        includes_latlong => 1,
    },
    {
        desc             => 'no use lat long, no map and no postcode sends lat long',
        use_latlong      => 0,
        notpinpoint      => 1,
        postcode         => '',
        used_map         => 0,
        includes_latlong => 0,
    }
) {
    subtest $test->{desc} => sub {
        my $extra = { url => 'http://example.com/report/1', };
        $problem->used_map( $test->{used_map} );
        $problem->postcode( $test->{postcode} );

        my $results = make_service_req(
            $problem,
            $extra,
            $problem->category,
            '<?xml version="1.0" encoding="utf-8"?><service_requests><request><service_request_id>248</service_request_id></request></service_requests>',
            { always_send_latlong => $test->{use_latlong},
              send_notpinpointed => $test->{notpinpoint} },
        );

        is $results->{ res }, 248, 'got request id';

        my $c = CGI::Simple->new( $results->{ req }->content );

        if ( $test->{notpinpoint} ) {
            is $c->param('lat'), undef, 'no latitude';
            is $c->param('long'), undef, 'no longitude';
            is $c->param('address_string'), undef, 'no address';
            is $c->param('address_id'), '#NOTPINPOINTED#', 'has not pinpointed';
        } elsif ( $test->{includes_latlong} ) {
            ok $c->param('lat'), 'has latitude';
            ok $c->param('long'), 'has longitude';
            is $c->param('address_string'), undef, 'no address';
        } else {
            is $c->param('lat'), undef, 'no latitude';
            is $c->param('long'), undef, 'no latitude';
            is $c->param('address_string'), $test->{postcode}, 'has address';
        }
    };
}

subtest 'No request id in reponse' => sub {
    my $results;
    warning_like {
        $results = make_service_req(
            $problem,
            { url => 'http://example.com/report/1' },
            $problem->category,
            '<?xml version="1.0" encoding="utf-8"?><service_requests><request><service_request_id></service_request_id></request></service_requests>' 
        );
    } qr/Failed to submit problem \d+ over Open311/, 'correct error message for missing request_id';

    is $results->{ res }, 0, 'No request_id is a failure';
};

subtest 'Bad data in request_id element in reponse' => sub {
    my $results;
    warning_like {
        $results = make_service_req(
            $problem,
            { url => 'http://example.com/report/1' },
            $problem->category,
            '<?xml version="1.0" encoding="utf-8"?><service_requests><request><service_request_id><bad_data>BAD</bad_data></service_request_id></request></service_requests>' 
        );
    } qr/Failed to submit problem \d+ over Open311/, 'correct error message for bad data in request_id';

    is $results->{ res }, 0, 'No request_id is a failure';
};

subtest 'No update id in reponse' => sub {
    my $results;
    warning_like {
        $results = make_update_req( $comment, '<?xml version="1.0" encoding="utf-8"?><service_request_updates><request_update><update_id></update_id></request_update></service_request_updates>' )
    } qr/Failed to submit comment \d+ over Open311/, 'correct error message for missing update_id';

    is $results->{ res }, 0, 'No update_id is a failure';
};

subtest 'error response' => sub {
    my $results;
    warning_like {
        $results = make_update_req( $comment, '<?xml version="1.0" encoding="utf-8"?><errors><error><code>400</code><description>There was an error</description</error></errors>' )
    } qr/Failed to submit comment \d+ over Open311.*There was an error/, 'correct error messages for general error';

    is $results->{ res }, 0, 'error in response is a failure';
};

for my $test (
    {
        desc              => 'deviceid not sent by default',
        use_service_as_id => 0,
        service           => 'iPhone',
    },
    {
        desc              => 'if use_service_as_id set then deviceid sent with service as id',
        use_service_as_id => 1,
        service           => 'iPhone',
    },
    {
        desc              => 'no deviceid sent if service is blank',
        use_service_as_id => 1,
        service           => '',
    },
  )
{
    subtest $test->{desc} => sub {
        my $extra = { url => 'http://example.com/report/1', };
        $problem->service( $test->{service} );

        my $results = make_service_req(
            $problem,
            $extra,
            $problem->category,
            '<?xml version="1.0" encoding="utf-8"?><service_requests><request><service_request_id>248</service_request_id></request></service_requests>',
            { use_service_as_deviceid => $test->{use_service_as_id} },
        );

        is $results->{res}, 248, 'got request id';

        my $c = CGI::Simple->new( $results->{req}->content );

        if ( $test->{use_service_as_id} and $test->{service} ) {
            is $c->param('deviceid'), $test->{service}, 'deviceid set to service';
        }
        else {
            is $c->param('deviceid'), undef, 'no deviceid is set';
        }
    };
}

done_testing();

sub make_update_req {
<<<<<<< HEAD
    my $comment = shift;
    my $xml = shift;
    my $extended = shift;

    my $params = {
        object => $comment,
          xml  => $xml,
        method => 'post_service_request_update',
        path   => 'servicerequestupdates.xml',
    };

    if ( $extended ) {
        $params->{ open311_conf } = { use_extended_updates => 1 };
    }
    return make_req( $params );
=======
    my $comment      = shift;
    my $xml          = shift;
    my $open311_args = shift || {};

    return make_req(
        {
            object       => $comment,
            xml          => $xml,
            method       => 'post_service_request_update',
            path         => 'update.xml',
            open311_conf => $open311_args,
        }
    );
>>>>>>> 3c4c0ec2
}

sub make_service_req {
    my $problem      = shift;
    my $extra        = shift;
    my $service_code = shift;
    my $xml          = shift;
    my $open311_args = shift || {};

    return make_req(
        {
            object       => $problem,
            xml          => $xml,
            method       => 'send_service_request',
            path         => 'requests.xml',
            method_args  => [ $extra, $service_code ],
            open311_conf => $open311_args,
        }
    );
}

sub make_req {
    my $args = shift;

    my $object       = $args->{object};
    my $xml          = $args->{xml};
    my $method       = $args->{method};
    my $path         = $args->{path};
    my %open311_conf = %{ $args->{open311_conf} || {} };
    my @args         = @{ $args->{method_args} || [] };

    $open311_conf{'test_mode'} = 1;
    $open311_conf{'end_point'} = 'http://localhost/o311';
    my $o =
      Open311->new( %open311_conf );

    my $test_res = HTTP::Response->new();
    $test_res->code(200);
    $test_res->message('OK');
    $test_res->content($xml);

    $o->test_get_returns( { $path => $test_res } );

    my $res = $o->$method($object, @args);

    my $req = $o->test_req_used;

    return { res => $res, req => $req };
}<|MERGE_RESOLUTION|>--- conflicted
+++ resolved
@@ -217,7 +217,7 @@
 };
 
 subtest 'extended request update post parameters' => sub {
-    my $results = make_update_req( $comment, '<?xml version="1.0" encoding="utf-8"?><service_request_updates><request_update><update_id>248</update_id></request_update></service_request_updates>', 1 );
+    my $results = make_update_req( $comment, '<?xml version="1.0" encoding="utf-8"?><service_request_updates><request_update><update_id>248</update_id></request_update></service_request_updates>', { extended_updates => 1 } );
 
     is $results->{ res }, 248, 'got update id';
 
@@ -358,7 +358,7 @@
         $comment->problem->state( $test->{state} );
         $comment->anonymous( $test->{anon} );
 
-        my $results = make_update_req( $comment, '<?xml version="1.0" encoding="utf-8"?><service_request_updates><request_update><update_id>248</update_id></request_update></service_request_updates>', 1 );
+        my $results = make_update_req( $comment, '<?xml version="1.0" encoding="utf-8"?><service_request_updates><request_update><update_id>248</update_id></request_update></service_request_updates>', { extended_updates => 1 } );
 
         my $c = CGI::Simple->new( $results->{ req }->content );
         is $c->param('public_anonymity_required'), $test->{anon} ? 'TRUE' : 'FALSE', 'correct anonymity';
@@ -632,37 +632,19 @@
 done_testing();
 
 sub make_update_req {
-<<<<<<< HEAD
     my $comment = shift;
     my $xml = shift;
-    my $extended = shift;
+    my $open311conf = shift || {};
 
     my $params = {
         object => $comment,
           xml  => $xml,
         method => 'post_service_request_update',
         path   => 'servicerequestupdates.xml',
-    };
-
-    if ( $extended ) {
-        $params->{ open311_conf } = { use_extended_updates => 1 };
-    }
+        open311_conf => $open311_args,
+    };
+
     return make_req( $params );
-=======
-    my $comment      = shift;
-    my $xml          = shift;
-    my $open311_args = shift || {};
-
-    return make_req(
-        {
-            object       => $comment,
-            xml          => $xml,
-            method       => 'post_service_request_update',
-            path         => 'update.xml',
-            open311_conf => $open311_args,
-        }
-    );
->>>>>>> 3c4c0ec2
 }
 
 sub make_service_req {
