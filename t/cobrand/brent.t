use CGI::Simple;
use FixMyStreet::TestMech;
use FixMyStreet::Script::Reports;
use t::Mock::Tilma;
use Test::MockTime qw(:all);
use Test::MockModule;
use Test::Output;

my $mech = FixMyStreet::TestMech->new;

# disable info logs for this test run
FixMyStreet::App->log->disable('info');
END { FixMyStreet::App->log->enable('info'); }

my $gc = Test::MockModule->new('FixMyStreet::Geocode');

$gc->mock('cache', sub {
    my $type = shift;
    return [
        {
          'osm_type' => 'way',
          'type' => 'tertiary',
          'display_name' => 'Engineers Way, London Borough of Brent, London, Greater London, England, HA9 0FJ, United Kingdom',
          'licence' => "Data \x{a9} OpenStreetMap contributors, ODbL 1.0. https://osm.org/copyright",
          'lat' => '51.55904',
          'importance' => '0.40001',
          'class' => 'highway',
          'place_id' => 216542819,
          'lon' => '-0.28168',
          'boundingbox' => [
                             '51.5585904',
                             '51.5586096',
                             '-0.2833485',
                             '-0.27861'
                           ],
          'osm_id' => 507095202
        },
        { # duplicate so we don't jump straight to report page with only one result
          'osm_type' => 'way',
          'type' => 'tertiary',
          'display_name' => 'Engineers Way, London Borough of Brent, London, Greater London, England, HA9 0FJ, United Kingdom',
          'licence' => "Data \x{a9} OpenStreetMap contributors, ODbL 1.0. https://osm.org/copyright",
          'lat' => '51.55904',
          'importance' => '0.40001',
          'class' => 'highway',
          'place_id' => 216542819,
          'lon' => '-0.28168',
          'boundingbox' => [
                             '51.5585904',
                             '51.5586096',
                             '-0.2833485',
                             '-0.27861'
                           ],
          'osm_id' => 507095202
        }
    ]
        if $type eq 'osm';

    return {
        results => [
            { LPI => {
                  "UPRN" => "202204308",
                  "ADDRESS" => "STUDIO 1, 29, BUCKINGHAM ROAD, LONDON, BRENT, NW10 4RP",
                  "USRN" => "20202572",
                  "SAO_TEXT" => "STUDIO 1",
                  "PAO_START_NUMBER" => "29",
                  "STREET_DESCRIPTION" => "BUCKINGHAM ROAD",
                  "TOWN_NAME" => "LONDON",
                  "ADMINISTRATIVE_AREA" => "BRENT",
                  "POSTCODE_LOCATOR" => "NW10 4RP",
            } }
        ],
    }
        if $type eq 'osplaces';
});
# Mock fetching bank holidays
my $uk = Test::MockModule->new('FixMyStreet::Cobrand::UK');
$uk->mock('_fetch_url', sub { '{}' });

use_ok 'FixMyStreet::Cobrand::Brent';

my $super_user = $mech->create_user_ok('superuser@example.com', is_superuser => 1, name => "Super User");
my $comment_user = $mech->create_user_ok('comment@example.org', email_verified => 1, name => 'Brent');
my $brent = $mech->create_body_ok(2488, 'Brent', {
    api_key => 'abc',
    jurisdiction => 'brent',
    endpoint => 'http://endpoint.example.org',
    send_method => 'Open311',
    comment_user => $comment_user,
    send_extended_statuses => 1,
}, {
    cobrand => 'brent'
});
my $atak_contact = $mech->create_contact_ok(body_id => $brent->id, category => 'ATAK', email => 'ATAK');
my $contact = $mech->create_contact_ok(body_id => $brent->id, category => 'Graffiti', email => 'graffiti@example.org');
my $gully = $mech->create_contact_ok(body_id => $brent->id, category => 'Gully grid missing',
    email => 'Symology-gully', group => ['Drains and gullies']);
my $parks_contact = $mech->create_contact_ok(body_id => $brent->id, category => 'Overgrown grass',
    email => 'ATAK-OVERGROWN_GRASS', group => 'Parks and open spaces');
my $parks_contact2 = $mech->create_contact_ok(body_id => $brent->id, category => 'Leaf clearance',
    email => 'ATAK-LEAF_CLEARANCE', group => 'Parks and open spaces');
my $parks_contact3 = $mech->create_contact_ok(body_id => $brent->id, category => 'Ponds',
    email => 'ponds@example.org', group => 'Parks and open spaces');
my $user1 = $mech->create_user_ok('user1@example.org', email_verified => 1, name => 'User 1');
my $staff_user = $mech->create_user_ok('staff@example.org', from_body => $brent, name => 'Staff User');

# Add location_name field to parks categories
for my $contact ($parks_contact, $parks_contact2, $parks_contact3) {
    $contact->set_extra_fields(
        { code => 'location_name', required => 0, automated => 'hidden_field' },
    );
    $contact->update;
}

$mech->create_contact_ok(body_id => $brent->id, category => 'Potholes', email => 'potholes@brent.example.org');

sub create_contact {
    my ($params, @extra) = @_;
    my $contact = $mech->create_contact_ok(body => $brent, %$params, extra => { type => 'waste' });
    $contact->set_extra_fields(
        { code => 'uprn', required => 1, automated => 'hidden_field' },
        { code => 'property_id', required => 1, automated => 'hidden_field' },
        { code => 'service_id', required => 0, automated => 'hidden_field' },
        @extra,
    );
    $contact->update;
}

create_contact({ category => 'Fly-tipping', email => 'flytipping@brent.example.org' },
    { code => 'Did_you_see_the_Flytip_take_place?_', required => 1, values => [
        { name => 'Yes', key => 1 }, { name => 'No', key => 0 }
    ] },
    { code => 'Are_you_willing_to_be_a_WItness?_', required => 1, values => [
        { name => 'Yes', key => 1 }, { name => 'No', key => 0 }
    ] },
    { code => 'Flytip_Size', required => 1, values => [
        { name => 'Single item', key => 2 }, { name => 'Small van load', key => 4 }

    ] },
    { code => 'Flytip_Type', required => 1, values => [
        { name => 'Appliance', key => 13 }, { name => 'Bagged waste', key => 3 }
    ] },
);

create_contact({ category => 'Report missed collection', email => 'missed' });
create_contact({ category => 'Request new container', email => 'request@example.org' },
    { code => 'Container_Request_Quantity', required => 1, automated => 'hidden_field' },
    { code => 'Container_Request_Container_Type', required => 1, automated => 'hidden_field' },
    { code => 'Container_Request_Action', required => 0, automated => 'hidden_field' },
    { code => 'Container_Request_Notes', required => 0, automated => 'hidden_field' },
    { code => 'Container_Request_Reason', required => 0, automated => 'hidden_field' },
    { code => 'service_id', required => 0, automated => 'hidden_field' },
    { code => 'LastPayMethod', required => 0, automated => 'hidden_field' },
    { code => 'PaymentCode', required => 0, automated => 'hidden_field' },
    { code => 'payment_method', required => 1, automated => 'hidden_field' },
    { code => 'payment', required => 1, automated => 'hidden_field' },
);
create_contact({ category => 'Assisted collection add', email => 'assisted' },
    { code => 'Notes', description => 'Additional notes', required => 0, datatype => 'text' },
    { code => 'staff_form', automated => 'hidden_field' },
);

create_contact({ category => 'Staff general enquiry', email => 'general@brent.gov.uk' },
    { code => 'Notes', description => 'Please put your question in here for a general enquiry', required => 1, datatype => 'text' },
    { code => 'staff_form', automated => 'hidden_field' },
    { code => 'service_id', required => 1, automated => 'hidden_field' },
);

create_contact({ category => 'Additional collection', email => 'general@brent.gov.uk' },
    { code => 'Notes', description => 'Please add your notes here', required => 1, datatype => 'text' },
    { code => 'staff_form', automated => 'hidden_field' },
    { code => 'service_id', required => 1, automated => 'hidden_field' },
);

subtest "title is labelled 'location of problem' in open311 extended description" => sub {
    my ($problem) = $mech->create_problems_for_body(1, $brent->id, 'title', {
        category => 'Graffiti' ,
        areas => '2488',
        cobrand => 'brent',
    });

    FixMyStreet::override_config {
        ALLOWED_COBRANDS => 'brent',
        MAPIT_URL => 'http://mapit.uk/',
        STAGING_FLAGS => { send_reports => 1 },
        COBRAND_FEATURES => {
            anonymous_account => {
                brent => 'anonymous'
            },
        },
    }, sub {
        FixMyStreet::Script::Reports::send();
        my $req = Open311->test_req_used;
        my $c = CGI::Simple->new($req->content);
        like $c->param('description'), qr/location of problem: title/, "title labeled correctly";
    };

    $problem->delete;
};

subtest "ATAK reports go straight to investigating after being sent" => sub {
    my ($problem) = $mech->create_problems_for_body(1, $brent->id, 'title', {
        category => 'ATAK' ,
        areas => '2488',
        cobrand => 'brent',
    });

    FixMyStreet::override_config {
        ALLOWED_COBRANDS => 'brent',
        MAPIT_URL => 'http://mapit.uk/',
        STAGING_FLAGS => { send_reports => 1 },
        COBRAND_FEATURES => {
            anonymous_account => {
                brent => 'anonymous'
            },
        },
    }, sub {
        FixMyStreet::Script::Reports::send();
    };

    $problem = FixMyStreet::DB->resultset('Problem')->find( { id => $problem->id } );
    is $problem->state, "investigating", "ATAK problem is in investigating after being sent";
    $problem->delete;
};

for my $test (
    {
        desc => 'Problem has stayed open when user reported fixed with update',
        report_status => 'confirmed',
        fields => { been_fixed => 'Yes', reported => 'No', another => 'No', update => 'Test' },
    },
    {
        desc => 'Problem has stayed open when user reported fixed without update',
        report_status => 'confirmed',
        fields => { been_fixed => 'Yes', reported => 'No', another => 'No' },
    },
    {
        desc => 'Problem has stayed fixed when user reported not fixed with update',
        report_status => 'fixed - council',
        fields => { been_fixed => 'No', reported => 'No', another => 'No', update => 'Test' },
    },
 ) { subtest "Response to questionnaire doesn't update problem state" => sub {
        my $dt = DateTime->now()->subtract( weeks => 5 );
        my $report_time = $dt->ymd . ' ' . $dt->hms;
        my $sent = $dt->add( minutes => 5 );
        my $sent_time = $sent->ymd . ' ' . $sent->hms;

        my ($problem) = $mech->create_problems_for_body(1, $brent->id, 'Title', {
        areas => "2488", category => 'Graffiti', cobrand => 'brent', user => $user1, confirmed => $report_time,
        lastupdate => $report_time, whensent => $sent_time, state => $test->{report_status}});


        FixMyStreet::override_config {
            ALLOWED_COBRANDS => 'brent',
        }, sub {

        FixMyStreet::DB->resultset('Questionnaire')->send_questionnaires( {
            site => 'fixmystreet'
        } );

        my $email = $mech->get_email;
        my $url = $mech->get_link_from_email($email, 0, 1);
        $mech->clear_emails_ok;
        $mech->get_ok($url);
        $mech->submit_form_ok( { with_fields => $test->{fields} }, "Questionnaire submitted");
        $mech->get_ok('/report/' . $problem->id);
        $problem = FixMyStreet::DB->resultset('Problem')->find_or_create( { id => $problem->id } );
        is $problem->state, $test->{report_status}, $test->{desc};
        my $questionnaire = FixMyStreet::DB->resultset('Questionnaire')->find( {
            problem_id => $problem->id
        } );

        $questionnaire->delete;
        $problem->comments->first->delete;
        $problem->delete;
        }
    };
};

for my $test (
    {
        desc => 'No commas when only resolution coded',
        resolution_code => 60,
        task_type => '',
        task_state => '',
        result => 60,
    },
    {
        desc => 'Commas in full waste details',
        resolution_code => 60,
        task_type => 20,
        task_state => 40,
        result => '60,20,40',
    },
    {
        desc => 'Commas if only task_state ',
        resolution_code => '',
        task_type => '',
        task_state => 40,
        result => ',,40',
    },
) {
    subtest 'Brent templates provide external_status_code for non-waste reports' => sub {
        FixMyStreet::override_config {
            ALLOWED_COBRANDS => 'brent',
    }, sub {
        $mech->log_in_ok($super_user->email);
        $mech->get_ok('/admin/templates/' . $brent->id . '/new');
        $mech->submit_form_ok({ with_fields => {
            title => 'We are investigating your report',
            text => 'We are now looking into your report and will update you soon.',
            resolution_code => $test->{resolution_code},
            task_type => $test->{task_type},
            task_state => $test->{task_state},
        } });
        my $template = $brent->response_templates->first;
        is($template->external_status_code, $test->{result}, $test->{desc});
        $template->delete;
        $template->update;
        $mech->log_out_ok;
        };
    };
};

subtest "Open311 attribute changes" => sub {
    subtest 'OSM geocoder' => sub {
        my ($problem) = $mech->create_problems_for_body(
            1,
            $brent->id,
            'Gully',
            {   areas    => "2488",
                category => 'Gully grid missing',
                cobrand  => 'brent',
                geocode  => { display_name => 'Engineers Way, London Borough of Brent, London, Greater London, England, HA9 0FJ, United Kingdom' },
            }
        );
        $problem->update_extra_field( { name => 'UnitID', value => '234' } );
        $problem->update;

        FixMyStreet::override_config {
            ALLOWED_COBRANDS => 'brent',
            MAPIT_URL        => 'http://mapit.uk/',
            STAGING_FLAGS    => { send_reports => 1 },
            COBRAND_FEATURES =>
                { anonymous_account => { brent => 'anonymous' }, },
        }, sub {
            FixMyStreet::Script::Reports::send();
            my $req = Open311->test_req_used;
            my $c   = CGI::Simple->new( $req->content );
            is $c->param('attribute[UnitID]'), undef,
                'UnitID removed from attributes';
            like $c->param('description'), qr/ukey: 234/,
                'UnitID on gully sent across in detail';
            my $title = $problem->title
                . '; Nearest calculated address = Engineers Way, London Borough of Brent, London, Greater London, HA9 0FJ';
            is $c->param('attribute[title]'), $title,
                'Report title and location passed as attribute for Open311';
        };

        $problem->delete;
    };

    subtest 'OSPlaces geocoder' => sub {
        my ($problem) = $mech->create_problems_for_body(
            1,
            $brent->id,
            'Gully',
            {   areas    => "2488",
                category => 'Gully grid missing',
                cobrand  => 'brent',
                geocode => {
                    LPI => {
                        "ADDRESS" =>
                            "STUDIO 1, 29, BUCKINGHAM ROAD, LONDON, BRENT, NW10 4RP",
                    },
                },
            }
        );
        $problem->update_extra_field( { name => 'UnitID', value => '234' } );
        $problem->update;

        FixMyStreet::override_config {
            ALLOWED_COBRANDS => 'brent',
            MAPIT_URL        => 'http://mapit.uk/',
            STAGING_FLAGS    => { send_reports => 1 },
            COBRAND_FEATURES => {
                anonymous_account => { brent => 'anonymous' },
                geocoder_reverse  => { brent => 'OSPlaces' },
                os_places_api_key => { brent => 'key' },
            },
        }, sub {
            # send() will overwrite report's geocode with one for OSPlaces
            FixMyStreet::Script::Reports::send();
            my $req = Open311->test_req_used;
            my $c   = CGI::Simple->new( $req->content );
            is $c->param('attribute[UnitID]'), undef,
                'UnitID removed from attributes';
            like $c->param('description'), qr/ukey: 234/,
                'UnitID on gully sent across in detail';
            my $title = $problem->title
                . '; Nearest calculated address = Studio 1, 29, Buckingham Road, London, Brent, NW10 4RP';
            is $c->param('attribute[title]'), $title,
                'Report title and location passed as attribute for Open311';
        };

        $problem->delete;
    };
};

my $tilma = t::Mock::Tilma->new;
LWP::Protocol::PSGI->register($tilma->to_psgi_app, host => 'tilma.mysociety.org');

FixMyStreet::override_config {
    ALLOWED_COBRANDS => [ 'brent', 'tfl' ],
    MAPIT_URL => 'http://mapit.uk/',
}, sub {
    subtest "hides the TfL River Piers category" => sub {

        my $tfl = $mech->create_body_ok(2488, 'TfL');
        $mech->create_contact_ok(body_id => $tfl->id, category => 'River Piers', email => 'tfl@example.org');
        $mech->create_contact_ok(body_id => $tfl->id, category => 'River Piers - Cleaning', email => 'tfl@example.org');
        $mech->create_contact_ok(body_id => $tfl->id, category => 'River Piers Damage doors and glass', email => 'tfl@example.org');

        ok $mech->host('brent.fixmystreet.com'), 'set host';
        my $json = $mech->get_ok_json('/report/new/ajax?latitude=51.55904&longitude=-0.28168');
        is $json->{by_category}->{"River Piers"}, undef, "Brent doesn't have River Piers category";
        is $json->{by_category}->{"River Piers - Cleaning"}, undef, "Brent doesn't have River Piers with hyphen and extra text category";
        is $json->{by_category}->{"River Piers Damage doors and glass"}, undef, "Brent doesn't have River Piers with extra text category";
    };

    subtest "has the correct pin colours" => sub {
        my $cobrand = $brent->get_cobrand_handler;

        my ($problem) = $mech->create_problems_for_body(1, $brent->id, 'Title', {
            areas => '2488', category => 'Graffiti', cobrand => 'brent', user => $user1
        });

        $problem->state('confirmed');
        is $cobrand->pin_colour($problem, 'around'), 'yellow', 'confirmed problem has correct pin colour';

        $problem->state('closed');
        is $cobrand->pin_colour($problem, 'around'), 'grey', 'closed problem has correct pin colour';

        $problem->state('fixed');
        is $cobrand->pin_colour($problem, 'around'), 'green', 'fixed problem has correct pin colour';

        $problem->state('in_progress');
        is $cobrand->pin_colour($problem, 'around'), 'orange', 'in_progress problem has correct pin colour';
    };
};

package SOAP::Result;
sub result { return $_[0]->{result}; }
sub new { my $c = shift; bless { @_ }, $c; }

package main;

subtest 'push updating of reports' => sub {
    my $integ = Test::MockModule->new('SOAP::Lite');
    $integ->mock(call => sub {
        my ($cls, @args) = @_;
        my $method = $args[0]->name;
        if ($method eq 'GetEvent') {
            my ($key, $type, $value) = ${$args[3]->value}->value;
            my $external_id = ${$value->value}->value->value;
            my ($waste, $event_state_id, $resolution_code, $event_type) = split /-/, $external_id;
            $event_type ||= '943';
            return SOAP::Result->new(result => {
                EventStateId => $event_state_id,
                EventTypeId => $event_type,
                LastUpdatedDate => { OffsetMinutes => 60, DateTime => '2020-06-24T14:00:00Z' },
                ResolutionCodeId => $resolution_code,
            });
        } elsif ($method eq 'GetEventType') {
            return SOAP::Result->new(result => {
                Workflow => { States => { State => [
                    { CoreState => 'New', Name => 'New', Id => 7671 },
                    { CoreState => 'Cancelled', Name => 'Rejected ', Id => 7672,
                      ResolutionCodes => { StateResolutionCode => [
                        { ResolutionCodeId => 48, Name => 'Duplicate' },
                        { ResolutionCodeId => 100, Name => 'No Access' },
                      ] } },
                    { CoreState => 'Pending', Name => 'Accepted', Id => 7673 },
                    { CoreState => 'Pending', Name => 'Allocated to Crew', Id => 7679 },
                    { CoreState => 'Closed', Name => 'Completed ', Id => 7680 },
                    { CoreState => 'Closed', Name => 'Not Completed', Id => 7681,
                      ResolutionCodes => { StateResolutionCode => [
                        { ResolutionCodeId => 67, Name => 'Nothing Found' },
                        { ResolutionCodeId => 31, Name => 'Breakdown' },
                        { ResolutionCodeId => 14, Name => 'Inclement weather conditions ' },
                      ] } },
                    { CoreState => 'Pending', Name => 'Re-Open', Id => 14683 },
                ] } },
            });
        } else {
            is $method, 'UNKNOWN';
        }
    });

    my ($report, $alert);
    FixMyStreet::override_config {
        ALLOWED_COBRANDS => 'brent',
        COBRAND_FEATURES => {
            echo => { brent => { url => 'https://www.example.org/' } },
            #waste => { brent => 1 }
        },
    }, sub {
        $brent->response_templates->create({
            title => 'Allocated title', text => 'This has been allocated',
            'auto_response' => 1, state => 'in progress',
        });

        my $report2;
        ($report, $report2) = $mech->create_problems_for_body(2, $brent->id, 'Graffiti', {
            category => 'Graffiti',
        });
        my $report_id = $report->id;
        my $cobrand = FixMyStreet::Cobrand::Brent->new;

        $alert = FixMyStreet::DB->resultset('Alert')->create({
            alert_type => 'new_updates',
            parameter  => $report->id,
            confirmed  => 1,
            user_id    => $report->user->id,
        });

        $report2->update({ external_id => 'Symology-123' });
        $report->update({ external_id => 'Echo-waste-7671-' });
        stdout_is {
            $cobrand->waste_fetch_events({ verbose => 1 });
        } "Fetching data for report $report_id\n";
        $report->discard_changes;
        is $report->comments->count, 0, 'No new update';
        is $report->state, 'confirmed', 'No state change';

        $report->update({ external_id => 'Echo-waste-7679-' });
        stdout_like {
            $cobrand->waste_fetch_events({ verbose => 1 });
        } qr/Updating report to state in progress, Allocated to Crew/;
        $report->discard_changes;
        is $report->comments->count, 1, 'A new update';
        my $update = $report->comments->first;
        is $update->text, 'This has been allocated';
        is $report->state, 'in progress', 'A state change';

        $report->update({ external_id => 'Echo-waste-7681-67' });
        stdout_like {
            $cobrand->waste_fetch_events({ verbose => 1 });
        } qr/Updating report to state unable to fix, Nothing Found/;
        $report->discard_changes;
        is $report->comments->count, 2, 'A new update';
        is $report->state, 'unable to fix', 'Changed to no further action';

        $update = $report->comments->search(undef, { order_by => { -desc => 'id' } })->first;
        my $sent = FixMyStreet::DB->resultset("AlertSent")->search({ alert_id => $alert->id, parameter => $update->id })->first;
        is $sent, undef;

        $report->update({ external_id => 'Echo-waste-7680--1159', state => 'confirmed' });
        stdout_like {
            $cobrand->waste_fetch_events({ verbose => 1 });
        } qr/Updating report to state fixed - council, Completed/;
        $report->discard_changes;
        is $report->comments->count, 3, 'A new update';
        is $report->state, 'fixed - council', 'Changed to fixed';
        $report->update({ external_id => 'Echo-waste-7681-67' });

        $update = $report->comments->search(undef, { order_by => { -desc => 'id' } })->first;
        $sent = FixMyStreet::DB->resultset("AlertSent")->search({ alert_id => $alert->id, parameter => $update->id })->first;
        isnt $sent, undef;
    };

    FixMyStreet::override_config {
        ALLOWED_COBRANDS => 'brent',
        COBRAND_FEATURES => {
            echo => { brent => {
                url => 'https://www.example.org/',
                receive_action => 'action',
                receive_username => 'un',
                receive_password => 'password',
            } },
            waste => { brent => 1 }
        },
    }, sub {
        my $in = <<EOF;
<?xml version="1.0" encoding="UTF-8"?>
<Envelope>
  <Header>
    <Action>action</Action>
    <Security><UsernameToken><Username>un</Username><Password>password</Password></UsernameToken></Security>
  </Header>
  <Body>
    <NotifyEventUpdated>
      <event>
        <Guid>waste-7681-67</Guid>
        <EventTypeId>943</EventTypeId>
        <EventStateId>7672</EventStateId>
        <ResolutionCodeId>100</ResolutionCodeId>
      </event>
    </NotifyEventUpdated>
  </Body>
</Envelope>
EOF
        my $mech2 = $mech->clone;
        $mech2->post('/waste/echo', Content_Type => 'text/xml', Content => $in);
        is $report->comments->count, 4, 'A new update';
        $report->discard_changes;
        is $report->state, 'closed', 'A state change';

        my $update = $report->comments->search(undef, { order_by => { -desc => 'id' } })->first;
        my $sent = FixMyStreet::DB->resultset("AlertSent")->search({ alert_id => $alert->id, parameter => $update->id })->first;
        is $sent, undef;

        $report->update({ state => 'confirmed' });
        $in =~ s/943/1159/;
        $in =~ s/7672/7680/;
        $mech2->post('/waste/echo', Content_Type => 'text/xml', Content => $in);
        is $report->comments->count, 5, 'A new update';
        $report->discard_changes;
        is $report->state, 'fixed - council', 'A state change';

        $update = $report->comments->search(undef, { order_by => { -desc => 'id' } })->first;
        $sent = FixMyStreet::DB->resultset("AlertSent")->search({ alert_id => $alert->id, parameter => $update->id })->first;
        isnt $sent, undef;

    };
};

FixMyStreet::override_config {
    ALLOWED_COBRANDS => [ 'brent' ],
    MAPIT_URL => 'http://mapit.uk/'
}, sub {
    subtest 'test geocoder_munge_results returns nicely named options' => sub {
        $mech->get_ok('/', "Get search page");
        $mech->submit_form_ok(
            { with_fields => {
                pc => 'Engineers Way'
            }
        }, "Search for Engineers Way");

        $mech->content_contains('Engineers Way, HA9 0FJ', 'Strips out extra Brent text');
    }
};

FixMyStreet::override_config {
    ALLOWED_COBRANDS => 'brent',
    MAPIT_URL => 'http://mapit.uk/',
    COBRAND_FEATURES => {
        geocoder_reverse => { brent => 'OSPlaces' },
        os_places_api_key => { brent => 'key' },
    },
}, sub {
    subtest 'test reverse geocoding' => sub {
        my ($problem) = $mech->create_problems_for_body(1, $brent->id, 'Title', {});
        my $cobrand = FixMyStreet::Cobrand::Brent->new;
        my $closest = $cobrand->find_closest($problem);
        is $closest->summary, 'Studio 1, 29, Buckingham Road, London, Brent, NW10 4RP';
    }
};

FixMyStreet::override_config {
    ALLOWED_COBRANDS => [ 'brent' ],
    MAPIT_URL => 'http://mapit.uk/',
    STAGING_FLAGS => { send_reports => 1, skip_checks => 0 },
    COBRAND_FEATURES => {
        anonymous_account => { brent => 'anonymous' },
        category_groups => { brent => 1 },
    }
}, sub {
    $mech->log_in_ok($user1->email); # Simplify report submission params by logging in
    my $cobrand = Test::MockModule->new('FixMyStreet::Cobrand::Brent');

    subtest 'Prevents reports being made outside maintained areas' => sub {
        # Simulate no locations found
        $cobrand->mock('_get', sub { "<wfs:FeatureCollection></wfs:FeatureCollection>" });

        $mech->get_ok('/report/new?latitude=51.55904&longitude=-0.28168');
        $mech->submit_form_ok({
            with_fields => {
                title => "Test Report",
                detail => 'Test report details.',
                category => 'Parks and open spaces',
                'category.Parksandopenspaces' => 'Overgrown grass',
            }
        }, "submit details");
        $mech->content_contains('Please select a location in a Brent maintained area');
    };

    subtest 'Allows reports to be made in maintained areas' => sub {
        # Now simulate a location being found
        $cobrand->mock('_get', sub {
            '<wfs:FeatureCollection>
  <gml:featureMember>
    <ms:Parks_and_Open_Spaces gml:id="Parks_and_Open_Spaces.King Edward VII Park, Wembley">
      <ms:site_name>King Edward VII Park, Wembley</ms:site_name>
    </ms:Parks_and_Open_Spaces>
  </gml:featureMember>
</wfs:FeatureCollection>'
        });

        $mech->get_ok('/report/new?latitude=51.55904&longitude=-0.28168');
        $mech->submit_form_ok({
            with_fields => {
                title => "Test Report",
                detail => 'Test report details.',
                category => 'Parks and open spaces',
                'category.Parksandopenspaces' => 'Overgrown grass',
            }
        }, "submit details");
        $mech->content_contains('Your issue is on its way to the council') or diag $mech->content;

        FixMyStreet::Script::Reports::send();

        # Get the most recent report
        my $report = FixMyStreet::DB->resultset('Problem')->search(undef, { order_by => { -desc => 'id' } })->first;
        is $report->get_extra_field_value('location_name'), 'King Edward VII Park, Wembley', 'Location name is set';
    };

    subtest "Doesn't overwrite location_name if already set" => sub {
        $mech->get_ok('/report/new?latitude=51.55904&longitude=-0.28168');
        $mech->submit_form_ok({
            with_fields => {
                title => "Test Report",
                detail => 'Test report details.',
                category => 'Parks and open spaces',
                'category.Parksandopenspaces' => 'Overgrown grass',
            }
        }, "submit details");
        $mech->content_contains('Your issue is on its way to the council') or diag $mech->content;


        # Get the most recent report and set the location_name
        my $report = FixMyStreet::DB->resultset('Problem')->search(undef, { order_by => { -desc => 'id' } })->first;
        $report->update_extra_field( { name => 'location_name', value => 'Test location name' } );
        $report->update;

        FixMyStreet::Script::Reports::send();

        $report->discard_changes;
        is $report->get_extra_field_value('location_name'), 'Test location name', 'Location name is set';
    };

    subtest "Sets location_name on non-ATAK reports in ATAK groups" => sub {
        $mech->get_ok('/report/new?latitude=51.55904&longitude=-0.28168');
        $mech->submit_form_ok({
            with_fields => {
                title => "Test Report",
                detail => 'Test report details.',
                category => 'Parks and open spaces',
                'category.Parksandopenspaces' => 'Ponds',
            }
        }, "submit details");
        $mech->content_contains('Your issue is on its way to the council') or diag $mech->content;

        FixMyStreet::Script::Reports::send();

        # Get the most recent report
        my $report = FixMyStreet::DB->resultset('Problem')->search(undef, { order_by => { -desc => 'id' } })->first;
        is $report->get_extra_field_value('location_name'), 'King Edward VII Park, Wembley', 'Location name is set';
    };
};

FixMyStreet::override_config {
    ALLOWED_COBRANDS => 'brent',
    MAPIT_URL => 'http://mapit.uk/',
    COBRAND_FEATURES => {
        echo => { brent => { sample_data => 1 } },
        waste => { brent => 1 },
        anonymous_account => { brent => 'anonymous' },
        waste_calendar_links => { brent => {
            'friday-2' => 'https://example.org/media/16420712/fridayweek2'
        } },
        ggw_calendar_links => { brent => {
            'monday-2' => 'https://example.org/media/16420712/mondayweek2'
        } },
        payment_gateway => { brent => {
            cc_url => 'http://example.com',
            ggw_cost => 6000,
        } },
    },
}, sub {
    my $echo = shared_echo_mocks();
    $echo->mock('GetServiceUnitsForObject' => sub {
    return [
        {
            Id => 1001,
            ServiceId => 262,
            ServiceName => 'Domestic Dry Recycling Collection',
            ServiceTasks => { ServiceTask => {
                Id => 401,
                ServiceTaskSchedules => { ServiceTaskSchedule => {
                    ScheduleDescription => 'every other Wednesday',
                    Allocation => {
                        RoundName => 'Friday ',
                        RoundGroupName => 'Delta 04 Week 2',
                    },
                    StartDate => { DateTime => '2020-01-01T00:00:00Z' },
                    EndDate => { DateTime => '2050-01-01T00:00:00Z' },
                    NextInstance => {
                        CurrentScheduledDate => { DateTime => '2020-06-03T00:00:00Z' },
                        OriginalScheduledDate => { DateTime => '2020-06-03T00:00:00Z' },
                    },
                    LastInstance => {
                        OriginalScheduledDate => { DateTime => '2020-05-27T00:00:00Z' },
                        CurrentScheduledDate => { DateTime => '2020-05-27T00:00:00Z' },
                        Ref => { Value => { anyType => [ 123, 456 ] } },
                    },
                } },
            } },
        }, {
            Id => 1002,
            ServiceId => 265,
            ServiceName => 'Domestic Refuse Collection',
            ServiceTasks => { ServiceTask => {
                Id => 402,
                ServiceTaskSchedules => { ServiceTaskSchedule => {
                    ScheduleDescription => 'every other Wednesday',
                    StartDate => { DateTime => '2020-01-01T00:00:00Z' },
                    EndDate => { DateTime => '2050-01-01T00:00:00Z' },
                    NextInstance => {
                        CurrentScheduledDate => { DateTime => '2020-06-10T00:00:00Z' },
                        OriginalScheduledDate => { DateTime => '2020-06-10T00:00:00Z' },
                    },
                    LastInstance => {
                        OriginalScheduledDate => { DateTime => '2020-05-27T00:00:00Z' },
                        CurrentScheduledDate => { DateTime => '2020-05-27T00:00:00Z' },
                        Ref => { Value => { anyType => [ 234, 567 ] } },
                    },
                } },
            } },
        }, {
            Id => 1003,
            ServiceId => 316,
            ServiceName => 'Domestic Food Waste Collection',
            ServiceTasks => { ServiceTask => {
                Id => 403,
                ServiceTaskSchedules => { ServiceTaskSchedule => {
                    ScheduleDescription => 'every other Wednesday',
                    StartDate => { DateTime => '2020-01-01T00:00:00Z' },
                    EndDate => { DateTime => '2050-01-01T00:00:00Z' },
                    NextInstance => {
                        CurrentScheduledDate => { DateTime => '2020-06-03T00:00:00Z' },
                        OriginalScheduledDate => { DateTime => '2020-06-03T00:00:00Z' },
                    },
                    LastInstance => {
                        OriginalScheduledDate => { DateTime => '2020-05-18T00:00:00Z' },
                        CurrentScheduledDate => { DateTime => '2020-05-20T00:00:00Z' },
                        Ref => { Value => { anyType => [ 345, 678 ] } },
                    },
                    TimeBand => {
                        Start => '07:30:00.000',
                        End => '08:30:00.000',
                    },
                } },
            } },
        }, {
            Id => 1004,
            ServiceId => 317,
            ServiceName => 'Garden waste collection',
            ServiceTasks => { ServiceTask => {
                Id => 405,
                TaskTypeId => 1689,
                Data => { ExtensibleDatum => [ {
                    DatatypeName => 'BRT - Paid Collection Container Quantity',
                    Value => 1,
                }, {
                    DatatypeName => 'BRT - Paid Collection Container Type',
                    Value => 1,
                } ] },
                ServiceTaskSchedules => { ServiceTaskSchedule => [ {
                    ScheduleDescription => 'every other Monday',
                    Allocation => {
                        RoundName => 'Monday ',
                        RoundGroupName => 'Delta 04 Week 2',
                    },
                    StartDate => { DateTime => '2020-03-30T00:00:00Z' },
                    EndDate => { DateTime => '2050-01-01T00:00:00Z' },
                    NextInstance => {
                        CurrentScheduledDate => { DateTime => '2020-06-01T00:00:00Z' },
                        OriginalScheduledDate => { DateTime => '2020-06-01T00:00:00Z' },
                    },
                    LastInstance => {
                        OriginalScheduledDate => { DateTime => '2020-05-18T00:00:00Z' },
                        CurrentScheduledDate => { DateTime => '2020-05-18T00:00:00Z' },
                        Ref => { Value => { anyType => [ 567, 890 ] } },
                    },
                } ] },
            } }
        }, ]
    });

    subtest 'test report missed container' => sub {
        set_fixed_time('2020-05-19T12:00:00Z'); # After sample food waste collection
        $mech->get_ok('/waste/12345');
        restore_time();
    };

    subtest 'shows time band' => sub {
        $mech->get_ok('/waste/12345');
        $mech->content_contains("(07:30&ndash;08:30)");
    };

    subtest 'showing PDF calendar' => sub {
        $mech->get_ok('/waste/12345');
        $mech->content_contains('https://example.org/media/16420712/fridayweek2');
    };

    subtest 'showing green garden waste PDF calendar' => sub {
        $mech->get_ok('/waste/12345');
        $mech->content_contains('https://example.org/media/16420712/mondayweek2');
    };

    subtest 'test requesting a container' => sub {
        $mech->log_in_ok($user1->email);
        $mech->get_ok('/waste/12345');
        $mech->content_contains('Request a recycling container');
        $mech->follow_link_ok({url => 'http://brent.fixmystreet.com/waste/12345/request'});

        $mech->submit_form_ok({ with_fields => { 'container-choice' => 16 } }, "Choose refuse bin");
        $mech->content_contains('please call');
        $mech->back;

        $mech->submit_form_ok({ with_fields => { 'container-choice' => 13 } }, "Choose garden bin");
        $mech->content_contains("Why do you need a replacement container?");
        $mech->content_contains("My container is damaged", "Can report damaged container");
        $mech->content_contains("My container is missing", "Can report missing container");
        $mech->content_lacks("I am a new resident without a container", "Can request new container as new resident");
        $mech->content_lacks("I would like an extra container", "Can not request an extra container");
        $mech->submit_form_ok({ with_fields => { 'request_reason' => 'damaged' } }, "Choose damaged as replacement reason");
        $mech->content_contains("About you");

        for my $test ({ id => 11, name => 'food waste caddy'}, { id => 6, name => 'Recycling bin (blue bin)'}) {
            $mech->get_ok('/waste/12345');
            $mech->follow_link_ok({url => 'http://brent.fixmystreet.com/waste/12345/request'});
            $mech->submit_form_ok({ with_fields => { 'container-choice' => $test->{id} } }, "Choose " . $test->{name});
            $mech->content_contains("Why do you need a replacement container?");
            $mech->content_contains("My container is damaged", "Can report damaged container");
            $mech->content_contains("My container is missing", "Can report missing container");
            $mech->content_contains("I am a new resident without a container", "Can request new container as new resident");
            $mech->content_contains("I would like an extra container", "Can request an extra container");
            for my $radio (
                    {choice => 'new_build', type => 'new resident needs container'},
                    {choice => 'damaged', type => 'damaged container'},
                    {choice => 'missing', type => 'missing container'},
                    {choice => 'extra', type => 'extra container'}
            ) {
                $mech->submit_form_ok({ with_fields => { 'request_reason' => $radio->{choice} } });
                $mech->content_contains("About you", "No further questions for " . $radio->{type});
                $mech->back;
            }
        }

        $mech->submit_form_ok({ with_fields => { 'request_reason' => 'damaged' } });
        $mech->submit_form_ok({ with_fields => { name => "Test McTest", email => $user1->email } });
        $mech->submit_form_ok({ with_fields => { 'process' => 'summary' } });
        $mech->content_contains('Your container request has been sent');
        my $report = FixMyStreet::DB->resultset("Problem")->search(undef, { order_by => { -desc => 'id' } })->first;
        is $report->get_extra_field_value('uprn'), 1000000002;
        is $report->get_extra_field_value('Container_Request_Container_Type'), '6::6';
        is $report->get_extra_field_value('Container_Request_Action'), '2::1';
        is $report->get_extra_field_value('Container_Request_Reason'), '4::4';
        is $report->get_extra_field_value('Container_Request_Notes'), '';
        is $report->get_extra_field_value('Container_Request_Quantity'), '1::1';
        is $report->get_extra_field_value('service_id'), '265';
    };

    subtest 'test staff-only assisted collection form' => sub {
        $mech->log_in_ok($staff_user->email);
        $mech->get_ok('/waste/12345');
        $mech->content_contains('Set up for assisted collection');
        $mech->get_ok('/waste/12345/enquiry?category=Assisted+collection+add&service_id=262');
        $mech->submit_form_ok({ with_fields => { extra_Notes => 'Behind the garden gate' } });
        $mech->submit_form_ok({ with_fields => { name => "Anne Assist", email => 'anne@example.org' } });
        $mech->submit_form_ok({ with_fields => { process => 'summary' } });
        $mech->content_contains('Enquiry has been submitted');
        my $report = FixMyStreet::DB->resultset("Problem")->search(undef, { order_by => { -desc => 'id' } })->first;
        is $report->detail, "Behind the garden gate\n\n2 Example Street, Brent, NW2 1AA";
        is $report->user->email, 'anne@example.org';
        is $report->name, 'Anne Assist';
    };

    subtest 'test staff-only additional collection form' => sub {
        $mech->log_in_ok($user1->email);
        $mech->get_ok('/waste/12345');
        $mech->content_lacks('Log an additional collection');
        $mech->log_in_ok($staff_user->email);
        $mech->get_ok('/waste/12345');
        $mech->content_contains('Log an additional collection');
        $mech->get_ok('/waste/12345/enquiry?category=Additional+collection&service_id=262');
        $mech->submit_form_ok({ with_fields => { extra_Notes => 'Please do another collection for this address' } });
        $mech->submit_form_ok({ with_fields => { name => "Anne Assist", email => 'anne@example.org' } });
        $mech->submit_form_ok({ with_fields => { process => 'summary' } });
        $mech->content_contains('Enquiry has been submitted');
        my $report = FixMyStreet::DB->resultset("Problem")->search(undef, { order_by => { -desc => 'id' } })->first;
        is $report->detail, "Please do another collection for this address\n\n2 Example Street, Brent, NW2 1AA";
        is $report->user->email, 'anne@example.org';
        is $report->name, 'Anne Assist';
    };

    subtest 'test staff-only general enquiry form' => sub {
        $mech->log_in_ok($user1->email);
        $mech->get_ok('/waste/12345');
        $mech->content_lacks('Staff general enquiry');
        $mech->log_in_ok($staff_user->email);
        $mech->get_ok('/waste/12345');
        $mech->content_contains('Staff general enquiry');
        $mech->get_ok('/waste/12345/enquiry?category=Staff+general+enquiry&service_id=265');
        $mech->submit_form_ok({ with_fields => { extra_Notes => 'Domestic rubbish often missed at this address' } });
        $mech->submit_form_ok({ with_fields => { name => "Staff User", email => 'staff@example.org' } });
        $mech->submit_form_ok({ with_fields => { process => 'summary' } });
        $mech->content_contains('Enquiry has been submitted');
        my $report = FixMyStreet::DB->resultset("Problem")->search(undef, { order_by => { -desc => 'id' } })->first;
        is $report->detail, "Domestic rubbish often missed at this address\n\n2 Example Street, Brent, NW2 1AA";
        is $report->user->email, 'staff@example.org';
        is $report->name, 'Staff User';
        is $report->get_extra_field_value('service_id'), '265';
        $report->delete;
        $report->update;
    };

    $echo->mock('GetServiceUnitsForObject' => sub {
    return [
        {
            Id => 1001,
            ServiceId => 269,
            ServiceName => 'FAS DMR Collection',
            ServiceTasks => { ServiceTask => {
                Id => 401,
                ServiceTaskSchedules => { ServiceTaskSchedule => {
                    ScheduleDescription => 'every other Wednesday',
                    StartDate => { DateTime => '2020-01-01T00:00:00Z' },
                    EndDate => { DateTime => '2050-01-01T00:00:00Z' },
                    NextInstance => {
                        CurrentScheduledDate => { DateTime => '2020-06-03T00:00:00Z' },
                        OriginalScheduledDate => { DateTime => '2020-06-03T00:00:00Z' },
                    },
                } },
            } },
        }, ]
    });
    subtest 'test requesting a sack' => sub {
        $mech->get_ok('/waste/12345');
        $mech->follow_link_ok({url => 'http://brent.fixmystreet.com/waste/12345/request'});
        $mech->submit_form_ok({ with_fields => { 'container-choice' => 8 } }, "Choose sack");
        $mech->content_contains("Why do you need more sacks?");
        $mech->content_lacks("My container is damaged", "Can report damaged container");
        $mech->content_lacks("My container is missing", "Can report missing container");
        $mech->content_contains("I am a new resident without any", "Can request new container as new resident");
        $mech->content_contains("I have used all the sacks provided", "Can request more sacks");
        $mech->submit_form_ok({ with_fields => { 'request_reason' => 'new_build' } });
        $mech->submit_form_ok({ with_fields => { name => "Test McTest", email => $user1->email } });
        $mech->submit_form_ok({ with_fields => { 'process' => 'summary' } });
        $mech->content_contains('Your container request has been sent');
        my $report = FixMyStreet::DB->resultset("Problem")->search(undef, { order_by => { -desc => 'id' } })->first;
        is $report->get_extra_field_value('uprn'), 1000000002;
        is $report->get_extra_field_value('Container_Request_Container_Type'), '8';
        is $report->get_extra_field_value('Container_Request_Action'), '1';
        is $report->get_extra_field_value('Container_Request_Reason'), '6';
        is $report->get_extra_field_value('Container_Request_Notes'), '';
        is $report->get_extra_field_value('Container_Request_Quantity'), '1';
        is $report->get_extra_field_value('service_id'), '269';
    };
};

subtest 'Dashboard CSV extra columns' => sub {
  FixMyStreet::override_config {
    ALLOWED_COBRANDS => 'brent',
    MAPIT_URL => 'http://mapit.uk/',
  }, sub {
    my ($flexible_problem) = $mech->create_problems_for_body(1, $brent->id, 'Flexible problem', {
        areas => "2488", category => 'Request new container', cobrand => 'brent', user => $user1, state => 'confirmed'});
    $mech->log_in_ok( $staff_user->email );
    $mech->get_ok('/dashboard?export=1');
    ok $mech->content_contains('"Created By",Email,USRN,UPRN,"External ID","Does the report have an image?","Did you see the fly-tipping take place","If \'Yes\', are you willing to provide a statement?","How much waste is there","Type of waste","Container Request Action","Container Request Container Type","Container Request Reason","Service ID"', "New columns added");
    ok $mech->content_like(qr/Flexible problem.*?"Test User",pkg-tcobrandbrentt/, "User and email added");
    ok $mech->content_like(qr/Flexible problem.*?,,,,Y,,,,,,,,/, "All fields empty but photo exists");
    $flexible_problem->set_extra_fields(
        {name => 'Container_Request_Action', value => 1},
        {name => 'Container_Request_Container_Type', value => 1},
        {name => 'Container_Request_Reason', value => 1},
        {name => 'service_id', value => 1},
        {name => 'usrn', value => 1234},
        {name => 'uprn', value => 4321},
    );
    $flexible_problem->external_id('121');
    $flexible_problem->update;
    $mech->get_ok('/dashboard?export=1');
    ok $mech->content_like(qr/Flexible problem.*?,1234,4321,121,Y,,,,,1,1,1,1/, "Bin request values added");
    $flexible_problem->category('Fly-tipping');
    $flexible_problem->set_extra_fields(
        {name => 'Did_you_see_the_Flytip_take_place?_', value => 1},
        {name => 'Are_you_willing_to_be_a_WItness?_', value => 0},
        {name => 'Flytip_Size', value => 4},
        {name => 'Flytip_Type', value => 13},
    );
    $flexible_problem->update;
    $mech->get_ok('/dashboard?export=1');
    ok $mech->content_like(qr/Flexible problem.*?,121,Y,Yes,No,"Small van load",Appliance,/, "Flytip request values added");
    $flexible_problem->set_extra_fields(
        {name => 'location_name', value => 'Test Park'},
    );
    $flexible_problem->update;
    $mech->get_ok('/dashboard?export=1');
<<<<<<< HEAD
    ok $mech->content_like(qr/Flexible problem.*?,121,Y,,,,,,,,,"Test Park"/, "Location name added") or diag $mech->content;
=======
    ok $mech->content_like(qr/Flexible problem.*?,,,"Test Park","Test User",.*?,,,121,Y,,,,,,,,/, "Location name added") or diag $mech->content;
>>>>>>> fcc51f8c
  }
};

sub get_report_from_redirect {
    my $url = shift;

    my ($report_id, $token) = ( $url =~ m#/(\d+)/([^/]+)$# );
    my $new_report = FixMyStreet::DB->resultset('Problem')->find( {
            id => $report_id,
    });

    return undef unless $new_report->get_extra_metadata('redirect_id') eq $token;
    return ($token, $new_report, $report_id);
}

sub shared_echo_mocks {
    my $e = Test::MockModule->new('Integrations::Echo');
    $e->mock('GetPointAddress', sub {
        return {
            Id => 12345,
            SharedRef => { Value => { anyType => '1000000002' } },
            PointType => 'PointAddress',
            PointAddressType => { Name => 'House' },
            Coordinates => { GeoPoint => { Latitude => 51.55904, Longitude => -0.28168 } },
            Description => '2 Example Street, Brent, NW2 1AA',
        };
    });
    $e->mock('GetEventsForObject', sub { [] });
    $e->mock('GetTasks', sub { [] });
    return $e;
}

done_testing();<|MERGE_RESOLUTION|>--- conflicted
+++ resolved
@@ -1100,11 +1100,7 @@
     );
     $flexible_problem->update;
     $mech->get_ok('/dashboard?export=1');
-<<<<<<< HEAD
-    ok $mech->content_like(qr/Flexible problem.*?,121,Y,,,,,,,,,"Test Park"/, "Location name added") or diag $mech->content;
-=======
     ok $mech->content_like(qr/Flexible problem.*?,,,"Test Park","Test User",.*?,,,121,Y,,,,,,,,/, "Location name added") or diag $mech->content;
->>>>>>> fcc51f8c
   }
 };
 
