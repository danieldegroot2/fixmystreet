--- conflicted
+++ resolved
@@ -304,13 +304,13 @@
 $mech->content_lacks( '<form method="post" action="bodies"' );
 $mech->log_out_ok;
 
-<<<<<<< HEAD
 # Test phone number is mandatory
 $user = $mech->log_in_ok( 'dm1@example.org' );
 $mech->get_ok( '/report/new?latitude=51.500802;longitude=-0.143005' );
 $mech->submit_form( with_fields => { phone => "" } );
 $mech->content_contains( 'Diese Information wird ben&ouml;tigt' );
-=======
+$mech->log_out_ok;
+
 # Test problems can't be assigned to deleted bodies
 $user = $mech->log_in_ok( 'dm1@example.org' );
 $user->from_body( 1 );
@@ -323,7 +323,6 @@
 $mech->content_lacks( $external_body->name );
 $user->from_body( 2 );
 $user->update;
->>>>>>> ca4487b3
 $mech->log_out_ok;
 
 $mech->delete_problems_for_body( 2 );
