use FixMyStreet::TestMech;
use FixMyStreet::App;
use FixMyStreet::Script::Reports;

# disable info logs for this test run
FixMyStreet::App->log->disable('info');
END { FixMyStreet::App->log->enable('info'); }

my $mech = FixMyStreet::TestMech->new;

my $body = $mech->create_body_ok(2482, 'TfL');
my $superuser = $mech->create_user_ok('superuser@example.com', name => 'Super User', is_superuser => 1);
my $staffuser = $mech->create_user_ok('counciluser@example.com', name => 'Council User', from_body => $body);
$staffuser->user_body_permissions->create({
    body => $body,
    permission_type => 'contribute_as_body',
});
$staffuser->user_body_permissions->create({
    body => $body,
    permission_type => 'default_to_body',
});
my $user = $mech->create_user_ok('londonresident@example.com');

my $bromley = $mech->create_body_ok(2482, 'Bromley');
my $bromleyuser = $mech->create_user_ok('bromleyuser@bromley.example.com', name => 'Bromley Staff', from_body => $bromley);


my $contact1 = $mech->create_contact_ok(
    body_id => $body->id,
    category => 'Bus stops',
    email => 'busstops@example.com',
);
my $contact2 = $mech->create_contact_ok(
    body_id => $body->id,
    category => 'Traffic lights',
    email => 'trafficlights@example.com',
);

FixMyStreet::override_config {
    ALLOWED_COBRANDS => 'tfl',
    MAPIT_URL => 'http://mapit.uk/',
    COBRAND_FEATURES => {
        anonymous_account => {
            tfl => 'anonymous'
        }
    }
}, sub {

subtest "test report creation anonymously by button" => sub {
    $mech->get_ok('/around');
    $mech->submit_form_ok( { with_fields => { pc => 'BR1 3UH', } }, "submit location" );
    $mech->follow_link_ok( { text_regex => qr/skip this step/i, }, "follow 'skip this step' link" );
    $mech->submit_form_ok(
        {
            button => 'submit_register',
            with_fields => {
                title => 'Anonymous Test Report 1',
                detail => 'Test report details.',
                name => 'Joe Bloggs',
                may_show_name => '1',
                category => 'Bus stops',
            }
        },
        "submit good details"
    );

    is_deeply $mech->page_errors, [
        'Please enter your email'
    ], "check there were no errors";

    $mech->get_ok('/around');
    $mech->submit_form_ok( { with_fields => { pc => 'BR1 3UH', } }, "submit location" );
    $mech->follow_link_ok( { text_regex => qr/skip this step/i, }, "follow 'skip this step' link" );
    $mech->submit_form_ok(
        {
            button => 'report_anonymously',
            with_fields => {
                title => 'Anonymous Test Report 1',
                detail => 'Test report details.',
                category => 'Bus stops',
            }
        },
        "submit good details"
    );
    my $report = FixMyStreet::DB->resultset("Problem")->find({ title => 'Anonymous Test Report 1'});
    ok $report, "Found the report";

    $mech->content_contains('Your issue is on its way to TfL');
    $mech->content_contains('Your reference for this report is FMS' . $report->id) or diag $mech->content;

    is_deeply $mech->page_errors, [], "check there were no errors";

    is $report->state, 'confirmed', "report confirmed";
    $mech->get_ok( '/report/' . $report->id );

    is $report->bodies_str, $body->id;
    is $report->name, 'Anonymous user';
    like $report->user->email, qr/anonymous-[2-9a-km-zA-NP-Z]{18}\@tfl.gov.uk/;
    is $report->anonymous, 1; # Doesn't change behaviour here, but uses anon account's name always
    is $report->get_extra_metadata('contributed_as'), 'anonymous_user';

    my $alert = FixMyStreet::App->model('DB::Alert')->find( {
        user => $report->user,
        alert_type => 'new_updates',
        parameter => $report->id,
    } );
    is $alert, undef, "no alert created";

    $mech->not_logged_in_ok;
};

subtest "test report creation anonymously by staff user" => sub {
    $mech->log_in_ok( $staffuser->email );
    $mech->get_ok('/around');
    $mech->submit_form_ok( { with_fields => { pc => 'BR1 3UH', } }, "submit location" );
    $mech->follow_link_ok( { text_regex => qr/skip this step/i, }, "follow 'skip this step' link" );
    $mech->submit_form_ok(
        {
            button => 'report_anonymously',
            with_fields => {
                title => 'Anonymous Test Report 2',
                detail => 'Test report details.',
                category => 'Bus stops',
            }
        },
        "submit good details"
    );
    is_deeply $mech->page_errors, [], "check there were no errors";

    my $report = FixMyStreet::DB->resultset("Problem")->find({ title => 'Anonymous Test Report 2'});
    ok $report, "Found the report";

    $mech->content_contains('Your issue is on its way to TfL');
    $mech->content_contains('Your reference for this report is FMS' . $report->id) or diag $mech->content;

    is $report->state, 'confirmed', "report confirmed";
    $mech->get_ok( '/report/' . $report->id );

    is $report->bodies_str, $body->id;
    is $report->name, 'Anonymous user';
    like $report->user->email, qr/anonymous-[2-9a-km-zA-NP-Z]{18}\@tfl.gov.uk/;
    is $report->anonymous, 1;
    is $report->get_extra_metadata('contributed_as'), 'anonymous_user';

    my $alert = FixMyStreet::App->model('DB::Alert')->find( {
        user => $report->user,
        alert_type => 'new_updates',
        parameter => $report->id,
    } );
    is $alert, undef, "no alert created";

    $mech->log_out_ok;
};

subtest "reports have unique users" => sub {
    my ($report1, $report2) = FixMyStreet::DB->resultset("Problem")->all;

    isnt $report1->user->id, $report2->user->id, 'reports have different users';
    isnt $report1->user->email, $report2->user->email, 'anonymous users have different email addresses';
};

FixMyStreet::DB->resultset("Problem")->delete_all;

subtest "test report creation and reference number" => sub {
    $mech->log_in_ok( $user->email );
    $mech->get_ok('/around');
    $mech->submit_form_ok( { with_fields => { pc => 'BR1 3UH', } }, "submit location" );
    $mech->follow_link_ok( { text_regex => qr/skip this step/i, }, "follow 'skip this step' link" );
    $mech->submit_form_ok(
        {
            with_fields => {
                title => 'Test Report 1',
                detail => 'Test report details.',
                name => 'Joe Bloggs',
                may_show_name => '1',
                category => 'Bus stops',
            }
        },
        "submit good details"
    );

    my $report = FixMyStreet::DB->resultset("Problem")->find({ title => 'Test Report 1'});
    ok $report, "Found the report";

    $mech->content_contains('Your issue is on its way to TfL');
    $mech->content_contains('Your reference for this report is FMS' . $report->id) or diag $mech->content;

    is_deeply $mech->page_errors, [], "check there were no errors";

    is $report->state, 'confirmed', "report confirmed";

    is $report->bodies_str, $body->id;
    is $report->name, 'Joe Bloggs';

    $mech->log_out_ok;
};

subtest "reference number included in email" => sub {
    my $report = FixMyStreet::DB->resultset("Problem")->find({ title => 'Test Report 1'});
    my $id = $report->id;

    $mech->clear_emails_ok;
    FixMyStreet::Script::Reports::send();
    my @email = $mech->get_email;
    is $email[0]->header('To'), 'TfL <busstops@example.com>';
    like $mech->get_text_body_from_email($email[0]), qr/Report reference: FMS$id/, "FMS-prefixed ID in TfL email";
    is $email[1]->header('To'), $report->user->email;
    like $mech->get_text_body_from_email($email[1]), qr/report's reference number is FMS$id/, "FMS-prefixed ID in reporter email";
    $mech->clear_emails_ok;

    $mech->get_ok( '/report/' . $report->id );
    $mech->content_contains('FMS' . $report->id) or diag $mech->content;
};

subtest 'check lookup by reference' => sub {
    my $id = FixMyStreet::DB->resultset("Problem")->first->id;

    $mech->get_ok('/');
    $mech->submit_form_ok( { with_fields => { pc => 'FMS12345' } }, 'bad ref');
    $mech->content_contains('Searching found no reports');

    $mech->get_ok('/');
    $mech->submit_form_ok( { with_fields => { pc => "FMS$id" } }, 'good FMS-prefixed ref');
    is $mech->uri->path, "/report/$id", "redirected to report page when using FMS-prefixed ref";

    $mech->get_ok('/');
    $mech->submit_form_ok( { with_fields => { pc => "FMS $id" } }, 'good FMS-prefixed with a space ref');
    is $mech->uri->path, "/report/$id", "redirected to report page when using FMS-prefixed ref";

    $mech->get_ok('/');
    $mech->submit_form_ok( { with_fields => { pc => "$id" } }, 'good ref');
    is $mech->uri->path, "/report/$id", "redirected to report page when using non-prefixed ref";
};

for my $test (
    {
        states => [ 'confirmed' ],
        colour => 'red'
    },
    {
        states => ['action scheduled', 'in progress', 'investigating', 'planned'],
        colour => 'orange'
    },
    {
        states => [ FixMyStreet::DB::Result::Problem->fixed_states, FixMyStreet::DB::Result::Problem->closed_states ],
        colour => 'green'
    },
) {
    subtest 'check ' . $test->{colour} . ' pin states' => sub {
        my $report = FixMyStreet::DB->resultset("Problem")->find({ title => 'Test Report 1'});
        my $url = '/around?ajax=1&bbox=' . ($report->longitude - 0.01) . ',' .  ($report->latitude - 0.01)
            . ',' . ($report->longitude + 0.01) . ',' .  ($report->latitude + 0.01);

        for my $state ( @{ $test->{states} } ) {
            $report->update({ state => $state });
            my $json = $mech->get_ok_json( $url );
            my $colour = $json->{pins}[0][2];
            is $colour, $test->{colour}, 'correct ' . $test->{colour} . ' pin for state ' . $state;
        }
    };
}

subtest 'Dashboard extra columns' => sub {
    subtest 'extra CSV column present' => sub {
        $mech->log_in_ok( $staffuser->email );
        $mech->get_ok('/dashboard?export=1');
        $mech->content_contains(',Borough,"Safety critical"');
        $mech->content_contains('"Bromley Council",No');
        my $report = FixMyStreet::DB->resultset("Problem")->find({ title => 'Test Report 1'});
        $report->set_extra_fields({ name => 'severity', value => 'Yes', safety_critical => 1 });
        $report->update;
        $mech->get_ok('/dashboard?export=1');
        $mech->content_contains(',Borough,"Safety critical"');
        $mech->content_contains('"Bromley Council",Yes');
    };
};

subtest 'check report age on /around' => sub {
    my $report = FixMyStreet::DB->resultset("Problem")->find({ title => 'Test Report 1'});
    $report->update({ state => 'confirmed' });

    $mech->get_ok( '/around?lat=' . $report->latitude . '&lon=' . $report->longitude );
    $mech->content_contains($report->title);

    $report->update({
        confirmed => \"current_timestamp-'7 weeks'::interval",
        whensent => \"current_timestamp-'7 weeks'::interval",
        lastupdate => \"current_timestamp-'7 weeks'::interval",
    });

    $mech->get_ok( '/around?lat=' . $report->latitude . '&lon=' . $report->longitude );
    $mech->content_lacks($report->title);
};

<<<<<<< HEAD
subtest 'TfL admin allows inspectors to be assigned to borough areas' => sub {
    $mech->log_in_ok($superuser->email);

    $mech->get_ok("/admin/users/" . $staffuser->id) or diag $mech->content;

    $mech->submit_form_ok( { with_fields => {
        area_ids => [2482],
    } } );

    $staffuser->discard_changes;
    is_deeply $staffuser->area_ids, [2482], "User assigned to Bromley LBO area";

    $staffuser->update({ area_ids => undef}); # so login below doesn't break
=======
subtest 'Leave an update on a shortlisted report, get an email' => sub {
    my $report = FixMyStreet::DB->resultset("Problem")->find({ title => 'Test Report 1'});
    $staffuser->add_to_planned_reports($report);
    $mech->log_in_ok( $user->email );
    $mech->get_ok('/report/' . $report->id);
    $mech->submit_form_ok({ with_fields => { update => 'This is an update' }});
    my $email = $mech->get_text_body_from_email;
    like $email, qr/This is an update/;
>>>>>>> ea4d0789
};

subtest 'TfL staff can access TfL admin' => sub {
    $mech->log_in_ok( $staffuser->email );
    $mech->get_ok('/admin');
    $mech->content_contains( 'This is the administration interface for' );
    $mech->log_out_ok;
};

subtest 'Bromley staff cannot access TfL admin' => sub {
    $mech->log_in_ok( $bromleyuser->email );
    ok $mech->get('/admin');
    is $mech->res->code, 403, "got 403";
    $mech->log_out_ok;
};

};

FixMyStreet::override_config {
    ALLOWED_COBRANDS => 'bromley',
    MAPIT_URL => 'http://mapit.uk/'
}, sub {

subtest 'Bromley staff can access Bromley admin' => sub {
    $mech->log_in_ok( $bromleyuser->email );
    $mech->get_ok('/admin');
    $mech->content_contains( 'This is the administration interface for' );
    $mech->log_out_ok;
};

subtest 'TfL staff cannot access Bromley admin' => sub {
    $mech->log_in_ok( $staffuser->email );
    ok $mech->get('/admin');
    is $mech->res->code, 403, "got 403";
    $mech->log_out_ok;
};

};

done_testing();<|MERGE_RESOLUTION|>--- conflicted
+++ resolved
@@ -292,7 +292,6 @@
     $mech->content_lacks($report->title);
 };
 
-<<<<<<< HEAD
 subtest 'TfL admin allows inspectors to be assigned to borough areas' => sub {
     $mech->log_in_ok($superuser->email);
 
@@ -306,7 +305,8 @@
     is_deeply $staffuser->area_ids, [2482], "User assigned to Bromley LBO area";
 
     $staffuser->update({ area_ids => undef}); # so login below doesn't break
-=======
+};
+
 subtest 'Leave an update on a shortlisted report, get an email' => sub {
     my $report = FixMyStreet::DB->resultset("Problem")->find({ title => 'Test Report 1'});
     $staffuser->add_to_planned_reports($report);
@@ -315,7 +315,6 @@
     $mech->submit_form_ok({ with_fields => { update => 'This is an update' }});
     my $email = $mech->get_text_body_from_email;
     like $email, qr/This is an update/;
->>>>>>> ea4d0789
 };
 
 subtest 'TfL staff can access TfL admin' => sub {
