use FixMyStreet::TestMech;
use FixMyStreet::App;
use FixMyStreet::Script::Reports;

# disable info logs for this test run
FixMyStreet::App->log->disable('info');
END { FixMyStreet::App->log->enable('info'); }

my $mech = FixMyStreet::TestMech->new;

my $body = $mech->create_body_ok(2482, 'TfL');
my $superuser = $mech->create_user_ok('superuser@example.com', name => 'Super User', is_superuser => 1);
my $staffuser = $mech->create_user_ok('counciluser@example.com', name => 'Council User', from_body => $body);
$staffuser->user_body_permissions->create({
    body => $body,
    permission_type => 'contribute_as_body',
});
$staffuser->user_body_permissions->create({
    body => $body,
    permission_type => 'default_to_body',
});
my $user = $mech->create_user_ok('londonresident@example.com');

my $bromley = $mech->create_body_ok(2482, 'Bromley');
my $bromleyuser = $mech->create_user_ok('bromleyuser@bromley.example.com', name => 'Bromley Staff', from_body => $bromley);


my $contact1 = $mech->create_contact_ok(
    body_id => $body->id,
    category => 'Bus stops',
    email => 'busstops@example.com',
);
my $contact2 = $mech->create_contact_ok(
    body_id => $body->id,
    category => 'Traffic lights',
    email => 'trafficlights@example.com',
);

FixMyStreet::override_config {
    ALLOWED_COBRANDS => 'tfl',
    MAPIT_URL => 'http://mapit.uk/',
<<<<<<< HEAD
    COBRAND_FEATURES => {
        anonymous_account => {
            tfl => 'anonymous'
        }
    }
=======
    COBRAND_FEATURES => { internal_ips => { tfl => [ '127.0.0.1' ] } },
>>>>>>> c9599ab6
}, sub {

subtest "test report creation anonymously by button" => sub {
    $mech->get_ok('/around');
    $mech->submit_form_ok( { with_fields => { pc => 'BR1 3UH', } }, "submit location" );
    $mech->follow_link_ok( { text_regex => qr/skip this step/i, }, "follow 'skip this step' link" );
    $mech->submit_form_ok(
        {
            button => 'submit_register',
            with_fields => {
                title => 'Anonymous Test Report 1',
                detail => 'Test report details.',
                name => 'Joe Bloggs',
                may_show_name => '1',
                category => 'Bus stops',
            }
        },
        "submit good details"
    );

    is_deeply $mech->page_errors, [
        'Please enter your email'
    ], "check there were no errors";

    $mech->get_ok('/around');
    $mech->submit_form_ok( { with_fields => { pc => 'BR1 3UH', } }, "submit location" );
    $mech->follow_link_ok( { text_regex => qr/skip this step/i, }, "follow 'skip this step' link" );
    $mech->submit_form_ok(
        {
            button => 'report_anonymously',
            with_fields => {
                title => 'Anonymous Test Report 1',
                detail => 'Test report details.',
                category => 'Bus stops',
            }
        },
        "submit good details"
    );
    my $report = FixMyStreet::DB->resultset("Problem")->find({ title => 'Anonymous Test Report 1'});
    ok $report, "Found the report";

    $mech->content_contains('Your issue is on its way to TfL');
    $mech->content_contains('Your reference for this report is FMS' . $report->id) or diag $mech->content;

    is_deeply $mech->page_errors, [], "check there were no errors";

    is $report->state, 'confirmed', "report confirmed";
    $mech->get_ok( '/report/' . $report->id );

    is $report->bodies_str, $body->id;
    is $report->name, 'Anonymous user';
    like $report->user->email, qr/anonymous-[2-9a-km-zA-NP-Z]{18}\@tfl.gov.uk/;
    is $report->anonymous, 1; # Doesn't change behaviour here, but uses anon account's name always
    is $report->get_extra_metadata('contributed_as'), 'anonymous_user';

    my $alert = FixMyStreet::App->model('DB::Alert')->find( {
        user => $report->user,
        alert_type => 'new_updates',
        parameter => $report->id,
    } );
    is $alert, undef, "no alert created";

    $mech->not_logged_in_ok;
};

subtest "test report creation anonymously by staff user" => sub {
    $mech->log_in_ok( $staffuser->email );
    $mech->get_ok('/around');
    $mech->submit_form_ok( { with_fields => { pc => 'BR1 3UH', } }, "submit location" );
    $mech->follow_link_ok( { text_regex => qr/skip this step/i, }, "follow 'skip this step' link" );
    $mech->submit_form_ok(
        {
            button => 'report_anonymously',
            with_fields => {
                title => 'Anonymous Test Report 2',
                detail => 'Test report details.',
                category => 'Bus stops',
            }
        },
        "submit good details"
    );
    is_deeply $mech->page_errors, [], "check there were no errors";

    my $report = FixMyStreet::DB->resultset("Problem")->find({ title => 'Anonymous Test Report 2'});
    ok $report, "Found the report";

    $mech->content_contains('Your issue is on its way to TfL');
    $mech->content_contains('Your reference for this report is FMS' . $report->id) or diag $mech->content;

    is $report->state, 'confirmed', "report confirmed";
    $mech->get_ok( '/report/' . $report->id );

    is $report->bodies_str, $body->id;
    is $report->name, 'Anonymous user';
    like $report->user->email, qr/anonymous-[2-9a-km-zA-NP-Z]{18}\@tfl.gov.uk/;
    is $report->anonymous, 1;
    is $report->get_extra_metadata('contributed_as'), 'anonymous_user';

    my $alert = FixMyStreet::App->model('DB::Alert')->find( {
        user => $report->user,
        alert_type => 'new_updates',
        parameter => $report->id,
    } );
    is $alert, undef, "no alert created";

    $mech->log_out_ok;
};

subtest "reports have unique users" => sub {
    my ($report1, $report2) = FixMyStreet::DB->resultset("Problem")->all;

    isnt $report1->user->id, $report2->user->id, 'reports have different users';
    isnt $report1->user->email, $report2->user->email, 'anonymous users have different email addresses';
};

FixMyStreet::DB->resultset("Problem")->delete_all;

subtest "test report creation and reference number" => sub {
    $mech->log_in_ok( $user->email );
    $mech->get_ok('/around');
    $mech->submit_form_ok( { with_fields => { pc => 'BR1 3UH', } }, "submit location" );
    $mech->follow_link_ok( { text_regex => qr/skip this step/i, }, "follow 'skip this step' link" );
    $mech->submit_form_ok(
        {
            with_fields => {
                title => 'Test Report 1',
                detail => 'Test report details.',
                name => 'Joe Bloggs',
                may_show_name => '1',
                category => 'Bus stops',
            }
        },
        "submit good details"
    );

    my $report = FixMyStreet::DB->resultset("Problem")->find({ title => 'Test Report 1'});
    ok $report, "Found the report";

    $mech->content_contains('Your issue is on its way to TfL');
    $mech->content_contains('Your reference for this report is FMS' . $report->id) or diag $mech->content;

    is_deeply $mech->page_errors, [], "check there were no errors";

    is $report->state, 'confirmed', "report confirmed";

    is $report->bodies_str, $body->id;
    is $report->name, 'Joe Bloggs';

    $mech->log_out_ok;
};

subtest "reference number included in email" => sub {
    my $report = FixMyStreet::DB->resultset("Problem")->find({ title => 'Test Report 1'});
    my $id = $report->id;

    $mech->clear_emails_ok;
    FixMyStreet::Script::Reports::send();
    my @email = $mech->get_email;
    is $email[0]->header('To'), 'TfL <busstops@example.com>';
    like $mech->get_text_body_from_email($email[0]), qr/Report reference: FMS$id/, "FMS-prefixed ID in TfL email";
    is $email[1]->header('To'), $report->user->email;
    like $mech->get_text_body_from_email($email[1]), qr/report's reference number is FMS$id/, "FMS-prefixed ID in reporter email";
    $mech->clear_emails_ok;

    $mech->get_ok( '/report/' . $report->id );
    $mech->content_contains('FMS' . $report->id) or diag $mech->content;
};

subtest 'check lookup by reference' => sub {
    my $id = FixMyStreet::DB->resultset("Problem")->first->id;

    $mech->get_ok('/');
    $mech->submit_form_ok( { with_fields => { pc => 'FMS12345' } }, 'bad ref');
    $mech->content_contains('Searching found no reports');

    $mech->get_ok('/');
    $mech->submit_form_ok( { with_fields => { pc => "FMS$id" } }, 'good FMS-prefixed ref');
    is $mech->uri->path, "/report/$id", "redirected to report page when using FMS-prefixed ref";

    $mech->get_ok('/');
    $mech->submit_form_ok( { with_fields => { pc => "FMS $id" } }, 'good FMS-prefixed with a space ref');
    is $mech->uri->path, "/report/$id", "redirected to report page when using FMS-prefixed ref";

    $mech->get_ok('/');
    $mech->submit_form_ok( { with_fields => { pc => "$id" } }, 'good ref');
    is $mech->uri->path, "/report/$id", "redirected to report page when using non-prefixed ref";
};

for my $test (
    {
        states => [ 'confirmed' ],
        colour => 'red'
    },
    {
        states => ['action scheduled', 'in progress', 'investigating', 'planned'],
        colour => 'orange'
    },
    {
        states => [ FixMyStreet::DB::Result::Problem->fixed_states, FixMyStreet::DB::Result::Problem->closed_states ],
        colour => 'green'
    },
) {
    subtest 'check ' . $test->{colour} . ' pin states' => sub {
        my $report = FixMyStreet::DB->resultset("Problem")->find({ title => 'Test Report 1'});
        my $url = '/around?ajax=1&bbox=' . ($report->longitude - 0.01) . ',' .  ($report->latitude - 0.01)
            . ',' . ($report->longitude + 0.01) . ',' .  ($report->latitude + 0.01);

        for my $state ( @{ $test->{states} } ) {
            $report->update({ state => $state });
            my $json = $mech->get_ok_json( $url );
            my $colour = $json->{pins}[0][2];
            is $colour, $test->{colour}, 'correct ' . $test->{colour} . ' pin for state ' . $state;
        }
    };
}

subtest 'Dashboard extra columns' => sub {
    subtest 'extra CSV column present' => sub {
        $mech->log_in_ok( $staffuser->email );
        $mech->get_ok('/dashboard?export=1');
        $mech->content_contains(',Borough,"Safety critical"');
        $mech->content_contains('"Bromley Council",No');
        my $report = FixMyStreet::DB->resultset("Problem")->find({ title => 'Test Report 1'});
        $report->set_extra_fields({ name => 'severity', value => 'Yes', safety_critical => 1 });
        $report->update;
        $mech->get_ok('/dashboard?export=1');
        $mech->content_contains(',Borough,"Safety critical"');
        $mech->content_contains('"Bromley Council",Yes');
    };
};

subtest 'check report age on /around' => sub {
    my $report = FixMyStreet::DB->resultset("Problem")->find({ title => 'Test Report 1'});
    $report->update({ state => 'confirmed' });

    $mech->get_ok( '/around?lat=' . $report->latitude . '&lon=' . $report->longitude );
    $mech->content_contains($report->title);

    $report->update({
        confirmed => \"current_timestamp-'7 weeks'::interval",
        whensent => \"current_timestamp-'7 weeks'::interval",
        lastupdate => \"current_timestamp-'7 weeks'::interval",
    });

    $mech->get_ok( '/around?lat=' . $report->latitude . '&lon=' . $report->longitude );
    $mech->content_lacks($report->title);
};

subtest 'TfL admin allows inspectors to be assigned to borough areas' => sub {
    $mech->log_in_ok($superuser->email);

    $mech->get_ok("/admin/users/" . $staffuser->id) or diag $mech->content;

    $mech->submit_form_ok( { with_fields => {
        area_ids => [2482],
    } } );

    $staffuser->discard_changes;
    is_deeply $staffuser->area_ids, [2482], "User assigned to Bromley LBO area";

    $staffuser->update({ area_ids => undef}); # so login below doesn't break
};

subtest 'Leave an update on a shortlisted report, get an email' => sub {
    my $report = FixMyStreet::DB->resultset("Problem")->find({ title => 'Test Report 1'});
    $staffuser->add_to_planned_reports($report);
    $mech->log_in_ok( $user->email );
    $mech->get_ok('/report/' . $report->id);
    $mech->submit_form_ok({ with_fields => { update => 'This is an update' }});
    my $email = $mech->get_text_body_from_email;
    like $email, qr/This is an update/;
};

subtest 'TfL staff can access TfL admin' => sub {
    $mech->log_in_ok( $staffuser->email );
    $mech->get_ok('/admin');
    $mech->content_contains( 'This is the administration interface for' );
    $mech->log_out_ok;
};

subtest 'Bromley staff cannot access TfL admin' => sub {
    $mech->log_in_ok( $bromleyuser->email );
    ok $mech->get('/admin');
    is $mech->res->code, 403, "got 403";
    $mech->log_out_ok;
};

};

FixMyStreet::override_config {
    ALLOWED_COBRANDS => 'bromley',
    MAPIT_URL => 'http://mapit.uk/'
}, sub {

subtest 'Bromley staff can access Bromley admin' => sub {
    $mech->log_in_ok( $bromleyuser->email );
    $mech->get_ok('/admin');
    $mech->content_contains( 'This is the administration interface for' );
    $mech->log_out_ok;
};

subtest 'TfL staff cannot access Bromley admin' => sub {
    $mech->log_in_ok( $staffuser->email );
    ok $mech->get('/admin');
    is $mech->res->code, 403, "got 403";
    $mech->log_out_ok;
};

};

done_testing();<|MERGE_RESOLUTION|>--- conflicted
+++ resolved
@@ -39,15 +39,14 @@
 FixMyStreet::override_config {
     ALLOWED_COBRANDS => 'tfl',
     MAPIT_URL => 'http://mapit.uk/',
-<<<<<<< HEAD
     COBRAND_FEATURES => {
+        internal_ips => {
+            tfl => [ '127.0.0.1' ]
+        },
         anonymous_account => {
             tfl => 'anonymous'
         }
     }
-=======
-    COBRAND_FEATURES => { internal_ips => { tfl => [ '127.0.0.1' ] } },
->>>>>>> c9599ab6
 }, sub {
 
 subtest "test report creation anonymously by button" => sub {
