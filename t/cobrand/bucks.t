use Test::MockModule;
use CGI::Simple;
use FixMyStreet::TestMech;
use FixMyStreet::Script::Alerts;
use FixMyStreet::Script::Reports;

use t::Mock::Tilma;
my $tilma = t::Mock::Tilma->new;
LWP::Protocol::PSGI->register($tilma->to_psgi_app, host => 'tilma.staging.mysociety.org');

my $mech = FixMyStreet::TestMech->new;

# disable info logs for this test run
FixMyStreet::App->log->disable('info');
END { FixMyStreet::App->log->enable('info'); }

FixMyStreet::DB->resultset('State')->create({ label => 'for triage', type => 'open' ,name => 'For triage' });

my $body = $mech->create_body_ok(163793, 'Buckinghamshire Council', {
    send_method => 'Open311', api_key => 'key', endpoint => 'endpoint', jurisdiction => 'fms', can_be_devolved => 1 }, { cobrand => 'buckinghamshire' });
my $parish = $mech->create_body_ok(53822, 'Adstock Parish Council');
my $parish2 = $mech->create_body_ok(58815, 'Aylesbury Town Council');
my $deleted_parish = $mech->create_body_ok(58815, 'Aylesbury Parish Council');
$deleted_parish->update({ deleted => 1 });
my $other_body = $mech->create_body_ok(1234, 'Aylesbury Vale District Council');
my $counciluser = $mech->create_user_ok('counciluser@example.com', name => 'Council User', from_body => $body);
$counciluser->user_body_permissions->create({ body => $body, permission_type => 'triage' });
$counciluser->user_body_permissions->create({ body => $body, permission_type => 'template_edit' });
my $publicuser = $mech->create_user_ok('fmsuser@example.org', name => 'Simon Neil');

my $contact = $mech->create_contact_ok(body_id => $body->id, category => 'Flytipping', email => "FLY");
$contact->set_extra_fields({
    code => 'road-placement',
    datatype => 'singlevaluelist',
    description => 'Is the fly-tip located on',
    order => 100,
    required => 'true',
    variable => 'true',
    values => [
        { key => 'road', name => 'The road' },
        { key => 'off-road', name => 'Off the road/on a verge' },
    ],
});
$contact->update;
$mech->create_contact_ok(body_id => $body->id, category => 'Abandoned vehicles', email => 'Abavus-ABANDONED_17821_C');
$mech->create_contact_ok(body_id => $body->id, category => 'Potholes', email => "POT");
$mech->create_contact_ok(body_id => $body->id, category => 'Blocked drain', email => "DRA");
$mech->create_contact_ok(body_id => $body->id, category => 'Car Parks', email => "car\@chiltern", send_method => 'Email');
$mech->create_contact_ok(body_id => $body->id, category => 'Graffiti', email => "graffiti\@chiltern", send_method => 'Email');
$mech->create_contact_ok(body_id => $body->id, category => 'Flytipping (off-road)', email => "districts_flytipping", send_method => 'Email');
$mech->create_contact_ok(body_id => $body->id, category => 'Barrier problem', email => 'parking@example.org', send_method => 'Email', group => 'Car park issue');
my $grass_bucks = $mech->create_contact_ok(body_id => $body->id, category => 'Grass cutting', email => 'grass@example.org', send_method => 'Email');
$mech->create_contact_ok(body_id => $body->id, category => 'Flyposting', email => 'flyposting@example.org', send_method => 'Email');

# Create another Grass cutting category for a parish.
$contact = $mech->create_contact_ok(body_id => $parish->id, category => 'Grass cutting', email => 'grassparish@example.org', send_method => 'Email');
$contact->set_extra_fields({
    code => 'speed_limit_greater_than_30',
    description => 'Is the speed limit greater than 30mph?',
    datatype => 'string',
    order => 1,
    variable => 'true',
    required => 'true',
    protected => 'false',
    automated => 'hidden_field',
});
$contact->update;
$contact = $mech->create_contact_ok(body_id => $parish->id, category => 'Dirty signs', email => 'signs@example.org', send_method => 'Email');

# Create a parish "Flyposting" category with prefer_if_multiple.
$contact = $mech->create_contact_ok(body_id => $parish->id, category => 'Flyposting', email => 'flyposting-parish@example.org', send_method => 'Email');
$contact->set_extra_metadata(prefer_if_multiple => 1);
$contact->update;

$mech->create_contact_ok(body_id => $parish->id, category => 'Street lighting', email => 'streetlight@example.org', send_method => 'Email', state => 'staff');

FixMyStreet::override_config {
    ALLOWED_COBRANDS => [ 'buckinghamshire', 'fixmystreet' ],
    MAPIT_URL => 'http://mapit.uk/',
    STAGING_FLAGS => { send_reports => 1, skip_checks => 0 },
    COBRAND_FEATURES => {
        open311_email => {
            buckinghamshire => {
                flytipping => 'flytipping@example.com',
                flood => 'floods@example.org',
            }
        },
        geocoder_reverse => {
            buckinghamshire => 'OSPlaces',
        },
        borough_email_addresses => {
            buckinghamshire => {
                districts_flytipping => [
                    { email => "flytipping\@chiltern", areas => [ 2257 ] },
                ]
            }
        }
    }
}, sub {

subtest 'cobrand displays council name' => sub {
    ok $mech->host("buckinghamshire.fixmystreet.com"), "change host to bucks";
    $mech->get_ok('/');
    $mech->content_contains('Buckinghamshire');
};

subtest 'cobrand displays correct categories' => sub {
    my $json = $mech->get_ok_json('/report/new/ajax?latitude=51.615559&longitude=-0.556903');
    is @{$json->{bodies}}, 2, 'Bucks and parish returned';
    like $json->{category}, qr/Car Parks/, 'Car Parks displayed';
    like $json->{category}, qr/Flytipping/, 'Flytipping displayed';
    like $json->{category}, qr/Blocked drain/, 'Blocked drain displayed';
    like $json->{category}, qr/Graffiti/, 'Graffiti displayed';
    like $json->{category}, qr/Grass cutting/, 'Grass cutting displayed';
    unlike $json->{category}, qr/Flytipping \(off-road\)/, 'Flytipping (off-road) not displayed';
    $json = $mech->get_ok_json('/report/new/category_extras?latitude=51.615559&longitude=-0.556903');
    is @{$json->{bodies}}, 2, 'Still Bucks and parish returned';
};

my ($report) = $mech->create_problems_for_body(1, $body->id, 'On Road', {
    category => 'Flytipping', cobrand => 'fixmystreet',
    latitude => 51.812244, longitude => -0.827363,
    dt => DateTime->now()->subtract(minutes => 10),
});

subtest 'flytipping on road sent to extra email' => sub {
    FixMyStreet::Script::Reports::send();
    my @email = $mech->get_email;
    is $email[0]->header('To'), 'TfB <flytipping@example.com>';
    is $email[0]->header('Reply-To'), undef, 'No reply-to header';
    like $mech->get_text_body_from_email($email[1]), qr/report's reference number/;
    $report->discard_changes;
    is $report->external_id, 248, 'Report has right external ID';
};

    ($report) = $mech->create_problems_for_body(1, $body->id, 'On Road', {
    category => 'Flytipping', cobrand => 'fixmystreet',
    latitude => 51.812244, longitude => -0.827363,
    extra => {
        contributed_as => 'anonymous_user',
        contributed_by => $counciluser->id,
    },
    dt => DateTime->now()->subtract(minutes => 10),
});

subtest 'report made by council on behalf of anonymous user doesn\'t give staff name/email' => sub {
    $mech->clear_emails_ok;
    FixMyStreet::Script::Reports::send();
    my @email = $mech->get_email;
    is $email[0]->header('To'), 'TfB <flytipping@example.com>';
    is $email[0]->header('Reply-To'), undef, 'No reply-to header';
    like $mech->get_text_body_from_email($email[0]), qr/Reported anonymously/;
    $report->delete;
};

($report) = $mech->create_problems_for_body(1, $body->id, 'On Road', {
    category => 'Potholes', cobrand => 'fixmystreet',
    latitude => 51.812244, longitude => -0.827363,
    extra => {
        contributed_as => 'another_user',
        contributed_by => $counciluser->id,
    },
    dt => DateTime->now()->subtract(minutes => 9),
});

subtest 'pothole on road not sent to extra email, only Open311 sent' => sub {
    $mech->clear_emails_ok;
    FixMyStreet::Script::Reports::send();
    $mech->email_count_is(1);
    like $mech->get_text_body_from_email, qr/report's reference number/;
    $report->discard_changes;
    is $report->get_extra_field_value("asset_resource_id"), "62d6e394942fae016cae1124", "correct asset found";
    is $report->external_id, 248, 'Report has right external ID';
};

# report made in Flytipping category off road should get moved to other category
subtest 'Flytipping not on a road gets recategorised' => sub {
    $mech->log_in_ok($publicuser->email);
    $mech->get_ok('/report/new?latitude=51.615559&longitude=-0.556903&category=Flytipping');
    $mech->submit_form_ok({
        with_fields => {
            title => "Test Report",
            detail => 'Test report details.',
            category => 'Flytipping',
            'road-placement' => 'off-road',
        }
    }, "submit details");
    $mech->content_contains('Your issue is on its way to the council.');
    my $report = FixMyStreet::DB->resultset("Problem")->search(undef, { order_by => { -desc => 'id' } })->first;
    ok $report, "Found the report";
    is $report->category, "Flytipping (off-road)", 'Report was recategorised correctly';
};

subtest 'Flytipping not on a road on .com gets recategorised' => sub {
    ok $mech->host("www.fixmystreet.com"), "change host to www";
    $mech->get_ok('/report/new?latitude=51.615559&longitude=-0.556903&category=Flytipping');
    $mech->submit_form_ok({
        with_fields => {
            title => "Test Report",
            detail => 'Test report details.',
            category => 'Flytipping',
            'road-placement' => 'off-road',
        }
    }, "submit details");
    $mech->content_contains('on its way to the council right now');
    $report = FixMyStreet::DB->resultset("Problem")->search(undef, { order_by => { -desc => 'id' } })->first;
    ok $report, "Found the report";
    is $report->category, "Flytipping (off-road)", 'Report was recategorised correctly';
    ok $mech->host("buckinghamshire.fixmystreet.com"), "change host to bucks";
};

subtest 'Can triage an on-road flytipping to off-road' => sub {
    $mech->log_in_ok( $counciluser->email );
    $report->update({ state => 'for triage' });
    $mech->get_ok('/admin/triage');
    $mech->content_contains('Test Report');
    $mech->get_ok('/report/' . $report->id);
    $mech->content_like(qr/<option value="\d+"[^>]*>Flytipping \(off-road\)/);
    $report->update({ state => 'confirmed' });
};

subtest 'Flytipping not on a road going to HE does not get recategorised' => sub {
    $mech->get_ok('/report/new?latitude=51.615559&longitude=-0.556903&category=Flytipping');
    $mech->submit_form_ok({
        with_fields => {
            single_body_only => 'National Highways',
            title => "Test Report",
            detail => 'Test report details.',
            category => 'Flytipping',
            'road-placement' => 'off-road',
        }
    }, "submit details");
    $mech->content_contains('We don&rsquo;t handle this type of problem');
    my $report = FixMyStreet::DB->resultset("Problem")->search(undef, { order_by => { -desc => 'id' } })->first;
    ok $report, "Found the report";
    is $report->category, "Flytipping", 'Report was not recategorised';

    $mech->log_out_ok;
};

subtest 'Ex-district reports are sent to correct emails' => sub {
    FixMyStreet::Script::Reports::send();
    $mech->email_count_is(4); # (one for council, one confirmation for user) x 2
    my @email = $mech->get_email;
    is $email[0]->header('To'), '"Buckinghamshire Council" <flytipping@chiltern>';
    unlike $mech->get_text_body_from_email($email[0]), qr/If there is a/;

    like $mech->get_text_body_from_email($email[1]), qr/reference number is/;
    unlike $mech->get_text_body_from_email($email[1]), qr/please contact Buckinghamshire/;
};

my ($report2) = $mech->create_problems_for_body(1, $body->id, 'Drainage problem', {
    category => 'Blocked drain', cobrand => 'fixmystreet',
    latitude => 51.812244, longitude => -0.827363,
    dt => DateTime->now()->subtract(minutes => 8),
});

subtest 'blocked drain sent to extra email' => sub {
    $mech->clear_emails_ok;
    FixMyStreet::Script::Reports::send();
    my @email = $mech->get_email;
    is $email[0]->header('To'), '"Flood Management" <floods@example.org>';
    like $mech->get_text_body_from_email($email[1]), qr/report's reference number/;
};

my $cobrand = FixMyStreet::Cobrand::Buckinghamshire->new();

for my $test (
    {
        desc => 'filters basic emails',
        in => 'email: test@example.com',
        out => 'email: ',
    },
    {
        desc => 'filters emails in brackets',
        in => 'email: <test@example.com>',
        out => 'email: <>',
    },
    {
        desc => 'filters emails from hosts',
        in => 'email: test@mail.example.com',
        out => 'email: ',
    },
    {
        desc => 'filters multiple emails',
        in => 'email: test@example.com and user@fixmystreet.com',
        out => 'email:  and ',
    },
    {
        desc => 'filters basic phone numbers',
        in => 'number: 07700 900000',
        out => 'number: ',
    },
    {
        desc => 'filters multiple phone numbers',
        in => 'number: 07700 900000 and 07700 900001',
        out => 'number:  and ',
    },
    {
        desc => 'filters 3 part phone numbers',
        in => 'number: 0114 496 0999',
        out => 'number: ',
    },
    {
        desc => 'filters international phone numbers',
        in => 'number: +44 114 496 0999',
        out => 'number: ',
    },
    {
        desc => 'filters 020 phone numbers',
        in => 'number: 020 7946 0999',
        out => 'number: ',
    },
    {
        desc => 'filters no area phone numbers',
        in => 'number: 01632 01632',
        out => 'number: ',
    },
    {
        desc => 'does not filter normal numbers',
        in => 'number: 16320163236',
        out => 'number: 16320163236',
    },
    {
        desc => 'does not filter short numbers',
        in => 'number: 0163 1632',
        out => 'number: 0163 1632',
    },
) {
    subtest $test->{desc} => sub {
        is $cobrand->filter_report_description($test->{in}), $test->{out}, "filtered correctly";
    };
}

subtest 'extra CSV columns are present' => sub {
    $mech->log_in_ok( $counciluser->email );

    $mech->get_ok('/dashboard?export=1');

    my @rows = $mech->content_as_csv;
    is scalar @rows, 6, '1 (header) + 4 (reports) = 6 lines';
    is scalar @{$rows[0]}, 22, '22 columns present';

    is_deeply $rows[0],
        [
            'Report ID', 'Title', 'Detail', 'User Name', 'Category',
            'Created', 'Confirmed', 'Acknowledged', 'Fixed', 'Closed',
            'Status', 'Latitude', 'Longitude', 'Query', 'Ward',
            'Easting', 'Northing', 'Report URL', 'Device Type', 'Site Used',
            'Reported As', 'Staff User',
        ],
        'Column headers look correct';

    is $rows[1]->[21], '', 'Staff User is empty if not made on behalf of another user';
    is $rows[2]->[21], $counciluser->email, 'Staff User is correct if made on behalf of another user';
    is $rows[3]->[21], '', 'Staff User is empty if not made on behalf of another user';

    $mech->create_comment_for_problem($report, $counciluser, 'Staff User', 'Some update text', 'f', 'confirmed', undef, {
        extra => { contributed_as => 'body', contributed_by => $counciluser->id }});
    $mech->create_comment_for_problem($report, $counciluser, 'Other User', 'Some update text', 'f', 'confirmed', undef, {
        extra => { contributed_as => 'another_user', contributed_by => $counciluser->id }});

    $mech->get_ok('/dashboard?export=1&updates=1');

    @rows = $mech->content_as_csv;
    is scalar @rows, 3, '1 (header) + 2 (updates)';
    is scalar @{$rows[0]}, 9, '9 columns present';
    is_deeply $rows[0],
        [
            'Report ID', 'Update ID', 'Date', 'Status', 'Problem state',
            'Text', 'User Name', 'Reported As', 'Staff User',
        ],
        'Column headers look correct';

    is $rows[1]->[8], $counciluser->email, 'Staff User is correct if made on behalf of body';
    is $rows[2]->[8], $counciluser->email, 'Staff User is correct if made on behalf of another user';
};

subtest 'old district council names are now just "areas"' => sub {

    my %points = (
       'Aylesbury Vale' => [
           [ 51.822364, -0.826409 ], # AVDC offices
           [ 51.995, -0.986 ], # Buckingham
           [ 51.940, -0.887 ], # Winslow
       ],
        'Chiltern' => [
           [ 51.615559, -0.556903, ],
        ],
        'South Bucks' => [
            [ 51.563, -0.499 ], # Denham
            [ 51.611, -0.644 ], # Beaconsfield Railway Station
        ],
         'Wycombe' => [
             [ 51.628661, -0.748238 ], # High Wycombe
             [ 51.566667, -0.766667 ], # Marlow
         ],
    );

    for my $area (sort keys %points) {
        for my $loc (@{$points{$area}}) {
            $mech->get("/alert/list?latitude=$loc->[0];longitude=$loc->[1]");
            $mech->content_contains("$area area");
            $mech->content_lacks("$area District Council");
            $mech->content_lacks("ward, $area District Council");
            $mech->content_lacks('County Council');
            $mech->content_contains('Buckinghamshire Council');
        }
    }

};

my $bucks = Test::MockModule->new('FixMyStreet::Cobrand::Buckinghamshire');

subtest 'Prevents car park reports being made outside a car park' => sub {
    # Simulate no car parks found
    $bucks->mock('_get', sub { "<wfs:FeatureCollection></wfs:FeatureCollection>" });

    $mech->get_ok('/report/new?latitude=51.615559&longitude=-0.556903&category=Barrier+problem');
    $mech->submit_form_ok({
        with_fields => {
            title => "Test Report",
            detail => 'Test report details.',
            category => 'Barrier problem',
        }
    }, "submit details");
    $mech->content_contains('Please select a location in a Buckinghamshire maintained car park') or diag $mech->content;
};

subtest 'Allows car park reports to be made in a car park' => sub {
    # Now simulate a car park being found
    $bucks->mock('_get', sub {
        "<wfs:FeatureCollection>
            <gml:featureMember>
                <Transport_BC_Car_Parks:BC_CAR_PARKS>
                    <Transport_BC_Car_Parks:OBJECTID>1</Transport_BC_Car_Parks:OBJECTID>
                </Transport_BC_Car_Parks:BC_CAR_PARKS>
            </gml:featureMember>
        </wfs:FeatureCollection>"
    });

    $mech->get_ok('/report/new?latitude=51.615559&longitude=-0.556903&category=Barrier+problem');
    $mech->submit_form_ok({
        with_fields => {
            title => "Test Report",
            detail => 'Test report details.',
            category => 'Barrier problem',
        }
    }, "submit details");
    $mech->content_contains('Your issue is on its way to the council');
};

$report = undef;
subtest 'sends grass cutting reports on roads under 30mph to the parish' => sub {
    FixMyStreet::Script::Reports::send();
    $mech->clear_emails_ok;
    $mech->get_ok('/report/new?latitude=51.615559&longitude=-0.556903&category=Grass+cutting');
    $mech->submit_form_ok({
        with_fields => {
            title => "Test grass cutting report 1",
            detail => 'Test report details.',
            category => 'Grass cutting',
            speed_limit_greater_than_30 => 'no', # Is the speed limit greater than 30mph?
        }
    }, "submit details");
    $mech->content_contains('Your issue is on its way to the council');
    $report = FixMyStreet::DB->resultset("Problem")->search(undef, { order_by => { -desc => 'id' } })->first;
    ok $report, "Found the report";
    is $report->title, 'Test grass cutting report 1', 'Got the correct report';
    is $report->bodies_str, $parish->id, 'Report was sent to parish';
    FixMyStreet::Script::Reports::send();
    my @email = $mech->get_email;
    like $mech->get_text_body_from_email($email[1]), qr/please contact Adstock Parish Council at grassparish\@example.org/;
};

subtest 'Can triage parish reports' => sub {
    $mech->log_in_ok( $counciluser->email );
    $report->update({ state => 'for triage' });
    $mech->get_ok('/admin/triage');
    $mech->content_contains('Test grass cutting report 1');
    $mech->get_ok('/report/' . $report->id);
    $mech->content_contains('Grass cutting (grass@example.org)');
    $mech->content_contains('Grass cutting (grassparish@example.org)');
    $mech->submit_form_ok({ with_fields => { category => $grass_bucks->id } });
    $report->discard_changes;
    $report->update({ whensent => \'current_timestamp', send_state => 'sent' });
};

subtest '.com reports get the logged email too' => sub {
    ok $mech->host("www.fixmystreet.com"), "change host to www";
    $mech->clear_emails_ok;
    $mech->get_ok('/report/new?latitude=51.615559&longitude=-0.556903&category=Grass+cutting');
    $mech->submit_form_ok({
        with_fields => {
            title => "Test grass cutting report 1b",
            detail => 'Test report details.',
            category => 'Grass cutting',
            speed_limit_greater_than_30 => 'no', # Is the speed limit greater than 30mph?
        }
    }, "submit details");
    $mech->content_contains('Thank you for reporting');
    my $report = FixMyStreet::DB->resultset("Problem")->search(undef, { order_by => { -desc => 'id' } })->first;
    ok $report, "Found the report";
    is $report->title, 'Test grass cutting report 1b', 'Got the correct report';
    is $report->bodies_str, $parish->id, 'Report was sent to parish';
    FixMyStreet::Script::Reports::send();
    my @email = $mech->get_email;
    $mech->email_count_is(2);
    like $mech->get_text_body_from_email($email[1]), qr/please contact Adstock Parish Council at grassparish\@example.org/;
    ok $mech->host("buckinghamshire.fixmystreet.com"), "change host to bucks";
};

subtest 'sends grass cutting reports on roads 30mph or more to the council' => sub {
    $mech->get_ok('/report/new?latitude=51.615559&longitude=-0.556903&category=Grass+cutting');
    $mech->submit_form_ok({
        with_fields => {
            title => "Test grass cutting report 2",
            detail => 'Test report details.',
            category => 'Grass cutting',
            speed_limit_greater_than_30 => 'yes', # Is the speed limit greater than 30mph?
        }
    }, "submit details");
    $mech->content_contains('Your issue is on its way to the council');
    my $report = FixMyStreet::DB->resultset("Problem")->search(undef, { order_by => { -desc => 'id' } })->first;
    ok $report, "Found the report";
    is $report->title, 'Test grass cutting report 2', 'Got the correct report';
    is $report->bodies_str, $body->id, 'Report was sent to council';
};

subtest "server side speed limit lookup for council grass cutting report" => sub {
    $bucks->mock('_get', sub { "<OS_Highways_Speed:speed>60.00000000</OS_Highways_Speed:speed>" });

    $mech->get_ok('/report/new?latitude=51.615559&longitude=-0.556903&category=Grass+cutting');
    $mech->submit_form_ok({
        with_fields => {
            title => "Test grass cutting report 3",
            detail => 'Test report details.',
            category => 'Grass cutting',
            speed_limit_greater_than_30 => '',
        }
    }, "submit details");
    $mech->content_contains('Your issue is on its way to the council') or diag $mech->content;
    my $report = FixMyStreet::DB->resultset("Problem")->search(undef, { order_by => { -desc => 'id' } })->first;
    ok $report, "Found the report";
    is $report->title, 'Test grass cutting report 3', 'Got the correct report';
    is $report->bodies_str, $body->id, 'Report was sent to council';
};

subtest "server side speed limit lookup for parish grass cutting report" => sub {
    $bucks->mock('_get', sub { "<OS_Highways_Speed:speed>30.00000000</OS_Highways_Speed:speed>" });

    $mech->get_ok('/report/new?latitude=51.615559&longitude=-0.556903&category=Grass+cutting');
    $mech->submit_form_ok({
        with_fields => {
            title => "Test grass cutting report 4",
            detail => 'Test report details.',
            category => 'Grass cutting',
        }
    }, "submit details");
    $mech->content_contains('Your issue is on its way to the council');
    my $report = FixMyStreet::DB->resultset("Problem")->search(undef, { order_by => { -desc => 'id' } })->first;
    ok $report, "Found the report";
    is $report->title, 'Test grass cutting report 4', 'Got the correct report';
    is $report->bodies_str, $parish->id, 'Report was sent to parish';
};

subtest "server side speed limit lookup with unknown speed limit" => sub {
    $bucks->mock('_get', sub { '' });

    $mech->get_ok('/report/new?latitude=51.615559&longitude=-0.556903&category=Grass+cutting');
    $mech->submit_form_ok({
        with_fields => {
            title => "Test grass cutting report 5",
            detail => 'Test report details.',
            category => 'Grass cutting',
        }
    }, "submit details");
    $mech->content_contains('Your issue is on its way to the council');
    my $report = FixMyStreet::DB->resultset("Problem")->search(undef, { order_by => { -desc => 'id' } })->first;
    ok $report, "Found the report";
    is $report->title, 'Test grass cutting report 5', 'Got the correct report';
    is $report->bodies_str, $body->id, 'Report was sent to council';
};

subtest 'treats problems sent to parishes as owned by Bucks' => sub {
    $mech->get_ok('/report/new?latitude=51.615559&longitude=-0.556903');
    $mech->submit_form_ok({
        with_fields => {
            title => "Test Dirty signs report",
            detail => 'Test report details.',
            category => 'Dirty signs',
        }
    }, "submit details");
    $mech->content_contains('Your issue is on its way to the council');

    my $report = FixMyStreet::DB->resultset("Problem")->search(undef, { order_by => { -desc => 'id' } })->first;
    ok $report, "Found the report";
    is $report->title, 'Test Dirty signs report', 'Got the correct report';

    $mech->create_comment_for_problem($report, $publicuser, 'Public User', 'Some update text', 'f', 'confirmed');

    # Check that the report can be accessed via the cobrand
    my $report_id = $report->id;
    $mech->get_ok("/report/$report_id");
    $mech->content_contains('Some update text');

    subtest 'Internal referral reports are seen in duplicates' => sub {
        $report->update({ state => 'internal referral' });
        my $json = $mech->get_ok_json( "/around/nearby?filter_category=Dirty+signs&latitude=51.615559&longitude=-0.556903" );
        like $json->{reports_list}, qr/Test Dirty signs report/;
    };
};

subtest 'sending of updates and address' => sub {
    FixMyStreet::Script::Reports::send(); # Clear out any left above
    my ($report1) = $mech->create_problems_for_body(1, $body->id, 'Title update', {
        cobrand => 'buckinghamshire',
        category => 'Abandoned vehicles' });

    my $geocode = Test::MockModule->new('FixMyStreet::Geocode::OSPlaces');
    $geocode->mock(reverse_geocode => sub { { LPI => {
        "ADDRESS" => "STUDIO 1, 29, BUCKINGHAM ROAD, LONDON, BRENT, NW10 4RP",
        "SAO_TEXT" => "STUDIO 1",
        "PAO_START_NUMBER" => "29",
        "STREET_DESCRIPTION" => "BUCKINGHAM ROAD",
        "TOWN_NAME" => "LONDON",
        "ADMINISTRATIVE_AREA" => "BRENT",
        "POSTCODE_LOCATOR" => "NW10 4RP",
    } } });
    FixMyStreet::Script::Reports::send();
    my $req = Open311->test_req_used;
    my $c = CGI::Simple->new($req->content);
    is $c->param('attribute[closest_address]'), "Studio 1\r\n29 Buckingham Road\r\n\r\nLondon\r\nNW10 4RP";

    my ($report2) = $mech->create_problems_for_body(1, $body->id, 'Title update', {
        cobrand => 'buckinghamshire',
        category => 'Potholes' });
    my $update1 = $mech->create_comment_for_problem($report1, $counciluser, 'Staff User', 'Text', 't', 'confirmed', undef);
    my $update2 = $mech->create_comment_for_problem($report2, $counciluser, 'Staff User', 'Text', 't', 'confirmed', undef);
    is $cobrand->should_skip_sending_update($update1), 0;
    is $cobrand->should_skip_sending_update($update2), 1;
};

subtest 'body filter on dashboard' => sub {
    $mech->get_ok('/dashboard');
    $mech->content_contains('<h1>' . $body->name . '</h1>', 'defaults to Bucks');
    $mech->content_contains('<select class="form-control" name="body" id="body">', 'extra bodies dropdown is shown');
    $mech->content_contains('<option value="' . $body->id . '">' . $body->name . '</option>', 'Bucks is shown in the options');
    $mech->content_contains('<option value="' . $parish->id . '">' . $parish->name . '</option>', 'parish is shown in the options');

    $mech->get_ok('/dashboard?body=' . $parish->id);
    $mech->content_contains('<h1>' . $parish->name . '</h1>', 'shows parish dashboard');

    $mech->get_ok('/dashboard?body=' . $other_body->id);
    $mech->content_contains('<h1>' . $body->name . '</h1>', 'defaults to Bucks when body is not permitted');
};

subtest 'All reports pages for parishes' => sub {
    $mech->get_ok('/reports/Buckinghamshire');
    $mech->content_contains('View reports sent to Parish/Town Councils');

    $mech->get_ok('/about/parishes');
    $mech->content_contains('Adstock Parish Council');

    $mech->get_ok('/reports/Adstock');
    $mech->content_contains('Adstock Parish Council');
    is $mech->uri->path, '/reports/Adstock';

    $mech->get_ok('/reports/Aylesbury');
    $mech->content_contains('Aylesbury Town Council');
    is $mech->uri->path, '/reports/Aylesbury';
};

subtest "Only the contact with prefer_if_multiple is returned for the Flyposting category" => sub {
    my $json = $mech->get_ok_json('/report/new/ajax?latitude=51.615559&longitude=-0.556903');
    is scalar @{$json->{by_category}->{'Flyposting'}->{bodies}}, 1, "Only one contact returned";
    is $json->{by_category}->{'Flyposting'}->{bodies}->[0], 'Adstock Parish Council', "Correct contact returned";
};

subtest 'phone number field only appears for staff' => sub {
    $mech->log_out_ok;
    $mech->get_ok('/report/new?latitude=51.615559&longitude=-0.556903');
    $mech->content_lacks("Phone number (optional)");
    $mech->log_in_ok($counciluser->email);
    $mech->get_ok('/report/new?latitude=51.615559&longitude=-0.556903');
    $mech->content_contains("Phone number");
    $mech->log_out_ok;
};

subtest 'Check old confirm reference' => sub {
    my $ref = '40123456';
    $report->set_extra_metadata( confirm_reference => $ref );
    $report->update;

    $mech->get_ok('/');
    $mech->submit_form_ok( { with_fields => { pc => $ref } }, 'Confirm ref');
    is $mech->uri->path, "/report/" . $report->id, "redirected to report page when using Confirm ref";
};

subtest 'Check template setting' => sub {
    $mech->log_in_ok($counciluser->email);
    subtest 'Can set a template with state + external status code' => sub {
        $mech->get_ok( "/admin/templates/" . $body->id . "/new" );
        my $fields = {
            title => "Email 9001 reply",
            text => "Thank you for your report.",
            auto_response => 'on',
            state => 'not responsible',
            external_status_code => 9001,
        };
        $mech->submit_form_ok( { with_fields => $fields } );
        is $mech->uri->path, '/admin/templates/' . $body->id, 'redirected';
        is $body->response_templates->count, 1, "Duplicate response template was added";
    };
    subtest 'Cannot set one with same state + external status code' => sub {
        $mech->get_ok( "/admin/templates/" . $body->id . "/new" );
        my $fields = {
            title => "Email 9001 other reply",
            text => "Thank you for your report.",
            auto_response => 'on',
            state => 'not responsible',
            external_status_code => 9001,
        };
        $mech->submit_form_ok( { with_fields => $fields } );
        is $mech->uri->path, '/admin/templates/' . $body->id . '/new', 'not redirected';
        $mech->content_contains( 'Please correct the errors below' );
        $mech->content_contains( 'There is already an auto-response template for this category/state.' );
        is $body->response_templates->count, 1, "Duplicate response template wasn't added";
    };
    subtest 'Cannot set one with different state + same external status code' => sub {
        $mech->get_ok( "/admin/templates/" . $body->id . "/new" );
        my $fields = {
            title => "Email 9001 fixed reply",
            text => "Thank you for your report.",
            auto_response => 'on',
            state => 'fixed - council',
            external_status_code => 9001,
        };
        $mech->submit_form_ok( { with_fields => $fields } );
        is $mech->uri->path, '/admin/templates/' . $body->id . '/new', 'not redirected';
        $mech->content_contains( 'Please correct the errors below' );
        $mech->content_contains( 'There is already an auto-response template for this category/state.' );
        is $body->response_templates->count, 1, "Duplicate response template wasn't added";
    };
    subtest 'Can set one with same state + different external status code' => sub {
        $mech->get_ok( "/admin/templates/" . $body->id . "/new" );
        my $fields = {
            title => "Email 9002 reply",
            text => "Thank you for your report.",
            auto_response => 'on',
            state => 'not responsible',
            external_status_code => 9002,
        };
        $mech->submit_form_ok( { with_fields => $fields } );
        is $mech->uri->path, '/admin/templates/' . $body->id, 'redirected';
        is $body->response_templates->count, 2, "Duplicate response template was added";
    };
};

<<<<<<< HEAD
subtest "Backend response sends report on to parish" => sub {
    FixMyStreet::Script::Alerts::send_updates();
    $mech->clear_emails_ok;

    my $dt = DateTime->now(formatter => DateTime::Format::W3CDTF->new)->add( minutes => -5 );
    my ($problem) = $mech->create_problems_for_body(1, $body->id, 'Street light', {
        external_id => 'SL123', areas => ',163793,53822,'
    });
    my $id = $problem->id;
    my $alert = FixMyStreet::DB->resultset('Alert')->create({
        alert_type => 'new_updates',
        parameter  => $id,
        confirmed  => 1,
        user_id    => $problem->user->id,
        whensubscribed => $dt,
        cobrand => 'buckinghamshire',
    });
    my $template = FixMyStreet::DB->resultset("ResponseTemplate")->create({
        body => $body,
        state => '',
        external_status_code => 713,
        title => 'Parish lighting',
        text => 'Thanks, we have forwarded to the parish council',
        auto_response => 1,
    });

    my $requests_xml = qq{<?xml version="1.0" encoding="utf-8"?>
    <service_requests_updates>
    <request_update>
    <update_id>638344</update_id>
    <service_request_id>@{[ $problem->external_id ]}</service_request_id>
    <status>open</status>
    UPDATED_DATETIME
    <external_status_code>713</external_status_code>
    </request_update>
    </service_requests_updates>
    };
    my $updated_datetime = sprintf( '<updated_datetime>%s</updated_datetime>', $dt );
    $requests_xml =~ s/UPDATED_DATETIME/$updated_datetime/;
    my $o = Open311->new( jurisdiction => 'mysociety', endpoint => 'http://example.com' );
    Open311->_inject_response('/servicerequestupdates.xml', $requests_xml);

    my $update = Open311::GetServiceRequestUpdates->new(
        system_user => $counciluser,
        current_open311 => $o,
        current_body => $body,
    );;
    $update->process_body;

    is $problem->comments->count, 1, 'comment count';
    $problem->discard_changes;

    my $c = FixMyStreet::DB->resultset('Comment')->search( { external_id => 638344 } )->first;
    ok $c, 'comment exists';
    is $c->state, 'confirmed', 'comment state correct';
    is $c->send_state, 'processed', 'marked as processed so not resent';
    is $problem->state, 'confirmed', 'correct problem state';
    is $problem->bodies_str, $parish->id, 'resent to parish';
    is $problem->external_id, undef, 'external ID removed';
    is $problem->category, 'Street lighting', 'category updated';
    FixMyStreet::Script::Alerts::send_updates();
    my $text = $mech->get_text_body_from_email;
    like $text, qr/report's reference number is $id/;
    like $text, qr/we have forwarded to the parish council/;
    like $text, qr/For any further enquiries.*streetlight\@example\.org/;
=======
subtest 'triage reports do not get the logged email' => sub {
    FixMyStreet::Script::Reports::send();
    $mech->clear_emails_ok;
    $mech->log_in_ok( $counciluser->email );
    $counciluser->user_body_permissions->create({ body => $body, permission_type => 'report_edit' });
    $report->update({ state => 'for triage' });
    $mech->get_ok('/admin/report_edit/' . $report->id);
    $mech->submit_form_ok({ button => 'resend' });
    FixMyStreet::Script::Reports::send();
    $report->discard_changes;
    isnt $report->whensent, undef;
    is $report->state, 'confirmed';
    $mech->get_email; # The email to the council
>>>>>>> 61cf26b3
};

};

done_testing();<|MERGE_RESOLUTION|>--- conflicted
+++ resolved
@@ -639,6 +639,8 @@
     my $update2 = $mech->create_comment_for_problem($report2, $counciluser, 'Staff User', 'Text', 't', 'confirmed', undef);
     is $cobrand->should_skip_sending_update($update1), 0;
     is $cobrand->should_skip_sending_update($update2), 1;
+    $report1->update({ send_state => 'sent' });
+    $report2->update({ send_state => 'sent' });
 };
 
 subtest 'body filter on dashboard' => sub {
@@ -757,7 +759,6 @@
     };
 };
 
-<<<<<<< HEAD
 subtest "Backend response sends report on to parish" => sub {
     FixMyStreet::Script::Alerts::send_updates();
     $mech->clear_emails_ok;
@@ -823,7 +824,8 @@
     like $text, qr/report's reference number is $id/;
     like $text, qr/we have forwarded to the parish council/;
     like $text, qr/For any further enquiries.*streetlight\@example\.org/;
-=======
+};
+
 subtest 'triage reports do not get the logged email' => sub {
     FixMyStreet::Script::Reports::send();
     $mech->clear_emails_ok;
@@ -837,7 +839,6 @@
     isnt $report->whensent, undef;
     is $report->state, 'confirmed';
     $mech->get_email; # The email to the council
->>>>>>> 61cf26b3
 };
 
 };
