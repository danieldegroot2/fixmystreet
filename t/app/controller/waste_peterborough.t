--- conflicted
+++ resolved
@@ -248,16 +248,9 @@
     subtest 'Request food bags from front page' => sub {
         $mech->get_ok('/waste/PE1 3NA:100090215480');
         $mech->submit_form_ok({ with_fields => { 'container-428' => 1 } });
-<<<<<<< HEAD
-        $mech->content_contains('name="container-428" value="1"');
-        $mech->content_lacks('Green Bin');
-        $mech->content_lacks('Black Bin');
-        $mech->content_lacks('Why do you need new bins?');
-=======
         $mech->content_contains('About you');
     },
     subtest 'Request food bins from front page' => sub {
->>>>>>> 8721a1b2
         $mech->get_ok('/waste/PE1 3NA:100090215480');
         $mech->submit_form_ok({ with_fields => { 'service-FOOD_BINS' => 1 } });
         $mech->content_contains('name="service-FOOD_BINS" value="1"');
@@ -268,14 +261,9 @@
         $mech->content_contains('name="container-420" value="1"');
         $mech->content_contains('Black Bin');
         $mech->content_contains('Why do you need new bins?');
-<<<<<<< HEAD
-        $mech->content_lacks('Food bins');
-        $mech->content_lacks('food caddy');
-=======
         $mech->content_contains('Food bins');
         $mech->content_contains('food caddy');
         $mech->content_lacks('Food bags');
->>>>>>> 8721a1b2
     };
     subtest 'Report missed collection' => sub {
         $mech->get_ok('/waste/PE1 3NA:100090215480/report');
