--- conflicted
+++ resolved
@@ -324,10 +324,7 @@
         $mech->get_ok('/waste/PE1 3NA:100090215480/problem');
         $mech->submit_form_ok({ with_fields => { 'service-538' => 1 } });
         $mech->submit_form_ok({ with_fields => { name => 'Bob Marge', email => 'email@example.org' }});
-<<<<<<< HEAD
         $mech->content_contains('The bin’s lid is damaged', "Damaged lid category found");
-=======
->>>>>>> d31b1da2
         $mech->submit_form_ok({ with_fields => { process => 'summary' } });
         $mech->content_contains('Damaged bin reported');
         my $report = FixMyStreet::DB->resultset("Problem")->search(undef, { order_by => { -desc => 'id' } })->first;
