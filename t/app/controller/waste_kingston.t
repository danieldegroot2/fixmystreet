use utf8;
use Test::MockModule;
use Test::MockTime qw(:all);
use FixMyStreet::TestMech;
use FixMyStreet::Script::Reports;

FixMyStreet::App->log->disable('info');
END { FixMyStreet::App->log->enable('info'); }

# Mock fetching bank holidays
my $uk = Test::MockModule->new('FixMyStreet::Cobrand::UK');
$uk->mock('_fetch_url', sub { '{}' });

my $mech = FixMyStreet::TestMech->new;

my $body = $mech->create_body_ok(2480, 'Kingston upon Thames Council');
my $user = $mech->create_user_ok('test@example.net', name => 'Normal User');
my $staff_user = $mech->create_user_ok('staff@example.org', from_body => $body, name => 'Staff User');
$staff_user->user_body_permissions->create({ body => $body, permission_type => 'contribute_as_anonymous_user' });
$staff_user->user_body_permissions->create({ body => $body, permission_type => 'contribute_as_another_user' });
$staff_user->user_body_permissions->create({ body => $body, permission_type => 'report_mark_private' });

sub create_contact {
    my ($params, @extra) = @_;
    my $contact = $mech->create_contact_ok(body => $body, %$params, group => ['Waste']);
    $contact->set_extra_fields(
        { code => 'uprn', required => 1, automated => 'hidden_field' },
        { code => 'property_id', required => 1, automated => 'hidden_field' },
        { code => 'service_id', required => 0, automated => 'hidden_field' },
        @extra,
    );
    $contact->update;
}

create_contact({ category => 'Garden Subscription', email => 'garden@example.com'},
    { code => 'Request_Type', required => 1, automated => 'hidden_field' },
    { code => 'Subscription_Details_Quantity', required => 1, automated => 'hidden_field' },
    { code => 'Subscription_Details_Containers', required => 1, automated => 'hidden_field' },
    { code => 'Bin_Delivery_Detail_Quantity', required => 1, automated => 'hidden_field' },
    { code => 'Bin_Delivery_Detail_Container', required => 1, automated => 'hidden_field' },
    { code => 'Bin_Delivery_Detail_Containers', required => 1, automated => 'hidden_field' },
    { code => 'current_containers', required => 1, automated => 'hidden_field' },
    { code => 'new_containers', required => 1, automated => 'hidden_field' },
    { code => 'payment', required => 1, automated => 'hidden_field' },
    { code => 'payment_method', required => 1, automated => 'hidden_field' },
    { code => 'pro_rata', required => 0, automated => 'hidden_field' },
    { code => 'admin_fee', required => 0, automated => 'hidden_field' },
);
create_contact({ category => 'Cancel Garden Subscription', email => 'garden_cancel@example.com'},
    { code => 'Bin_Delivery_Detail_Quantity', required => 1, automated => 'hidden_field' },
    { code => 'Bin_Delivery_Detail_Container', required => 1, automated => 'hidden_field' },
    { code => 'Bin_Delivery_Detail_Containers', required => 1, automated => 'hidden_field' },
    { code => 'Subscription_End_Date', required => 1, automated => 'hidden_field' },
    { code => 'payment_method', required => 1, automated => 'hidden_field' },
    { code => 'dd_contact_id', required => 0, automated => 'hidden_field' },
    { code => 'dd_mandate_id', required => 0, automated => 'hidden_field' },
);

package SOAP::Result;
sub result { return $_[0]->{result}; }
sub new { my $c = shift; bless { @_ }, $c; }

package main;

sub garden_waste_no_bins {
    return [ {
        Id => 1001,
        ServiceId => 355,
        ServiceName => 'Food waste collection',
        ServiceTasks => { ServiceTask => {
            Id => 400,
            TaskTypeId => 1903,
            ServiceTaskSchedules => { ServiceTaskSchedule => [ {
                ScheduleDescription => 'every other Monday',
                StartDate => { DateTime => '2020-01-01T00:00:00Z' },
                EndDate => { DateTime => '2050-01-01T00:00:00Z' },
                NextInstance => {
                    CurrentScheduledDate => { DateTime => '2020-06-02T00:00:00Z' },
                    OriginalScheduledDate => { DateTime => '2020-06-01T00:00:00Z' },
                },
                LastInstance => {
                    OriginalScheduledDate => { DateTime => '2020-05-18T00:00:00Z' },
                    CurrentScheduledDate => { DateTime => '2020-05-18T00:00:00Z' },
                    Ref => { Value => { anyType => [ 456, 789 ] } },
                },
            } ] },
        } },
    }, {
        # Eligibility for garden waste, but no task
        Id => 1002,
        ServiceId => 409,
        ServiceName => 'Garden waste collection',
        ServiceTasks => ''
    } ];
}

sub garden_waste_only_refuse_sacks {
    return [ {
        Id => 1001,
        ServiceId => 355,
        ServiceName => 'Refuse collection',
        ServiceTasks => { ServiceTask => {
            Id => 400,
            TaskTypeId => 1904,
            ServiceTaskSchedules => { ServiceTaskSchedule => [ {
                ScheduleDescription => 'every other Monday',
                StartDate => { DateTime => '2020-01-01T00:00:00Z' },
                EndDate => { DateTime => '2050-01-01T00:00:00Z' },
                NextInstance => {
                    CurrentScheduledDate => { DateTime => '2020-06-02T00:00:00Z' },
                    OriginalScheduledDate => { DateTime => '2020-06-01T00:00:00Z' },
                },
                LastInstance => {
                    OriginalScheduledDate => { DateTime => '2020-05-18T00:00:00Z' },
                    CurrentScheduledDate => { DateTime => '2020-05-18T00:00:00Z' },
                    Ref => { Value => { anyType => [ 456, 789 ] } },
                },
            } ] },
        } },
    }, {
        # Eligibility for garden waste, but no task
        Id => 1002,
        ServiceId => 409,
        ServiceName => 'Garden waste collection',
        ServiceTasks => ''
    } ];
}

# Have a subscription with both refuse and garden sacks in it;
# Currently these are in separate Echos but tests have the same mock,
# and this will be like this when they are in the same Echo
sub garden_waste_with_sacks {
    my $garden_sacks = _garden_waste_service_units(1, 'sack');
    my $refuse_sacks = garden_waste_only_refuse_sacks();
    return [ $refuse_sacks->[0], $garden_sacks->[0] ];
}

sub garden_waste_bin_with_refuse_sacks {
    my $garden_sacks = _garden_waste_service_units(1, 'bin');
    my $refuse_sacks = garden_waste_only_refuse_sacks();
    return [ $refuse_sacks->[0], $garden_sacks->[0] ];
}

sub garden_waste_one_bin {
    my $refuse_bin = garden_waste_no_bins();
    my $garden_bin = _garden_waste_service_units(1, 'bin');
    return [ $refuse_bin->[0], $garden_bin->[0] ];
}

sub garden_waste_one_bin_renew_june_2022 {
    my $refuse_bin = garden_waste_no_bins();
    my $garden_bin = {
        Id => 1002,
        ServiceId => 409,
        ServiceName => 'Garden waste collection',
        ServiceTasks => { ServiceTask => {
            Id => 405,
            TaskTypeId => 2247,
            Data => { ExtensibleDatum => [ {
                DatatypeName => 'SLWP - Containers',
                ChildData => { ExtensibleDatum => [ {
                    DatatypeName => 'Quantity',
                    Value => 1,
                }, {
                    DatatypeName => 'Container Type',
                    Value => 26,
                } ] },
            } ] },
            ServiceTaskSchedules => { ServiceTaskSchedule => [ {
                ScheduleDescription => 'every other Monday',
                StartDate => { DateTime => '2021-03-30T00:00:00Z' },
                EndDate => { DateTime => '2022-06-30T00:00:00Z' },
                NextInstance => {
                    CurrentScheduledDate => { DateTime => '2022-06-21T00:00:00Z' },
                    OriginalScheduledDate => { DateTime => '2022-06-21T00:00:00Z' },
                },
                LastInstance => {
                    OriginalScheduledDate => { DateTime => '2022-05-18T00:00:00Z' },
                    CurrentScheduledDate => { DateTime => '2022-05-18T00:00:00Z' },
                    Ref => { Value => { anyType => [ 567, 890 ] } },
                },
            } ] },
        } } };
    return [ $refuse_bin->[0], $garden_bin ];
}

sub garden_waste_two_bins {
    my $refuse_bin = garden_waste_no_bins();
    my $garden_bins = _garden_waste_service_units(2, 'bin');
    return [ $refuse_bin->[0], $garden_bins->[0] ];
}

sub _garden_waste_service_units {
    my ($bin_count, $type) = @_;

    my $bin_type_id = $type eq 'sack' ? 28 : 26;

    return [ {
        Id => 1002,
        ServiceId => 409,
        ServiceName => 'Garden waste collection',
        ServiceTasks => { ServiceTask => {
            Id => 405,
            TaskTypeId => 2247,
            Data => { ExtensibleDatum => [ {
                DatatypeName => 'SLWP - Containers',
                ChildData => { ExtensibleDatum => [ {
                    DatatypeName => 'Quantity',
                    Value => $bin_count,
                }, {
                    DatatypeName => 'Container Type',
                    Value => $bin_type_id,
                } ] },
            } ] },
            ServiceTaskSchedules => { ServiceTaskSchedule => [ {
                ScheduleDescription => 'every other Monday',
                StartDate => { DateTime => '2020-03-30T00:00:00Z' },
                EndDate => { DateTime => '2021-03-30T00:00:00Z' },
                NextInstance => {
                    CurrentScheduledDate => { DateTime => '2020-06-01T00:00:00Z' },
                    OriginalScheduledDate => { DateTime => '2020-06-01T00:00:00Z' },
                },
                LastInstance => {
                    OriginalScheduledDate => { DateTime => '2020-05-18T00:00:00Z' },
                    CurrentScheduledDate => { DateTime => '2020-05-18T00:00:00Z' },
                    Ref => { Value => { anyType => [ 567, 890 ] } },
                },
            } ] },
        } } } ];
}

FixMyStreet::override_config {
    ALLOWED_COBRANDS => 'kingston',
    MAPIT_URL => 'http://mapit.uk/',
    COBRAND_FEATURES => {
        echo => { kingston => { url => 'http://example.org', nlpg => 'https://example.com/%s' } },
        waste => { kingston => 1 },
    },
}, sub {
    my $lwp = Test::MockModule->new('LWP::UserAgent');
    $lwp->mock('get', sub {
        my ($ua, $url) = @_;
        return $lwp->original('get')->(@_) unless $url =~ /example.com/;
        my ($uprn, $area) = (1000000002, "KINGSTON UPON THAMES");
        ($uprn, $area) = (1000000004, "SUTTON") if $url =~ /1000000004/;
        my $j = '{ "results": [ { "DPA": { "UPRN": ' . $uprn . ', "LOCAL_CUSTODIAN_CODE_DESCRIPTION": "' . $area . '" } } ] }';
        return HTTP::Response->new(200, 'OK', [], $j);
    });
    my $echo = Test::MockModule->new('Integrations::Echo');
    $echo->mock('GetEventsForObject', sub { [] });
    $echo->mock('FindPoints', sub { [
        { Description => '2 Example Street, Kingston, KT1 1AA', Id => '12345', SharedRef => { Value => { anyType => 1000000002 } } },
        { Description => '3 Example Street, Sutton, KT1 1AA', Id => '14345', SharedRef => { Value => { anyType => 1000000004 } } },
    ] });
    $echo->mock('GetPointAddress', sub {
        my ($self, $id) = @_;
        return {
            Id => $id,
            SharedRef => { Value => { anyType => $id == 14345 ? '1000000004' : '1000000002' } },
            PointType => 'PointAddress',
            PointAddressType => { Name => 'House' },
            Coordinates => { GeoPoint => { Latitude => 51.408688, Longitude => -0.304465 } },
            Description => '2/3 Example Street, Sutton, KT1 1AA',
        };
    });
    $echo->mock('GetServiceUnitsForObject', \&garden_waste_one_bin);

    subtest 'Look up of address not in correct borough' => sub {
        $mech->get_ok('/waste');
        $mech->submit_form_ok({ with_fields => { postcode => 'KT1 1AA' } });
        $mech->submit_form_ok({ with_fields => { address => '14345' } });
        $mech->content_contains('No address on record');
        $mech->get_ok('/waste');
        $mech->submit_form_ok({ with_fields => { postcode => 'KT1 1AA' } });
        $mech->submit_form_ok({ with_fields => { address => '12345' } });
        $mech->content_lacks('No address on record');
    };
};

FixMyStreet::override_config {
    ALLOWED_COBRANDS => 'kingston',
    MAPIT_URL => 'http://mapit.uk/',
    COBRAND_FEATURES => {
        echo => { kingston => { url => 'http://example.org' } },
        waste => { kingston => 1 },
        payment_gateway => { kingston => {
            cc_url => 'http://example.com',
            ggw_cost => 2000,
            ggw_new_bin_first_cost => 1500,
            ggw_new_bin_cost => 750,
            ggw_sacks_cost => 4100,
            hmac => '1234',
            hmac_id => '1234',
            scpID => '1234',
        } },
        bottomline => { kingston => {
        } },
    },
}, sub {
    my ($p) = $mech->create_problems_for_body(1, $body->id, 'Garden Subscription - New', {
        user_id => $user->id,
        category => 'Garden Subscription',
        whensent => \'current_timestamp',
    });
    $p->title('Garden Subscription - New');
    $p->update_extra_field({ name => 'property_id', value => 12345});
    $p->update;

    my $echo = Test::MockModule->new('Integrations::Echo');
    $echo->mock('GetEventsForObject', sub { [] });
    $echo->mock('GetTasks', sub { [] });
    $echo->mock('FindPoints', sub { [
        { Description => '1 Example Street, Kingston, KT1 1AA', Id => '11345', SharedRef => { Value => { anyType => 1000000001 } } },
        { Description => '2 Example Street, Kingston, KT1 1AA', Id => '12345', SharedRef => { Value => { anyType => 1000000002 } } },
        { Description => '3 Example Street, Kingston, KT1 1AA', Id => '14345', SharedRef => { Value => { anyType => 1000000004 } } },
    ] });
    $echo->mock('GetPointAddress', sub {
        return {
            Id => 12345,
            SharedRef => { Value => { anyType => '1000000002' } },
            PointType => 'PointAddress',
            PointAddressType => { Name => 'House' },
            Coordinates => { GeoPoint => { Latitude => 51.408688, Longitude => -0.304465 } },
            Description => '2 Example Street, Kingston, KT1 1AA',
        };
    });
    $echo->mock('GetServiceUnitsForObject', \&garden_waste_one_bin);

    my $sent_params;
    my $call_params;
    my $pay = Test::MockModule->new('Integrations::SCP');

    $pay->mock(call => sub {
        my $self = shift;
        my $method = shift;
        $call_params = { @_ };
    });
    $pay->mock(pay => sub {
        my $self = shift;
        $sent_params = shift;
        $pay->original('pay')->($self, $sent_params);
        return {
            transactionState => 'IN_PROGRESS',
            scpReference => '12345',
            invokeResult => {
                status => 'SUCCESS',
                redirectUrl => 'http://example.org/faq'
            }
        };
    });
    $pay->mock(query => sub {
        my $self = shift;
        $sent_params = shift;
        return {
            transactionState => 'COMPLETE',
            paymentResult => {
                status => 'SUCCESS',
                paymentDetails => {
                    paymentHeader => {
                        uniqueTranId => 54321
                    }
                }
            }
        };
    });

    my $dd_sent_params = {};
    my $dd = Test::MockModule->new('Integrations::Bottomline');
    $dd->mock('call', sub {
        my ($self, $path, $data, $method) = @_;
        if ( $path =~ m#mandates/[^/]*/transaction# ) {
            $dd_sent_params->{'one_off_payment'} = $data;
            if ( $data->{dueDate} eq "2022-07-06T17:00:00" ) {
                return { error => 1 };
            } else {
                return {};
            }
        } elsif ( $path =~ m#mandates/[^/]*/payment-plans# ) {
            $dd_sent_params->{'amend_plan'} = $data;
            return {};
        } elsif ( $method and $method eq 'DELETE' ) {
            $dd_sent_params->{cancel_plan} = {};
            return {};
        } elsif ( $path eq 'query/execute#getContactFromEmail' ) {
            return {
                rows => [ {
                  values => [ {
                     resultValues => [ {
                        value => {
                           '@type' => "ContactDTO",
                           id => 1,
                        }
                     } ]
                  } ]
                } ]
            }
        } elsif ( $path eq 'query/execute#planForMandateId' ) {
            $dd_sent_params->{'plan_for_mandate'} = $data;
            return {
                rows => [ {
                  values => [ {
                     resultValues => [ {
                        value => {
                           '@type' => "YearlyPaymentPlan",
                           id => 1369911,
                           mandateId => 4876123,
                           profileId => 4826,
                           status => "ACTIVE",
                           lastUpdated => "2018-09-01T08:05:22.646",
                           nextCollection => "2018-09-14T00:00:00.000",
                           extracted => 0,
                           created => "2018-07-06T14:32:13.950",
                           description => "A Direct Debit payment is due in respect of the above Direct Debit Instruction for £50.00 and will be collected on, or just after, the 15th of August 2018. Further payments of £50.00 will then be collected on, or just after, the 15th of each month until further notice.",
                           amountType => 0,
                           regularAmount => 50,
                           totalAmount => 0,
                           schedule => {
                              numberOfOccurrences => 0,
                              schedulePattern => "MONTHLY",
                              frequencyEnd => "NO_END",
                              startDate => "2018-08-15",
                              endDate => "0000-00-00"
                           },
                           everyNthMonth => 1,
                           monthDays => [ "DAY15" ]
                        }
                     } ]
                  } ]
                } ]
            }
        } elsif ( $path eq 'query/execute#getMandateFromReference' ) {
            my $restricted_date = '2022-07-05T17:00:00';
            if ( $data->{criteria}->{searchCriteria}->[0]->{queryValues}->[0]->{'$value'} eq 'RBK-1000' ) {
                $restricted_date = '2022-07-06T17:00:00';
            }
            return {
                rows => [ {
                  values => [ {
                     resultValues => [ {
                        value => {
                           '@type' => "MandateDTO",
                           id => 4876123,
                           restrictedDate => $restricted_date,
                        }
                     } ]
                  } ]
                } ]
            };
        }
    });

    subtest 'Garden type lookup' => sub {
        set_fixed_time('2021-03-09T17:00:00Z');
        $mech->get_ok('/waste?type=garden');
        $mech->submit_form_ok({ with_fields => { postcode => 'KT1 1AA' } });
        $mech->submit_form_ok({ with_fields => { address => '12345' } });
        is $mech->uri->path, '/waste/12345', 'redirect as subscription';
    };

    subtest 'check subscription link present' => sub {
        set_fixed_time('2021-03-09T17:00:00Z');
        $mech->get_ok('/waste/12345');
        $mech->content_like(qr#Renewal</dt>\s*<dd[^>]*>30 March 2021#m);
        $mech->content_lacks('Subscribe to garden waste collection', 'Subscribe link not present for active sub');
        set_fixed_time('2021-04-05T17:00:00Z');
        $mech->get_ok('/waste/12345');
        $mech->content_lacks('Subscribe to garden waste collection', 'Subscribe link not present if in renew window');
        set_fixed_time('2021-05-05T17:00:00Z');
        $mech->get_ok('/waste/12345');
        $mech->content_contains('Subscribe to garden waste collection', 'Subscribe link present if expired');
    };

    subtest 'check overdue, soon due messages and modify link' => sub {
        $mech->log_in_ok($user->email);
        set_fixed_time('2021-04-05T17:00:00Z');
        $mech->get_ok('/waste/12345?1');
        $mech->content_contains('Garden Waste');
        $mech->content_lacks('Modify your garden waste subscription');
        $mech->content_contains('Your subscription is now overdue', "overdue link if after expired");
        set_fixed_time('2021-03-05T17:00:00Z');
        $mech->get_ok('/waste/12345');
        $mech->content_contains('Your subscription is soon due for renewal', "due soon link if within 7 weeks of expiry");
        $mech->content_lacks('Modify your garden waste subscription');
        $mech->get_ok('/waste/12345/garden_modify');
        is $mech->uri->path, '/waste/12345', 'link redirect to bin list if modify in renewal period';
        set_fixed_time('2021-02-10T17:00:00Z');
        $mech->get_ok('/waste/12345');
        $mech->content_contains('Your subscription is soon due for renewal', "due soon link if 7 weeks before expiry");
        set_fixed_time('2021-02-08T17:00:00Z');
        $mech->get_ok('/waste/12345');
        $mech->content_lacks('Your subscription is soon due for renewal', "no renewal notice if over 7 weeks before expiry");
        $mech->content_contains('Modify your garden waste subscription');
        $mech->log_out_ok;
    };

    $echo->mock('GetServiceUnitsForObject', \&garden_waste_no_bins);

    subtest 'Garden type lookup, no sub' => sub {
        set_fixed_time('2021-03-09T17:00:00Z');
        $mech->get_ok('/waste?type=garden');
        $mech->submit_form_ok({ with_fields => { postcode => 'KT1 1AA' } });
        $mech->submit_form_ok({ with_fields => { address => '12345' } });
        is $mech->uri->path, '/waste/12345/garden', 'redirect as no subscription';
    };

    subtest 'check cannot cancel sub that does not exist' => sub {
        $mech->get_ok('/waste/12345/garden_cancel');
        is $mech->uri->path, '/waste/12345', 'cancel link redirect to bin list if no sub';
    };

    subtest 'check new sub bin limits' => sub {
        $mech->get_ok('/waste/12345/garden');
        $mech->submit_form_ok({ form_number => 1 });
        $mech->submit_form_ok({ with_fields => { existing => 'yes' } });
        $mech->content_contains('Please specify how many bins you already have');
        $mech->submit_form_ok({ with_fields => { existing => 'yes', existing_number => 0 } });
        $mech->content_contains('Existing bin count must be between 1 and 5');
        $mech->submit_form_ok({ with_fields => { existing => 'yes', existing_number => 7 } });
        $mech->content_contains('Existing bin count must be between 1 and 5');
        $mech->submit_form_ok({ with_fields => { existing => 'no' } });
        my $form = $mech->form_with_fields( qw(current_bins bins_wanted payment_method) );
        ok $form, "form found";
        is $mech->value('current_bins'), 0, "current bins is set to 0";
        $mech->submit_form_ok({ with_fields => {
                current_bins => 0,
                bins_wanted => 0,
                payment_method => 'credit_card',
                name => 'Test McTest',
                email => 'test@example.net'
        } });
        $mech->content_contains('The total number of bins must be at least 1');
        $mech->submit_form_ok({ with_fields => {
                current_bins => 2,
                bins_wanted => 7,
                payment_method => 'credit_card',
                name => 'Test McTest',
                email => 'test@example.net'
        } });
        $mech->content_contains('The total number of bins cannot exceed 5');
        $mech->submit_form_ok({ with_fields => {
                current_bins => 7,
                bins_wanted => 0,
                payment_method => 'credit_card',
                name => 'Test McTest',
                email => 'test@example.net'
        } });
        $mech->content_contains('Value must be between 1 and 5');
        $mech->submit_form_ok({ with_fields => {
                current_bins => 0,
                bins_wanted => 7,
                payment_method => 'credit_card',
                name => 'Test McTest',
                email => 'test@example.net'
        } });
        $mech->content_contains('Value must be between 1 and 5');

        $mech->get_ok('/waste/12345/garden');
        $mech->submit_form_ok({ form_number => 1 });
        $mech->submit_form_ok({ with_fields => { existing => 'yes', existing_number => 2 } });
        $form = $mech->form_with_fields( qw(current_bins bins_wanted payment_method) );
        ok $form, "form found";
        $mech->content_like(qr#Total to pay now: £<span[^>]*>40.00#, "initial cost set correctly");
        is $mech->value('current_bins'), 2, "current bins is set to 2";
    };

    subtest 'check new sub credit card payment' => sub {
        $mech->get_ok('/waste/12345/garden');
        $mech->submit_form_ok({ form_number => 1 });
        $mech->submit_form_ok({ with_fields => { existing => 'no' } });
        $mech->content_like(qr#Total to pay now: £<span[^>]*>0.00#, "initial cost set to zero");
        $mech->submit_form_ok({ with_fields => {
                current_bins => 0,
                bins_wanted => 1,
                payment_method => 'credit_card',
                name => 'Test McTest',
                email => 'test@example.net'
        } });
        $mech->content_contains('Test McTest');
        $mech->content_contains('£20.00');
        $mech->content_contains('£15.00');
        $mech->content_contains('1 bin');
        $mech->submit_form_ok({ with_fields => { goto => 'details' } });
        $mech->content_contains('<span id="cost_pa">20.00');
        $mech->content_contains('<span id="cost_now">35.00');
        $mech->content_contains('<span id="cost_now_admin">15.00');
        $mech->submit_form_ok({ with_fields => {
                current_bins => 0,
                bins_wanted => 1,
                payment_method => 'credit_card',
                name => 'Test McTest',
                email => 'test@example.net'
        } });
        # external redirects make Test::WWW::Mechanize unhappy so clone
        # the mech for the redirect
        my $mech2 = $mech->clone;
        $mech2->submit_form_ok({ with_fields => { tandc => 1 } });

        is $mech2->res->previous->code, 302, 'payments issues a redirect';
        is $mech2->res->previous->header('Location'), "http://example.org/faq", "redirects to payment gateway";

        my ( $token, $new_report, $report_id ) = get_report_from_redirect( $sent_params->{returnUrl} );

        is $sent_params->{items}[0]{amount}, 2000, 'correct amount used';
        is $sent_params->{items}[1]{amount}, 1500, 'correct amount used';
        check_extra_data_pre_confirm($new_report);

        $mech->get('/waste/pay/xx/yyyyyyyyyyy');
        ok !$mech->res->is_success(), "want a bad response";
        is $mech->res->code, 404, "got 404";
        $mech->get("/waste/pay_complete/$report_id/NOTATOKEN");
        ok !$mech->res->is_success(), "want a bad response";
        is $mech->res->code, 404, "got 404";
        $mech->get_ok("/waste/pay_complete/$report_id/$token");
        is $sent_params->{scpReference}, 12345, 'correct scpReference sent';

        check_extra_data_post_confirm($new_report);

        $mech->content_contains('Your garden waste bin will');
        $mech->content_like(qr#/waste/12345">Show upcoming#, "contains link to bin page");

        FixMyStreet::Script::Reports::send();
        my @emails = $mech->get_email;
        my $body = $mech->get_text_body_from_email($emails[1]);
        like $body, qr/Number of bin subscriptions: 1/;
        like $body, qr/Bins to be delivered: 1/;
        like $body, qr/Total:.*?35.00/;
    };

    subtest 'check new sub credit card payment with no bins required' => sub {
        $mech->get_ok('/waste/12345/garden');
        $mech->submit_form_ok({ form_number => 1 });
        $mech->submit_form_ok({ with_fields => { existing => 'no' } });
        $mech->submit_form_ok({ with_fields => {
                current_bins => 1,
                bins_wanted => 1,
                payment_method => 'credit_card',
                name => 'Test McTest',
                email => 'test@example.net'
        } });
        $mech->content_contains('Test McTest');
        $mech->content_contains('£20.00');
        # external redirects make Test::WWW::Mechanize unhappy so clone
        # the mech for the redirect
        my $mech2 = $mech->clone;
        $mech2->submit_form_ok({ with_fields => { tandc => 1 } });

        is $mech2->res->previous->code, 302, 'payments issues a redirect';
        is $mech2->res->previous->header('Location'), "http://example.org/faq", "redirects to payment gateway";

        my ( $token, $new_report, $report_id ) = get_report_from_redirect( $sent_params->{returnUrl} );

        is $sent_params->{items}[0]{amount}, 2000, 'correct amount used';
        is $sent_params->{items}[1]{amount}, undef, 'correct amount used';
        check_extra_data_pre_confirm($new_report, new_bins => 0);

        $mech->get_ok("/waste/pay_complete/$report_id/$token");
        is $sent_params->{scpReference}, 12345, 'correct scpReference sent';
        check_extra_data_post_confirm($new_report);

        $mech->clear_emails_ok;
        FixMyStreet::Script::Reports::send();
        my @emails = $mech->get_email;
        my $body = $mech->get_text_body_from_email($emails[1]);
        like $body, qr/Number of bin subscriptions: 1/;
        unlike $body, qr/Bins to be delivered/;
        like $body, qr/Total:.*?20.00/;
    };

    subtest 'check new sub credit card payment with one less bin required' => sub {
        $mech->get_ok('/waste/12345/garden');
        $mech->submit_form_ok({ form_number => 1 });
        $mech->submit_form_ok({ with_fields => { existing => 'no' } });
        $mech->submit_form_ok({ with_fields => {
                current_bins => 2,
                bins_wanted => 1,
                payment_method => 'credit_card',
                name => 'Test McTest',
                email => 'test@example.net'
        } });
        $mech->content_contains('Test McTest');
        $mech->content_contains('£20.00');
        # external redirects make Test::WWW::Mechanize unhappy so clone
        # the mech for the redirect
        my $mech2 = $mech->clone;
        $mech2->submit_form_ok({ with_fields => { tandc => 1 } });

        is $mech2->res->previous->code, 302, 'payments issues a redirect';
        is $mech2->res->previous->header('Location'), "http://example.org/faq", "redirects to payment gateway";

        my ( $token, $new_report, $report_id ) = get_report_from_redirect( $sent_params->{returnUrl} );

        is $sent_params->{items}[0]{amount}, 2000, 'correct amount used';
        is $sent_params->{items}[1]{amount}, undef, 'correct amount used';
        check_extra_data_pre_confirm($new_report, new_bins => 0);

        $mech->get_ok("/waste/pay_complete/$report_id/$token");
        is $sent_params->{scpReference}, 12345, 'correct scpReference sent';
        check_extra_data_post_confirm($new_report);

        $mech->clear_emails_ok;
        FixMyStreet::Script::Reports::send();
        my @emails = $mech->get_email;
        my $body = $mech->get_text_body_from_email($emails[1]);
        like $body, qr/Number of bin subscriptions: 1/;
        like $body, qr/Bins to be removed: 1/;
        like $body, qr/Total:.*?20.00/;
    };

    subtest 'check new sub direct debit payment' => sub {
        $mech->clear_emails_ok;
        $mech->get_ok('/waste/12345/garden');
        $mech->submit_form_ok({ form_number => 1 });
        $mech->submit_form_ok({ with_fields => { existing => 'no' } });
        $mech->submit_form_ok({ with_fields => {
                current_bins => 0,
                bins_wanted => 1,
                payment_method => 'direct_debit',
                name => 'Test McTest',
                email => 'test@example.net'
        } });
        $mech->content_contains('Test McTest');
        $mech->submit_form_ok({ with_fields => { tandc => 1 } });
        $mech->content_like( qr/ddregularamount[^>]*"20.00"/, 'payment amount correct');
        $mech->content_like( qr/ddfirstamount[^>]*"35.00"/, 'first payment amount correct');

        my ($token, $report_id) = ( $mech->content =~ m#reference:([^\^]*)\^report_id:(\d+)"# );
        my $new_report = FixMyStreet::DB->resultset('Problem')->search( {
                id => $report_id,
                extra => { like => '%redirect_id,T18:'. $token . '%' }
        } )->first;

        is $new_report->category, 'Garden Subscription', 'correct category on report';
        is $new_report->title, 'Garden Subscription - New', 'correct title on report';
        is $new_report->get_extra_field_value('payment_method'), 'direct_debit', 'correct payment method on report';
        is $new_report->state, 'unconfirmed', 'report not confirmed';
        is $new_report->get_extra_metadata('ddsubmitted'), undef, "direct debit not marked as submitted";

        $mech->get_ok('/waste/12345');
        $mech->content_lacks('You have a pending garden subscription');
        $mech->content_contains('Subscribe to garden waste collection');

        $mech->get("/waste/dd_complete?customData=reference:$token^report_id:xxy");
        ok !$mech->res->is_success(), "want a bad response";
        is $mech->res->code, 404, "got 404";
        $mech->get("/waste/dd_complete?customData=reference:NOTATOKEN^report_id:$report_id");
        ok !$mech->res->is_success(), "want a bad response";
        is $mech->res->code, 404, "got 404";
<<<<<<< HEAD
        $mech->get_ok("/waste/dd_complete?customData=reference:$token^report_id:$report_id&ddplanreference=RBK-1001");
=======
        $mech->get_ok("/waste/dd_complete?customData=reference:$token^report_id:$report_id&status=True&verificationapplied=False");
>>>>>>> 0e4afbb3
        $mech->content_contains('confirmation details once your Direct Debit');

        $mech->get_ok('/waste/12345');
        $mech->content_contains('You have a pending garden subscription');
        $mech->content_lacks('Subscribe to garden waste collection');

        $mech->email_count_is( 1, "email sent for direct debit sub");
        my $email = $mech->get_email;
        my $body = $mech->get_text_body_from_email($email);
        like $body, qr/waste subscription/s, 'direct debit email confirmation looks correct';
        like $body, qr/reference number is RBK-GGW-$report_id/, 'email has ID in it';
        $new_report->discard_changes;
        is $new_report->state, 'unconfirmed', 'report still not confirmed';
        is $new_report->get_extra_metadata('ddsubmitted'), 1, "direct debit marked as submitted";
        $new_report->delete;
    };

<<<<<<< HEAD
    $echo->mock('GetServiceUnitsForObject', \&garden_waste_one_bin_renew_june_2022);

    subtest 'check renew june sub direct debit payment' => sub {
        set_fixed_time('2022-06-20T17:00:00Z');
        $mech->clear_emails_ok;
        $mech->get_ok('/waste/12345/garden_renew');
        $mech->submit_form_ok({ with_fields => {
                current_bins => 1,
=======
    subtest 'check new sub direct debit payment failed payment' => sub {
        $mech->clear_emails_ok;
        $mech->get_ok('/waste/12345/garden');
        $mech->submit_form_ok({ form_number => 1 });
        $mech->submit_form_ok({ with_fields => { existing => 'no' } });
        $mech->submit_form_ok({ with_fields => {
                current_bins => 0,
>>>>>>> 0e4afbb3
                bins_wanted => 1,
                payment_method => 'direct_debit',
                name => 'Test McTest',
                email => 'test@example.net'
        } });
        $mech->content_contains('Test McTest');
        $mech->submit_form_ok({ with_fields => { tandc => 1 } });
        $mech->content_like( qr/ddregularamount[^>]*"20.00"/, 'payment amount correct');
<<<<<<< HEAD
        $mech->content_lacks( "ddfirstamount", 'no direct debit first payment amount');
        $mech->content_like( qr/ddstartdate[^>]*"2022-07-04"/, 'direct debit start date correct');
        $mech->content_like( qr/ddplanspecification[^>]*"Yearly,3,1"/, 'direct debit plan correct');
        $mech->content_like( qr/4 July 2022, and annually on 1 March thereafter/, 'direct debit summary correct');
=======
        $mech->content_like( qr/ddfirstamount[^>]*"35.00"/, 'first payment amount correct');
>>>>>>> 0e4afbb3

        my ($token, $report_id) = ( $mech->content =~ m#reference:([^\^]*)\^report_id:(\d+)"# );
        my $new_report = FixMyStreet::DB->resultset('Problem')->search( {
                id => $report_id,
                extra => { like => '%redirect_id,T18:'. $token . '%' }
        } )->first;

        is $new_report->category, 'Garden Subscription', 'correct category on report';
<<<<<<< HEAD
        is $new_report->title, 'Garden Subscription - Renew', 'correct title on report';
=======
        is $new_report->title, 'Garden Subscription - New', 'correct title on report';
>>>>>>> 0e4afbb3
        is $new_report->get_extra_field_value('payment_method'), 'direct_debit', 'correct payment method on report';
        is $new_report->state, 'unconfirmed', 'report not confirmed';
        is $new_report->get_extra_metadata('ddsubmitted'), undef, "direct debit not marked as submitted";

        $mech->get_ok('/waste/12345');
        $mech->content_lacks('You have a pending garden subscription');
<<<<<<< HEAD
        $mech->content_contains('soon due for renewal');

        $mech->get_ok("/waste/dd_complete?customData=reference:$token^report_id:$report_id&ddplanreference=RBK-1001");
        $mech->content_contains('confirmation details once your Direct Debit');
        $mech->content_lacks("Could not create initial payment");

        $mech->get_ok('/waste/12345');
        $mech->content_contains('You have a pending garden subscription');

        my $ad_hoc_payment_date = '2022-07-05T17:00:00';

        is_deeply $dd_sent_params->{one_off_payment}, {
            comments => $new_report->id,
            amount => '20.00',
            dueDate => $ad_hoc_payment_date,
            paymentType => 'DEBIT',
        }, "correct direct debit ad hoc payment params sent";

        $mech->email_count_is( 1, "email sent for direct debit sub");
        my $email = $mech->get_email;
        my $body = $mech->get_text_body_from_email($email);
        like $body, qr/waste subscription/s, 'direct debit email confirmation looks correct';
        like $body, qr/reference number is RBK-GGW-$report_id/, 'email has ID in it';
        $new_report->discard_changes;
        is $new_report->state, 'unconfirmed', 'report still not confirmed';
        is $new_report->get_extra_metadata('ddsubmitted'), 1, "direct debit marked as submitted";
        $new_report->delete;
    };

    subtest 'check renew june sub direct debit payment inital payment failed' => sub {
        set_fixed_time('2022-06-22T17:00:00Z');
        $mech->clear_emails_ok;
        $mech->get_ok('/waste/12345/garden_renew');
        $mech->submit_form_ok({ with_fields => {
                current_bins => 1,
                bins_wanted => 1,
                payment_method => 'direct_debit',
                name => 'Test McTest',
                email => 'test@example.net'
        } });
        $mech->content_contains('Test McTest');
        $mech->submit_form_ok({ with_fields => { tandc => 1 } });
        $mech->content_like( qr/ddregularamount[^>]*"20.00"/, 'payment amount correct');
        $mech->content_lacks( "ddfirstamount", 'no direct debit first payment amount');
        $mech->content_like( qr/ddstartdate[^>]*"2022-07-06"/, 'direct debit start date correct');
        $mech->content_like( qr/ddplanspecification[^>]*"Yearly,3,1"/, 'direct debit plan correct');
        $mech->content_like( qr/6 July 2022, and annually on 1 March thereafter/, 'direct debit summary correct');

        my ($token, $report_id) = ( $mech->content =~ m#reference:([^\^]*)\^report_id:(\d+)"# );
        my $new_report = FixMyStreet::DB->resultset('Problem')->search( {
                id => $report_id,
                extra => { like => '%redirect_id,T18:'. $token . '%' }
        } )->first;

        is $new_report->category, 'Garden Subscription', 'correct category on report';
        is $new_report->title, 'Garden Subscription - Renew', 'correct title on report';
        is $new_report->get_extra_field_value('payment_method'), 'direct_debit', 'correct payment method on report';
        is $new_report->state, 'unconfirmed', 'report not confirmed';
        is $new_report->get_extra_metadata('ddsubmitted'), undef, "direct debit not marked as submitted";

        $mech->get_ok('/waste/12345');
        $mech->content_lacks('You have a pending garden subscription');
        $mech->content_contains('soon due for renewal');

        $mech->get_ok("/waste/dd_complete?customData=reference:$token^report_id:$report_id&ddplanreference=RBK-1000");
        $mech->content_lacks('confirmation details once your Direct Debit');
        $mech->content_contains("Could not create initial payment");

        $mech->get_ok('/waste/12345');
        $mech->content_contains('You have a pending garden subscription');

        my $ad_hoc_payment_date = '2022-07-06T17:00:00';

        is_deeply $dd_sent_params->{one_off_payment}, {
            comments => $new_report->id,
            amount => '20.00',
            dueDate => $ad_hoc_payment_date,
            paymentType => 'DEBIT',
        }, "correct direct debit ad hoc payment params sent";

        $mech->email_count_is( 1, "email sent for direct debit sub");
        my $email = $mech->get_email;
        my $body = $mech->get_text_body_from_email($email);
        like $body, qr/waste subscription/s, 'direct debit email confirmation looks correct';
        like $body, qr/reference number is RBK-GGW-$report_id/, 'email has ID in it';
        $new_report->discard_changes;
        is $new_report->state, 'unconfirmed', 'report still not confirmed';
        is $new_report->get_extra_metadata('ddsubmitted'), 1, "direct debit marked as submitted";
        $new_report->delete;
    };

    subtest 'check renew june sub direct debit payment with bin increase' => sub {
        set_fixed_time('2022-06-20T17:00:00Z');
        $mech->clear_emails_ok;
        $mech->get_ok('/waste/12345/garden_renew');
        $mech->submit_form_ok({ with_fields => {
                current_bins => 1,
                bins_wanted => 2,
                payment_method => 'direct_debit',
                name => 'Test McTest',
                email => 'test@example.net'
        } });
        $mech->content_contains('Test McTest');
        $mech->submit_form_ok({ with_fields => { tandc => 1 } });
        $mech->content_like( qr/ddregularamount[^>]*"40.00"/, 'payment amount correct');
        $mech->content_lacks( "ddfirstamount", 'no direct debit first payment amount');
        $mech->content_like( qr/ddstartdate[^>]*"2022-07-04"/, 'direct debit start date correct');
        $mech->content_like( qr/ddplanspecification[^>]*"Yearly,3,1"/, 'direct debit plan correct');

        my ($token, $report_id) = ( $mech->content =~ m#reference:([^\^]*)\^report_id:(\d+)"# );
        my $new_report = FixMyStreet::DB->resultset('Problem')->search( {
                id => $report_id,
                extra => { like => '%redirect_id,T18:'. $token . '%' }
        } )->first;

        is $new_report->category, 'Garden Subscription', 'correct category on report';
        is $new_report->title, 'Garden Subscription - Renew', 'correct title on report';
        is $new_report->get_extra_field_value('payment_method'), 'direct_debit', 'correct payment method on report';
        is $new_report->state, 'unconfirmed', 'report not confirmed';
        is $new_report->get_extra_metadata('ddsubmitted'), undef, "direct debit not marked as submitted";

        $mech->get_ok('/waste/12345');
        $mech->content_lacks('You have a pending garden subscription');
        $mech->content_contains('soon due for renewal');

        $mech->get_ok("/waste/dd_complete?customData=reference:$token^report_id:$report_id&ddplanreference=RBK-1001");
        $mech->content_contains('confirmation details once your Direct Debit');

        $mech->get_ok('/waste/12345');
        $mech->content_contains('You have a pending garden subscription');

        my $ad_hoc_payment_date = '2022-07-05T17:00:00';

        is_deeply $dd_sent_params->{one_off_payment}, {
            comments => $new_report->id,
            amount => '55.00',
            dueDate => $ad_hoc_payment_date,
            paymentType => 'DEBIT',
        }, "correct direct debit ad hoc payment params sent";

        $mech->email_count_is( 1, "email sent for direct debit sub");
        my $email = $mech->get_email;
        my $body = $mech->get_text_body_from_email($email);
        like $body, qr/waste subscription/s, 'direct debit email confirmation looks correct';
        like $body, qr/reference number is RBK-GGW-$report_id/, 'email has ID in it';
        $new_report->discard_changes;
        is $new_report->state, 'unconfirmed', 'report still not confirmed';
        is $new_report->get_extra_metadata('ddsubmitted'), 1, "direct debit marked as submitted";
=======
        $mech->content_contains('Subscribe to garden waste collection');

        $mech->get("/waste/dd_complete?customData=reference:NOTATOKEN^report_id:$report_id&status=False&verificationapplied=True");
        ok !$mech->res->is_success(), "want a bad response";
        is $mech->res->code, 404, "got 404";
        $mech->get("/waste/dd_complete?customData=reference:$token^report_id:$report_id&status=False&verificationapplied=True");
        $mech->content_contains('There was a problem with your attempt to pay by Direct Debit');
        $mech->content_contains('Retry to pay £35.00');
        # need to get the token again as it's unique per request
        ($token, $report_id) = ( $mech->content =~ m#reference:([^\^]*)\^report_id:(\d+)"# );

        $mech->get_ok('/waste/12345');
        $mech->content_lacks('You have a pending garden subscription');
        $mech->content_contains('Subscribe to garden waste collection');

        $mech->email_count_is( 0, "no email sent for failed direct debit sub");

        $mech->get("/waste/dd_complete?customData=reference:$token^report_id:$report_id&status=True&verificationapplied=False");
        $mech->content_contains('confirmation details once your Direct Debit');
>>>>>>> 0e4afbb3
        $new_report->delete;
    };

    $echo->mock('GetServiceUnitsForObject', \&garden_waste_one_bin);

    subtest 'check modify sub with bad details' => sub {
        set_fixed_time('2021-01-09T17:00:00Z'); # After sample data collection
        $mech->log_out_ok();
        $mech->get_ok('/waste/12345/garden_modify');
        is $mech->uri->path, '/auth', 'have to be logged in to modify subscription';
        $mech->log_in_ok($user->email);
        $mech->get_ok('/waste/12345/garden_modify');
        $mech->submit_form_ok({ with_fields => { task => 'modify' } });
        $mech->submit_form_ok({ with_fields => { current_bins => 2, bins_wanted => 3 } });
        $mech->content_contains('3 bins');
        $mech->content_contains('60.00');
        $mech->content_contains('35.00');
    };
    subtest 'check modify sub credit card payment' => sub {
        $mech->get_ok('/waste/12345/garden_modify');
        $mech->submit_form_ok({ with_fields => { task => 'modify' } });
        $mech->submit_form_ok({ with_fields => { current_bins => 1, bins_wanted => 2 } });
        $mech->content_contains('2 bins');
        $mech->content_contains('40.00');
        $mech->content_contains('35.00');
        $mech->submit_form_ok({ with_fields => { goto => 'alter' } });
        $mech->content_contains('<span id="cost_per_year">40.00');
        $mech->content_contains('<span id="cost_now_admin">15.00');
        $mech->content_contains('<span id="pro_rata_cost">35.00');
        $mech->submit_form_ok({ with_fields => { current_bins => 1, bins_wanted => 2 } });
        $mech->submit_form_ok({ with_fields => { tandc => 1 } });
        is $sent_params->{items}[0]{amount}, 2000, 'correct amount used';
        is $sent_params->{items}[1]{amount}, 1500, 'correct amount used';

        my ( $token, $new_report, $report_id ) = get_report_from_redirect( $sent_params->{returnUrl} );

        check_extra_data_pre_confirm($new_report, type => 'Amend', quantity => 2);

        $mech->get_ok("/waste/pay_complete/$report_id/$token");
        is $sent_params->{scpReference}, 12345, 'correct scpReference sent';
        check_extra_data_post_confirm($new_report);
        $mech->content_like(qr#/waste/12345">Show upcoming#, "contains link to bin page");

        $mech->clear_emails_ok;
        FixMyStreet::Script::Reports::send();
        my @emails = $mech->get_email;
        my $body = $mech->get_text_body_from_email($emails[1]);
        like $body, qr/Number of bin subscriptions: 2/;
        like $body, qr/Bins to be delivered: 1/;
        like $body, qr/Total:.*?35.00/;
    };

    $echo->mock('GetServiceUnitsForObject', \&garden_waste_two_bins);
    subtest 'check modify sub credit card payment reducing bin count' => sub {
        set_fixed_time('2021-01-09T17:00:00Z'); # After sample data collection
        $sent_params = undef;

        $mech->log_in_ok($user->email);
        $mech->get_ok('/waste/12345/garden_modify');
        $mech->submit_form_ok({ with_fields => { task => 'modify' } });
        $mech->submit_form_ok({ with_fields => { current_bins => 2, bins_wanted => 1 } });
        $mech->content_contains('20.00');
        $mech->content_lacks('Continue to payment');
        $mech->content_contains('Confirm changes');
        $mech->submit_form_ok({ with_fields => { tandc => 1 } });
        $mech->content_like(qr#/waste/12345">Show upcoming#, "contains link to bin page");

        my $new_report = FixMyStreet::DB->resultset('Problem')->search(
            { user_id => $user->id },
            { order_by => { -desc => 'id' } },
        )->first;

        is $sent_params, undef, "no one off payment if reducing bin count";
        check_extra_data_pre_confirm($new_report, type => 'Amend', state => 'confirmed', action => 2);
        is $new_report->state, 'confirmed', 'report confirmed';
        is $new_report->get_extra_field_value('payment'), '', 'no payment if removing bins';
        is $new_report->get_extra_field_value('pro_rata'), '', 'no pro rata payment if removing bins';

        $mech->clear_emails_ok;
        FixMyStreet::Script::Reports::send();
        my @emails = $mech->get_email;
        my $body = $mech->get_text_body_from_email($emails[1]);
        like $body, qr/Number of bin subscriptions: 1/;
        like $body, qr/Bins to be removed: 1/;
        unlike $body, qr/Total:/;
    };
    $echo->mock('GetServiceUnitsForObject', \&garden_waste_one_bin);

    subtest 'renew credit card sub' => sub {
        $mech->log_out_ok();
        set_fixed_time('2021-03-09T17:00:00Z'); # After sample data collection
        $mech->get_ok('/waste/12345/garden_renew');
        $mech->submit_form_ok({ with_fields => {
            current_bins => 0,
            bins_wanted => 0,
            payment_method => 'credit_card',
        } });
        $mech->content_contains('Value must be between 1 and 5');
        $mech->submit_form_ok({ with_fields => {
            current_bins => 1,
            bins_wanted => 1,
            payment_method => 'credit_card',
            name => 'Test McTest',
            email => 'test@example.net',
        } });
        $mech->content_contains('1 bin');
        $mech->content_contains('20.00');
        $mech->submit_form_ok({ with_fields => { goto => 'intro' } });
        $mech->content_contains('<span id="cost_pa">20.00');
        $mech->content_contains('<span id="cost_now">20.00');
        $mech->submit_form_ok({ with_fields => {
            current_bins => 1,
            bins_wanted => 1,
            payment_method => 'credit_card',
        } });
        $mech->submit_form_ok({ with_fields => { tandc => 1 } });
        is $sent_params->{items}[0]{amount}, 2000, 'correct amount used';
        is $sent_params->{items}[1]{amount}, undef, 'correct amount used';

        my ( $token, $new_report, $report_id ) = get_report_from_redirect( $sent_params->{returnUrl} );

        check_extra_data_pre_confirm($new_report, type => 'Renew', new_bins => 0);

        $mech->get_ok("/waste/pay_complete/$report_id/$token");
        is $sent_params->{scpReference}, 12345, 'correct scpReference sent';

        check_extra_data_post_confirm($new_report);
        $mech->content_like(qr#/waste/12345">Show upcoming#, "contains link to bin page");

        $mech->clear_emails_ok;
        FixMyStreet::Script::Reports::send();
        my @emails = $mech->get_email;
        my $body = $mech->get_text_body_from_email($emails[1]);
        like $body, qr/Thank you for renewing/;
        like $body, qr/Number of bin subscriptions: 1/;
        like $body, qr/Total:.*?20.00/;
    };

    subtest 'renew credit card sub with an extra bin' => sub {
        set_fixed_time('2021-03-09T17:00:00Z'); # After sample data collection
        $mech->log_in_ok($user->email);
        $mech->get_ok('/waste/12345/garden_renew');
        $mech->submit_form_ok({ with_fields => {
            current_bins => 1,
            bins_wanted => 7,
            payment_method => 'credit_card',
        } });
        $mech->content_contains('The total number of bins cannot exceed 5');
        $mech->submit_form_ok({ with_fields => {
            current_bins => 1,
            bins_wanted => 2,
            payment_method => 'credit_card',
            name => 'New McTest',
            email => 'test@example.net',
        } });
        $mech->content_contains('40.00');
        $mech->content_contains('15.00');
        $mech->submit_form_ok({ with_fields => { tandc => 1 } });
        is $sent_params->{items}[0]{amount}, 4000, 'correct amount used';
        is $sent_params->{items}[1]{amount}, 1500, 'correct amount used';
        is $call_params->{'scpbase:billing'}{'scpbase:cardHolderDetails'}{'scpbase:cardHolderName'}, 'New McTest', 'Correct name';

        my ( $token, $new_report, $report_id ) = get_report_from_redirect( $sent_params->{returnUrl} );

        check_extra_data_pre_confirm($new_report, type => 'Renew', quantity => 2);

        $mech->get_ok("/waste/pay_complete/$report_id/$token");
        is $sent_params->{scpReference}, 12345, 'correct scpReference sent';
        check_extra_data_post_confirm($new_report);

        $mech->clear_emails_ok;
        FixMyStreet::Script::Reports::send();
        my @emails = $mech->get_email;
        my $body = $mech->get_text_body_from_email($emails[1]);
        like $body, qr/Number of bin subscriptions: 2/;
        like $body, qr/Bins to be delivered: 1/;
        like $body, qr/Total:.*?55.00/;
    };

    $echo->mock('GetServiceUnitsForObject', \&garden_waste_two_bins);
    subtest 'renew credit card sub with one less bin' => sub {
        set_fixed_time('2021-03-09T17:00:00Z'); # After sample data collection
        $mech->log_in_ok($user->email);
        $mech->get_ok('/waste/12345/garden_renew');
        my $form = $mech->form_with_fields( qw( current_bins payment_method ) );
        ok $form, 'found form';
        is $mech->value('current_bins'), 2, "correct current bin count";
        $mech->submit_form_ok({ with_fields => {
            current_bins => 2,
            bins_wanted => 1,
            payment_method => 'credit_card',
            name => 'Test McTest',
            email => 'test@example.net',
        } });
        $mech->content_contains('20.00');
        $mech->submit_form_ok({ with_fields => { tandc => 1 } });
        is $sent_params->{items}[0]{amount}, 2000, 'correct amount used';
        is $sent_params->{items}[1]{amount}, undef, 'correct amount used';

        my ( $token, $new_report, $report_id ) = get_report_from_redirect( $sent_params->{returnUrl} );

        check_extra_data_pre_confirm($new_report, type => 'Renew', action => 2);

        $mech->get_ok("/waste/pay_complete/$report_id/$token");
        is $sent_params->{scpReference}, 12345, 'correct scpReference sent';
        check_extra_data_post_confirm($new_report);

        $mech->clear_emails_ok;
        FixMyStreet::Script::Reports::send();
        my @emails = $mech->get_email;
        my $body = $mech->get_text_body_from_email($emails[1]);
        like $body, qr/Number of bin subscriptions: 1/;
        like $body, qr/Bins to be removed: 1/;
        like $body, qr/Total:.*?20.00/;
    };
    $echo->mock('GetServiceUnitsForObject', \&garden_waste_one_bin);

    remove_test_subs( $p->id );
    $p->update_extra_field({ name => 'payment_method', value => 'direct_debit' });
    $p->set_extra_metadata('dd_mandate_id', '100');
    $p->set_extra_metadata('dd_contact_id', '101');
    $p->update;

    subtest 'cancel direct debit sub' => sub {
        $mech->get_ok('/waste/12345/garden_cancel');
        $mech->submit_form_ok({ with_fields => { confirm => 1 } });

        my $new_report = FixMyStreet::DB->resultset('Problem')->search(
            { user_id => $user->id },
            { order_by => { -desc => 'id' } },
        )->first;

        is $new_report->category, 'Cancel Garden Subscription', 'correct category on report';
        is $new_report->state, 'unconfirmed', 'report confirmed';
        is $p->get_extra_field_value('payment_method'), 'direct_debit', 'correct payment type on report';

        is_deeply $dd_sent_params->{cancel_plan}, {}, "correct direct debit cancellation params sent";

        $mech->get_ok('/waste/12345');
        $mech->content_contains('Cancellation in progress');
    };

    remove_test_subs( $p->id );

    $p->update_extra_field({ name => 'payment_method', value => 'credit_card' });
    $p->update;

    subtest 'renew credit card sub after end of sub' => sub {
        set_fixed_time('2021-04-01T17:00:00Z'); # After sample data collection
        $mech->get_ok('/waste/12345');
        $mech->content_contains('subscription is now overdue');
        $mech->content_contains('Renew your garden waste subscription', 'renew link still on expired subs');
        $mech->content_lacks('garden_cancel', 'cancel link not on expired subs');
        $mech->content_lacks('garden_modify', 'modify link not on expired subs');

        $mech->log_in_ok($user->email);
        $mech->get_ok('/waste/12345/garden_renew');
        $mech->submit_form_ok({ with_fields => {
            current_bins => 1,
            bins_wanted => 1,
            payment_method => 'credit_card',
            name => 'Test McTest',
            email => 'test@example.net',
        } });
        $mech->content_contains('20.00');
        $mech->submit_form_ok({ with_fields => { tandc => 1 } });
        is $sent_params->{items}[0]{amount}, 2000, 'correct amount used';
        is $sent_params->{items}[1]{amount}, undef, 'correct amount used';

        my ( $token, $new_report, $report_id ) = get_report_from_redirect( $sent_params->{returnUrl} );

        check_extra_data_pre_confirm($new_report, new_bins => 0);

        $mech->get_ok("/waste/pay_complete/$report_id/$token");
        is $sent_params->{scpReference}, 12345, 'correct scpReference sent';
        check_extra_data_post_confirm($new_report);

        $mech->clear_emails_ok;
        FixMyStreet::Script::Reports::send();
        my @emails = $mech->get_email;
        my $body = $mech->get_text_body_from_email($emails[1]);
        like $body, qr/Number of bin subscriptions: 1/;
        unlike $body, qr/Bins to be delivered/;
        like $body, qr/Total:.*?20.00/;
    };

    remove_test_subs( $p->id );
    $p->update_extra_field({ name => 'payment_method', value => 'credit_card' });
    $p->update;

    subtest 'renew credit card sub with direct debit' => sub {
        my $echo = Test::MockModule->new('Integrations::Echo');
        $echo->mock('GetServiceUnitsForObject', \&garden_waste_one_bin);
        set_fixed_time('2021-03-09T17:00:00Z'); # After sample data collection
        $mech->get_ok('/waste/12345/garden_renew');
        $mech->submit_form_ok({ with_fields => {
            current_bins => 1,
            bins_wanted => 1,
            payment_method => 'direct_debit',
            name => 'Test McTest',
            email => 'test@example.net',
        } });
        $mech->content_contains('20.00');
        $mech->submit_form_ok({ with_fields => { tandc => 1 } });

        $mech->content_like( qr/ddregularamount[^>]*"20.00"/, 'payment amount correct');
        $mech->content_lacks( "ddfirstamount", "no different first payment");

        my ($token, $report_id) = ( $mech->content =~ m#reference:([^\^]*)\^report_id:(\d+)"# );
        my $new_report = FixMyStreet::DB->resultset('Problem')->search( {
                id => $report_id,
                extra => { like => '%redirect_id,T18:'. $token . '%' }
        } )->first;

        is $new_report->category, 'Garden Subscription', 'correct category on report';
        is $new_report->title, 'Garden Subscription - Renew', 'correct title on report';
        is $new_report->get_extra_field_value('payment_method'), 'direct_debit', 'correct payment method on report';
        is $new_report->get_extra_field_value('Request_Type'), 2, 'correct subscription type';
        is $new_report->get_extra_field_value('Subscription_Details_Quantity'), 1, 'correct bin count';
        is $new_report->get_extra_field_value('Subscription_Details_Containers'), 26, 'correct bin type';
        is $new_report->get_extra_field_value('Bin_Delivery_Detail_Container'), '', 'no container request bin type';
        is $new_report->get_extra_field_value('Bin_Delivery_Detail_Containers'), '', 'no container request count';
        is $new_report->state, 'unconfirmed', 'report not confirmed';

        $mech->get_ok('/waste/12345');
        $mech->content_lacks('You have a pending garden subscription');
        $mech->content_lacks('Subscribe to garden waste collection');

        $mech->get("/waste/dd_complete?customData=reference:$token^report_id:xxy");
        ok !$mech->res->is_success(), "want a bad response";
        is $mech->res->code, 404, "got 404";
        $mech->get("/waste/dd_complete?customData=reference:NOTATOKEN^report_id:$report_id");
        ok !$mech->res->is_success(), "want a bad response";
        is $mech->res->code, 404, "got 404";
        $mech->get("/waste/dd_complete?customData=reference:$token^report_id:$report_id&ddplanreference=RBK-1001");
        $mech->content_contains('confirmation details once your Direct Debit');

        $mech->get_ok('/waste/12345');
        $mech->content_contains('You have a pending garden subscription');
        $mech->content_lacks('Subscribe to garden waste collection');

        $new_report->discard_changes;
        is $new_report->state, 'unconfirmed', 'report still not confirmed';

        # Delete report otherwise next test thinks we have a DD subscription (which we do now)
        $new_report->delete;
    };

    remove_test_subs( $p->id );

    subtest 'renew credit card sub after end of sub increasing bins' => sub {
        set_fixed_time('2021-04-01T17:00:00Z'); # After sample data collection
        $mech->get_ok('/waste/12345');
        $mech->content_contains('subscription is now overdue');
        $mech->content_contains('Renew your garden waste subscription', 'renew link still on expired subs');
        $mech->content_lacks('garden_cancel', 'cancel link not on expired subs');
        $mech->content_lacks('garden_modify', 'modify link not on expired subs');

        $mech->log_in_ok($user->email);
        $mech->get_ok('/waste/12345/garden_renew');
        $mech->submit_form_ok({ with_fields => {
            current_bins => 1,
            bins_wanted => 2,
            payment_method => 'credit_card',
            name => 'Test McTest',
            email => 'test@example.net',
        } });
        $mech->content_contains('40.00');
        $mech->content_contains('15.00');
        $mech->submit_form_ok({ with_fields => { tandc => 1 } });
        is $sent_params->{items}[0]{amount}, 4000, 'correct amount used';
        is $sent_params->{items}[1]{amount}, 1500, 'correct amount used';

        my ( $token, $new_report, $report_id ) = get_report_from_redirect( $sent_params->{returnUrl} );
        check_extra_data_pre_confirm($new_report, quantity => 2);
    };

    subtest 'cancel credit card sub' => sub {
        set_fixed_time('2021-03-09T17:00:00Z'); # After sample data collection
        $mech->log_in_ok($user->email);
        $mech->get_ok('/waste/12345/garden_cancel');
        $mech->submit_form_ok({ with_fields => { confirm => 1 } });

        my $new_report = FixMyStreet::DB->resultset('Problem')->search(
            { user_id => $user->id },
            { order_by => { -desc => 'id' } },
        )->first;

        is $new_report->category, 'Cancel Garden Subscription', 'correct category on report';
        is $new_report->get_extra_field_value('Subscription_End_Date'), '2021-03-09', 'cancel date set to current date';
        is $new_report->get_extra_field_value('Bin_Delivery_Detail_Container'), 26, 'correct container request bin type';
        is $new_report->get_extra_field_value('Bin_Delivery_Detail_Containers'), 2, 'correct container request action';
        is $new_report->get_extra_field_value('Bin_Delivery_Detail_Quantity'), 1, 'correct container request count';
        is $new_report->state, 'confirmed', 'report confirmed';

        $mech->clear_emails_ok;
        FixMyStreet::Script::Reports::send();
        my @emails = $mech->get_email;
        my $body = $mech->get_text_body_from_email($emails[1]);
        unlike $body, qr/Number of bin subscriptions/;
        unlike $body, qr/Bins to be delivered/;
    };

    my $report = FixMyStreet::DB->resultset("Problem")->search({
        category => 'Garden Subscription',
        title => 'Garden Subscription - New',
        extra => { like => '%property_id,T5:value,I5:12345%' }
    },
    {
        order_by => { -desc => 'id' }
    })->first;

    $echo->mock('GetServiceUnitsForObject', \&garden_waste_only_refuse_sacks);

    subtest 'sacks, subscribing to a bin' => sub {
        $mech->log_out_ok;
        $mech->get_ok('/waste/12345/garden');
        $mech->submit_form_ok({ form_number => 1 });
        $mech->submit_form_ok({ with_fields => { container_choice => 'bin' } });
        $mech->submit_form_ok({ with_fields => { existing => 'no' } });
    };

    subtest 'sacks, subscribing' => sub {
        $mech->log_out_ok;
        $mech->get_ok('/waste/12345/garden');
        $mech->submit_form_ok({ form_number => 1 });
        $mech->submit_form_ok({ with_fields => { container_choice => 'sack' } });
        $mech->content_like(qr#Total per year: £<span[^>]*>41.00#, "initial cost correct");
        $mech->content_lacks('cheque');
        $mech->submit_form_ok({ with_fields => {
            payment_method => 'credit_card',
            name => 'Test McTest',
            email => 'test@example.net'
        } });
        $mech->content_contains('Test McTest');
        $mech->content_contains('£41.00');
        $mech->content_contains('Sacks');
        $mech->submit_form_ok({ with_fields => { goto => 'sacks_details' } });
        $mech->content_contains('<span id="cost_pa">41.00');
        $mech->submit_form_ok({ with_fields => {
            payment_method => 'credit_card',
            name => 'Test McTest',
            email => 'test@example.net'
        } });
        # external redirects make Test::WWW::Mechanize unhappy so clone
        # the mech for the redirect
        my $mech2 = $mech->clone;
        $mech2->submit_form_ok({ with_fields => { tandc => 1 } });

        is $mech2->res->previous->code, 302, 'payments issues a redirect';
        is $mech2->res->previous->header('Location'), "http://example.org/faq", "redirects to payment gateway";

        my ( $token, $new_report, $report_id ) = get_report_from_redirect( $sent_params->{returnUrl} );

        is $sent_params->{items}[0]{amount}, 4100, 'correct amount used';
        is $sent_params->{items}[1]{amount}, undef, 'correct amount used';
        check_extra_data_pre_confirm($new_report, bin_type => 28);

        $mech->get('/waste/pay/xx/yyyyyyyyyyy');
        ok !$mech->res->is_success(), "want a bad response";
        is $mech->res->code, 404, "got 404";
        $mech->get("/waste/pay_complete/$report_id/NOTATOKEN");
        ok !$mech->res->is_success(), "want a bad response";
        is $mech->res->code, 404, "got 404";
        $mech->get_ok("/waste/pay_complete/$report_id/$token");
        is $sent_params->{scpReference}, 12345, 'correct scpReference sent';

        check_extra_data_post_confirm($new_report);

        $mech->content_contains('Your garden waste sacks will');
        $mech->content_like(qr#/waste/12345">Show upcoming#, "contains link to bin page");

        $mech->clear_emails_ok;
        FixMyStreet::Script::Reports::send();
        my @emails = $mech->get_email;
        my $body = $mech->get_text_body_from_email($emails[1]);
        like $body, qr/Garden waste sack collection: 1 roll/;
        unlike $body, qr/Number of bin subscriptions/;
        like $body, qr/Total:.*?41.00/;
    };

    $echo->mock('GetServiceUnitsForObject', \&garden_waste_bin_with_refuse_sacks);

    subtest 'refuse sacks, garden bin, still asks for choice' => sub {
        $mech->get_ok('/waste/12345/garden_renew');
        $mech->submit_form_ok({ with_fields => { container_choice => 'bin' } });
        $mech->submit_form_ok({ with_fields => {
            current_bins => 1,
            bins_wanted => 1,
            payment_method => 'credit_card',
            name => 'Test McTest',
            email => 'test@example.net',
        } });
        $mech->content_contains('1 bin');
        $mech->content_contains('20.00');
        $mech->submit_form_ok({ with_fields => { tandc => 1 } });
        is $sent_params->{items}[0]{amount}, 2000, 'correct amount used';
        is $sent_params->{items}[1]{amount}, undef, 'correct amount used';

        my ( $token, $new_report, $report_id ) = get_report_from_redirect( $sent_params->{returnUrl} );
        check_extra_data_pre_confirm($new_report, type => 'Renew', new_bins => 0);
    };

    subtest 'refuse sacks, garden bin, can modify' => sub {
        set_fixed_time('2021-01-09T17:00:00Z');
        $mech->log_in_ok($user->email);
        $mech->get_ok('/waste/12345');
        $mech->content_contains('Modify your garden waste subscription');
        $mech->content_lacks('Order more garden sacks');
        $mech->get_ok('/waste/12345/garden_modify');
        $mech->submit_form_ok({ with_fields => { task => 'modify' } });
        $mech->content_lacks('<span id="pro_rata_cost">41.00');
        $mech->content_contains('current_bins');
        $mech->content_contains('bins_wanted');
        $mech->submit_form_ok({ with_fields => { current_bins => 1, bins_wanted => 2, name => 'Test McTest' } });
        $mech->submit_form_ok({ with_fields => { tandc => 1 } });
        is $sent_params->{items}[0]{amount}, 2000, 'correct amount used';
        is $sent_params->{items}[1]{amount}, 1500, 'no admin fee';

        my ( $token, $new_report, $report_id ) = get_report_from_redirect( $sent_params->{returnUrl} );
        check_extra_data_pre_confirm($new_report, type => 'Amend', quantity => 2);
    };

    subtest 'refuse sacks, garden bin, cancelling' => sub {
        set_fixed_time('2021-03-09T17:00:00Z'); # After sample data collection
        $mech->get_ok('/waste/12345/garden_cancel');
        $mech->submit_form_ok({ with_fields => { confirm => 1 } });

        my $new_report = FixMyStreet::DB->resultset('Problem')->search(
            { user_id => $user->id },
            { order_by => { -desc => 'id' } },
        )->first;

        is $new_report->category, 'Cancel Garden Subscription', 'correct category on report';
        is $new_report->get_extra_field_value('Subscription_End_Date'), '2021-03-09', 'cancel date set to current date';
        is $new_report->get_extra_field_value('Bin_Delivery_Detail_Container'), 26, 'correct container request bin type';
        is $new_report->get_extra_field_value('Bin_Delivery_Detail_Containers'), 2, 'correct container request action';
        is $new_report->get_extra_field_value('Bin_Delivery_Detail_Quantity'), 1, 'correct container request count';
        is $new_report->state, 'confirmed', 'report confirmed';
    };

    $echo->mock('GetServiceUnitsForObject', \&garden_waste_with_sacks);

    subtest 'sacks, renewing' => sub {
        set_fixed_time('2021-03-09T17:00:00Z'); # After sample data collection
        $mech->get_ok('/waste/12345/garden_renew');
        $mech->submit_form_ok({ with_fields => { container_choice => 'sack' } });
        $mech->submit_form_ok({ with_fields => {
            name => 'Test McTest',
            email => 'test@example.net',
            payment_method => 'credit_card',
        } });
        $mech->content_contains('Sacks');
        $mech->content_contains('41.00');
        $mech->submit_form_ok({ with_fields => { goto => 'sacks_choice' } });
        $mech->submit_form_ok({ with_fields => { container_choice => 'sack' } });
        $mech->content_contains('<span id="cost_pa">41.00');
        $mech->content_contains('<span id="cost_now">41.00');
        $mech->submit_form_ok({ with_fields => {
            payment_method => 'credit_card',
        } });
        $mech->submit_form_ok({ with_fields => { tandc => 1 } });
        is $sent_params->{items}[0]{amount}, 4100, 'correct amount used';
        is $sent_params->{items}[1]{amount}, undef, 'correct amount used';

        my ( $token, $new_report, $report_id ) = get_report_from_redirect( $sent_params->{returnUrl} );

        check_extra_data_pre_confirm($new_report, type => 'Renew', bin_type => 28);

        $mech->get_ok("/waste/pay_complete/$report_id/$token");
        is $sent_params->{scpReference}, 12345, 'correct scpReference sent';

        check_extra_data_post_confirm($new_report);
        $mech->content_like(qr#/waste/12345">Show upcoming#, "contains link to bin page");
    };

    subtest 'sacks, cannot modify, but can buy more' => sub {
        set_fixed_time('2021-01-09T17:00:00Z');
        $mech->log_in_ok($user->email);
        $mech->get_ok('/waste/12345');
        $mech->content_lacks('Modify your garden waste subscription');
        $mech->content_contains('Order more garden sacks');
        $mech->get_ok('/waste/12345/garden_modify');
        $mech->content_contains('<span id="pro_rata_cost">41.00');
        $mech->content_lacks('current_bins');
        $mech->content_lacks('bins_wanted');
        $mech->submit_form_ok({ with_fields => { name => 'Test McTest' } });
        $mech->submit_form_ok({ with_fields => { tandc => 1 } });
        is $sent_params->{items}[0]{amount}, 4100, 'correct amount used';
        is $sent_params->{items}[1]{amount}, undef, 'no admin fee';

        my ( $token, $new_report, $report_id ) = get_report_from_redirect( $sent_params->{returnUrl} );

        check_extra_data_pre_confirm($new_report, type => 'Amend', quantity => 1, bin_type => 28);

        $mech->get_ok("/waste/pay_complete/$report_id/$token");
        is $sent_params->{scpReference}, 12345, 'correct scpReference sent';
        check_extra_data_post_confirm($new_report);
        $mech->content_like(qr#/waste/12345">Show upcoming#, "contains link to bin page");

    };

    subtest 'sacks, cancelling' => sub {
        set_fixed_time('2021-03-09T17:00:00Z'); # After sample data collection
        $mech->get_ok('/waste/12345/garden_cancel');
        $mech->submit_form_ok({ with_fields => { confirm => 1 } });

        my $new_report = FixMyStreet::DB->resultset('Problem')->search(
            { user_id => $user->id },
            { order_by => { -desc => 'id' } },
        )->first;

        is $new_report->category, 'Cancel Garden Subscription', 'correct category on report';
        is $new_report->get_extra_field_value('Subscription_End_Date'), '2021-03-09', 'cancel date set to current date';
        is $new_report->get_extra_field_value('Bin_Delivery_Detail_Container'), '', 'correct container request bin type';
        is $new_report->get_extra_field_value('Bin_Delivery_Detail_Containers'), '', 'correct container request action';
        is $new_report->get_extra_field_value('Bin_Delivery_Detail_Quantity'), '', 'correct container request count';
        is $new_report->state, 'confirmed', 'report confirmed';
    };

    $echo->mock('GetServiceUnitsForObject', \&garden_waste_one_bin);

    subtest 'check staff renewal' => sub {
        $mech->log_out_ok;
        $mech->log_in_ok($staff_user->email);
        $mech->get_ok('/waste/12345/garden_renew');
        $mech->submit_form_ok({ with_fields => {
            name => 'a user',
            email => 'a_user@example.net',
            current_bins => 1,
            bins_wanted => 1,
            payment_method => 'credit_card',
        }});
        $mech->content_contains('20.00');

        $mech->submit_form_ok({ with_fields => { tandc => 1 } });
        is $call_params->{'scpbase:panEntryMethod'}, 'CNP', 'Correct cardholder-not-present flag';
        is $call_params->{'scpbase:billing'}{'scpbase:cardHolderDetails'}{'scpbase:cardHolderName'}, 'a user', 'Correct name';
        is $call_params->{'scpbase:billing'}{'scpbase:cardHolderDetails'}{'scpbase:contact'}{'scpbase:email'}, 'a_user@example.net', 'Correct name';
        is $sent_params->{items}[0]{amount}, 2000, 'correct amount used';
        is $sent_params->{items}[1]{amount}, undef, 'correct amount used';

        my ( $token, $report, $report_id ) = get_report_from_redirect( $sent_params->{returnUrl} );

        check_extra_data_pre_confirm($report, type => 'Renew', new_bins => 0);

        $mech->get_ok("/waste/pay_complete/$report_id/$token");
        is $sent_params->{scpReference}, 12345, 'correct scpReference sent';

        check_extra_data_post_confirm($report);
        $report->delete; # Otherwise next test sees this as latest
    };

    subtest 'check staff renewal with direct debit' => sub {
        $mech->clear_emails_ok;
        $mech->get_ok('/waste/12345/garden_renew');
        $mech->submit_form_ok({ with_fields => {
            name => 'a user',
            email => 'a_user@example.net',
            current_bins => 1,
            bins_wanted => 1,
            payment_method => 'direct_debit',
        }});
        $mech->content_contains('20.00');

        $mech->submit_form_ok({ with_fields => { tandc => 1 } });

        $mech->content_like( qr/ddregularamount[^>]*"20.00"/, 'payment amount correct');

        my ($token, $report_id) = ( $mech->content =~ m#reference:([^\^]*)\^report_id:(\d+)"# );
        my $new_report = FixMyStreet::DB->resultset('Problem')->search( {
                id => $report_id,
                extra => { like => '%redirect_id,T18:'. $token . '%' }
        } )->first;

        is $new_report->category, 'Garden Subscription', 'correct category on report';
        is $new_report->title, 'Garden Subscription - Renew', 'correct title on report';
        is $new_report->get_extra_field_value('payment_method'), 'direct_debit', 'correct payment method on report';
        is $new_report->state, 'unconfirmed', 'report not confirmed';
        is $new_report->get_extra_metadata('ddsubmitted'), undef, "direct debit not marked as submitted";

        $mech->get_ok('/waste/12345');
        $mech->content_lacks('You have a pending garden subscription');

        $mech->get_ok("/waste/dd_complete?customData=reference:$token^report_id:$report_id&ddplanreference=RBK-1001");
        $mech->content_contains('confirmation details once your Direct Debit');

        $mech->get_ok('/waste/12345');
        $mech->content_contains('You have a pending garden subscription');

        my $email = $mech->get_email;
        my $body = $mech->get_text_body_from_email($email);
        like $body, qr/waste subscription/s, 'direct debit email confirmation looks correct';
        like $body, qr/reference number is RBK-GGW-$report_id/, 'email has ID in it';
        $new_report->discard_changes;
        is $new_report->state, 'unconfirmed', 'report still not confirmed';
        is $new_report->get_extra_metadata('ddsubmitted'), 1, "direct debit marked as submitted";
        $new_report->delete;
    };

    subtest 'check modify sub staff' => sub {
        set_fixed_time('2021-01-09T17:00:00Z');
        $mech->get_ok('/waste/12345/garden_modify');
        $mech->submit_form_ok({ with_fields => { task => 'modify' } });
        $mech->submit_form_ok({ with_fields => {
            current_bins => 1,
            bins_wanted => 2,
            name => 'Test McTest',
            email => 'test@example.net'
        } });
        $mech->content_contains('40.00');
        $mech->content_contains('15.00');
        $mech->content_contains('35.00');
        $mech->submit_form_ok({ with_fields => { tandc => 1 } });
        is $call_params->{'scpbase:panEntryMethod'}, 'CNP', 'Correct cardholder-not-present flag';

        my ( $token, $report, $report_id ) = get_report_from_redirect( $sent_params->{returnUrl} );

        check_extra_data_pre_confirm($report, type => 'Amend', quantity => 2);

        $mech->get_ok("/waste/pay_complete/$report_id/$token");
        is $sent_params->{scpReference}, 12345, 'correct scpReference sent';

        check_extra_data_post_confirm($report);
        is $report->name, 'Test McTest', 'non staff user name';
        is $report->user->email, 'test@example.net', 'non staff email';

        $mech->content_like(qr#/waste/12345">Show upcoming#, "contains link to bin page");
        $report->delete; # Otherwise next test sees this as latest
    };

    $echo->mock('GetServiceUnitsForObject', \&garden_waste_two_bins);
    subtest 'check modify sub staff reducing bin count' => sub {
        set_fixed_time('2021-01-09T17:00:00Z');

        $mech->get_ok('/waste/12345/garden_modify');
        $mech->submit_form_ok({ with_fields => { task => 'modify' } });
        $mech->submit_form_ok({ with_fields => {
            current_bins => 2,
            bins_wanted => 1,
            name => 'A user',
            email => 'test@example.net',
        } });
        $mech->content_contains('20.00');
        $mech->content_lacks('Continue to payment');
        $mech->content_contains('Confirm changes');
        $mech->submit_form_ok({ with_fields => { tandc => 1 } });
        $mech->content_like(qr#/waste/12345">Show upcoming#, "contains link to bin page");

        $mech->content_lacks($staff_user->email);

        my $content = $mech->content;
        my ($id) = ($content =~ m#reference number\s*<br><strong>.*?(\d+)<#);
        my $new_report = FixMyStreet::DB->resultset("Problem")->find({ id => $id });

        is $new_report->category, 'Garden Subscription', 'correct category on report';
        is $new_report->title, 'Garden Subscription - Amend', 'correct title on report';
        is $new_report->get_extra_field_value('payment_method'), 'csc', 'correct payment method on report';
        is $new_report->state, 'confirmed', 'report confirmed';
        is $new_report->get_extra_field_value('Subscription_Details_Quantity'), 1, 'correct bin count';
        is $new_report->get_extra_field_value('Bin_Delivery_Detail_Containers'), 2, 'correct container request action';
        is $new_report->get_extra_field_value('Bin_Delivery_Detail_Quantity'), 1, 'correct container request count';
        is $new_report->get_extra_metadata('contributed_by'), $staff_user->id;
        is $new_report->get_extra_metadata('contributed_as'), 'another_user';
        is $new_report->get_extra_field_value('payment'), '', 'no payment if removing bins';
        is $new_report->get_extra_field_value('pro_rata'), '', 'no pro rata payment if removing bins';
    };
    $echo->mock('GetServiceUnitsForObject', \&garden_waste_one_bin);

    subtest 'cancel staff sub' => sub {
        set_fixed_time('2021-03-09T17:00:00Z'); # After sample data collection
        $mech->get_ok('/waste/12345/garden_cancel');
        $mech->submit_form_ok({ with_fields => { confirm => 1 } });
        $mech->content_like(qr#/waste/12345">Show upcoming#, "contains link to bin page");

        my $new_report = FixMyStreet::DB->resultset('Problem')->search(
            { },
            { order_by => { -desc => 'id' } },
        )->first;

        is $new_report->category, 'Cancel Garden Subscription', 'correct category on report';
        is $new_report->get_extra_field_value('Subscription_End_Date'), '2021-03-09', 'cancel date set to current date';
        is $new_report->state, 'confirmed', 'report confirmed';
        is $new_report->get_extra_metadata('contributed_by'), $staff_user->id;
        is $new_report->get_extra_metadata('contributed_as'), 'anonymous_user';
    };

    $echo->mock('GetServiceUnitsForObject', \&garden_waste_no_bins);
    subtest 'staff create new subscription' => sub {
        $mech->log_out_ok;
        $mech->log_in_ok($staff_user->email);
        $mech->clear_emails_ok;
        $mech->get_ok('/waste/12345/garden');
        $mech->submit_form_ok({ form_number => 1 });
        $mech->submit_form_ok({ with_fields => { existing => 'no' } });
        $mech->content_like(qr#Total to pay now: £<span[^>]*>0.00#, "initial cost set to zero");
        $mech->content_lacks('password', 'no password field');
        $mech->submit_form_ok({ with_fields => {
                current_bins => 0,
                bins_wanted => 1,
                payment_method => 'credit_card',
                name => 'Test McTest',
                email => 'test@example.net'
        } });
        $mech->content_contains('Test McTest');
        $mech->content_contains('£20.00');
        $mech->content_contains('1 bin');
        # external redirects make Test::WWW::Mechanize unhappy so clone
        # the mech for the redirect
        $mech->submit_form_ok({ with_fields => { tandc => 1 } });

        is $call_params->{'scpbase:panEntryMethod'}, 'CNP', 'Correct cardholder-not-present flag';

        my ( $token, $report, $report_id ) = get_report_from_redirect( $sent_params->{returnUrl} );

        check_extra_data_pre_confirm($report);

        $mech->get_ok("/waste/pay_complete/$report_id/$token");
        is $sent_params->{scpReference}, 12345, 'correct scpReference sent';

        check_extra_data_post_confirm($report);
        is $report->name, 'Test McTest', 'non staff user name';
        is $report->user->email, 'test@example.net', 'non staff email';

        $mech->content_like(qr#/waste/12345">Show upcoming#, "contains link to bin page");
        is $report->user->email, 'test@example.net';
        is $report->get_extra_metadata('contributed_by'), $staff_user->id;
        $report->delete; # Otherwise next test sees this as latest
    };

    subtest 'staff create new subscription with a cheque' => sub {
        $mech->get_ok('/waste/12345/garden');
        $mech->submit_form_ok({ form_number => 1 });
        $mech->submit_form_ok({ with_fields => { existing => 'no' } });
        $mech->submit_form_ok({ with_fields => {
            current_bins => 0,
            bins_wanted => 1,
            payment_method => 'cheque',
            name => 'Test McTest',
            email => 'test@example.net'
        } });
        $mech->content_contains('£20.00');
        $mech->content_contains('1 bin');
        $mech->submit_form_ok({ with_fields => { tandc => 1 } });

        my ($report_id) = $mech->content =~ m#RBK-GGW-(\d+)#;
        my $report = FixMyStreet::DB->resultset('Problem')->search( { id => $report_id } )->first;

        check_extra_data_pre_confirm($report, payment_method => 'cheque', state => 'confirmed');
        is $report->get_extra_field_value('LastPayMethod'), 4, 'correct echo payment method field';
        $mech->content_like(qr#/waste/12345">Show upcoming#, "contains link to bin page");
        $report->delete; # Otherwise next test sees this as latest
    };

    $echo->mock('GetServiceUnitsForObject', \&garden_waste_one_bin);

    remove_test_subs( $p->id );

    $p->category('Garden Subscription');
    $p->title('Garden Subscription - New');
    $p->update_extra_field({ name => 'payment_method', value => 'direct_debit' });
    $p->set_extra_metadata('payerReference', 'GGW1000000002');
    $p->set_extra_metadata('dd_mandate_id', '100');
    $p->set_extra_metadata('dd_contact_id', '101');
    $p->update;

    subtest 'check modify sub direct debit payment' => sub {
        set_fixed_time('2021-01-09T17:00:00Z'); # After sample data collection
        $mech->log_in_ok($user->email);
        $mech->get_ok('/waste/12345/garden_modify');
        $mech->submit_form_ok({ with_fields => { task => 'modify' } });
        $mech->submit_form_ok({ with_fields => { current_bins => 1, bins_wanted => 2 } });
        $mech->content_contains('40.00');
        $mech->content_contains('15.00');
        $mech->content_contains('35.00');
        $mech->content_contains('Amend Direct Debit');
        $mech->submit_form_ok({ with_fields => { tandc => 1 } });

        my $new_report = FixMyStreet::DB->resultset('Problem')->search(
            { user_id => $user->id },
            { order_by => { -desc => 'id' } },
        )->first;

        is $new_report->category, 'Garden Subscription', 'correct category on report';
        is $new_report->title, 'Garden Subscription - Amend', 'correct title on report';
        is $new_report->get_extra_field_value('payment_method'), 'direct_debit', 'correct payment method on report';
        is $new_report->state, 'unconfirmed', 'report not confirmed';
        is $new_report->get_extra_field_value('payment'), '4000', 'payment correctly set to future value';
        is $new_report->get_extra_field_value('pro_rata'), '2000', 'pro rata payment correctly set';
        is $new_report->get_extra_field_value('admin_fee'), '1500', 'adming fee payment correctly set';

        my $ad_hoc_payment_date = '2021-01-15T17:00:00';

        is_deeply $dd_sent_params->{one_off_payment}, {
            comments => $new_report->id,
            amount => '35.00',
            dueDate => $ad_hoc_payment_date,
            paymentType => 'DEBIT',
        }, "correct direct debit ad hoc payment params sent";
        is $dd_sent_params->{amend_plan}->{regularAmount}, '40.00', "correct direct debit amendment params sent";
    };

    $dd_sent_params = {};

    # remove all reports
    remove_test_subs( 0 );

    subtest 'modify sub with no existing waste sub - credit card payment' => sub {
        set_fixed_time('2021-01-09T17:00:00Z');
        $mech->log_out_ok();
        $mech->get_ok('/waste/12345/garden_modify');
        is $mech->uri->path, '/auth', 'have to be logged in to modify subscription';
        $mech->log_in_ok($user->email);
        $mech->get_ok('/waste/12345/garden_modify');
        $mech->submit_form_ok({ with_fields => { task => 'modify' } });
        $mech->submit_form_ok({ with_fields => { current_bins => 1, bins_wanted => 2 } });
        $mech->content_contains('40.00');
        $mech->content_contains('15.00');
        $mech->content_contains('35.00');
        $mech->submit_form_ok({ with_fields => { tandc => 1 } });
        is $sent_params->{items}[0]{amount}, 2000, 'correct amount used';
        is $sent_params->{items}[1]{amount}, 1500, 'correct amount used';

        my ( $token, $new_report, $report_id ) = get_report_from_redirect( $sent_params->{returnUrl} );

        check_extra_data_pre_confirm($new_report, type => 'Amend', quantity => 2);

        $mech->get_ok("/waste/pay_complete/$report_id/$token");
        is $sent_params->{scpReference}, 12345, 'correct scpReference sent';
        check_extra_data_post_confirm($new_report);
        $mech->content_like(qr#/waste/12345">Show upcoming#, "contains link to bin page");
    };

    remove_test_subs( 0 );

    subtest 'cancel credit card sub with no record in waste' => sub {
        set_fixed_time('2021-03-09T17:00:00Z'); # After sample data collection
        $mech->log_in_ok($user->email);
        $mech->get_ok('/waste/12345/garden_cancel');
        $mech->submit_form_ok({ with_fields => { confirm => 1 } });

        my $new_report = FixMyStreet::DB->resultset('Problem')->search(
            { user_id => $user->id },
            { order_by => { -desc => 'id' } },
        )->first;

        is $new_report->category, 'Cancel Garden Subscription', 'correct category on report';
        is $new_report->get_extra_field_value('Subscription_End_Date'), '2021-03-09', 'cancel date set to current date';
        is $new_report->state, 'confirmed', 'report confirmed';
    };

    remove_test_subs( 0 );

    subtest 'check staff renewal with no existing sub' => sub {
        $mech->log_out_ok;
        $mech->log_in_ok($staff_user->email);
        $mech->get_ok('/waste/12345/garden_renew');
        $mech->submit_form_ok({ with_fields => {
            name => 'a user',
            email => 'a_user@example.net',
            payment_method => 'credit_card',
            current_bins => 1,
            bins_wanted => 1,
        }});

        $mech->content_contains('20.00');
        $mech->submit_form_ok({ with_fields => { tandc => 1 } });

        my ( $token, $new_report, $report_id ) = get_report_from_redirect( $sent_params->{returnUrl} );

        check_extra_data_pre_confirm($new_report, type => 'Renew', new_bins => 0);

        $mech->get_ok("/waste/pay_complete/$report_id/$token");
        is $sent_params->{scpReference}, 12345, 'correct scpReference sent';
        check_extra_data_post_confirm($new_report);
        $mech->content_like(qr#/waste/12345">Show upcoming#, "contains link to bin page");
    };
};

sub get_report_from_redirect {
    my $url = shift;

    my ($report_id, $token) = ( $url =~ m#/(\d+)/([^/]+)$# );
    my $new_report = FixMyStreet::DB->resultset('Problem')->find( {
            id => $report_id,
    });

    return undef unless $new_report->get_extra_metadata('redirect_id') eq $token;
    return ($token, $new_report, $report_id);
}

sub remove_test_subs {
    my $base_id = shift;

    FixMyStreet::DB->resultset('Problem')->search({
                id => { '<>' => $base_id },
                category => [ 'Garden Subscription', 'Cancel Garden Subscription' ],
    })->delete;
}

sub check_extra_data_pre_confirm {
    my $report = shift;
    my %params = (
        type => 'New',
        state => 'unconfirmed',
        quantity => 1,
        new_bins => 1,
        action => 1,
        bin_type => 26,
        payment_method => 'credit_card',
        @_
    );
    $report->discard_changes;
    is $report->category, 'Garden Subscription', 'correct category on report';
    is $report->title, "Garden Subscription - $params{type}", 'correct title on report';
    is $report->get_extra_field_value('payment_method'), $params{payment_method}, 'correct payment method on report';
    is $report->get_extra_field_value('Subscription_Details_Quantity'), $params{quantity}, 'correct bin count';
    is $report->get_extra_field_value('Subscription_Details_Containers'), $params{bin_type}, 'correct bin type';
    if ($params{new_bins}) {
        is $report->get_extra_field_value('Bin_Delivery_Detail_Container'), $params{bin_type}, 'correct container request bin type';
        is $report->get_extra_field_value('Bin_Delivery_Detail_Containers'), $params{action}, 'correct container request action';
        is $report->get_extra_field_value('Bin_Delivery_Detail_Quantity'), $params{new_bins}, 'correct container request count';
    }
    is $report->state, $params{state}, 'report state correct';
    if ($params{state} eq 'unconfirmed') {
        is $report->get_extra_metadata('scpReference'), '12345', 'correct scp reference on report';
    }
}

sub check_extra_data_post_confirm {
    my $report = shift;
    $report->discard_changes;
    is $report->state, 'confirmed', 'report confirmed';
    is $report->get_extra_field_value('LastPayMethod'), 2, 'correct echo payment method field';
    is $report->get_extra_field_value('PaymentCode'), '54321', 'correct echo payment reference field';
    is $report->get_extra_metadata('payment_reference'), '54321', 'correct payment reference on report';
}

done_testing;<|MERGE_RESOLUTION|>--- conflicted
+++ resolved
@@ -745,11 +745,7 @@
         $mech->get("/waste/dd_complete?customData=reference:NOTATOKEN^report_id:$report_id");
         ok !$mech->res->is_success(), "want a bad response";
         is $mech->res->code, 404, "got 404";
-<<<<<<< HEAD
-        $mech->get_ok("/waste/dd_complete?customData=reference:$token^report_id:$report_id&ddplanreference=RBK-1001");
-=======
-        $mech->get_ok("/waste/dd_complete?customData=reference:$token^report_id:$report_id&status=True&verificationapplied=False");
->>>>>>> 0e4afbb3
+        $mech->get_ok("/waste/dd_complete?customData=reference:$token^report_id:$report_id&ddplanreference=RBK-1001&status=True&verificationapplied=False");
         $mech->content_contains('confirmation details once your Direct Debit');
 
         $mech->get_ok('/waste/12345');
@@ -767,16 +763,6 @@
         $new_report->delete;
     };
 
-<<<<<<< HEAD
-    $echo->mock('GetServiceUnitsForObject', \&garden_waste_one_bin_renew_june_2022);
-
-    subtest 'check renew june sub direct debit payment' => sub {
-        set_fixed_time('2022-06-20T17:00:00Z');
-        $mech->clear_emails_ok;
-        $mech->get_ok('/waste/12345/garden_renew');
-        $mech->submit_form_ok({ with_fields => {
-                current_bins => 1,
-=======
     subtest 'check new sub direct debit payment failed payment' => sub {
         $mech->clear_emails_ok;
         $mech->get_ok('/waste/12345/garden');
@@ -784,7 +770,6 @@
         $mech->submit_form_ok({ with_fields => { existing => 'no' } });
         $mech->submit_form_ok({ with_fields => {
                 current_bins => 0,
->>>>>>> 0e4afbb3
                 bins_wanted => 1,
                 payment_method => 'direct_debit',
                 name => 'Test McTest',
@@ -793,14 +778,7 @@
         $mech->content_contains('Test McTest');
         $mech->submit_form_ok({ with_fields => { tandc => 1 } });
         $mech->content_like( qr/ddregularamount[^>]*"20.00"/, 'payment amount correct');
-<<<<<<< HEAD
-        $mech->content_lacks( "ddfirstamount", 'no direct debit first payment amount');
-        $mech->content_like( qr/ddstartdate[^>]*"2022-07-04"/, 'direct debit start date correct');
-        $mech->content_like( qr/ddplanspecification[^>]*"Yearly,3,1"/, 'direct debit plan correct');
-        $mech->content_like( qr/4 July 2022, and annually on 1 March thereafter/, 'direct debit summary correct');
-=======
         $mech->content_like( qr/ddfirstamount[^>]*"35.00"/, 'first payment amount correct');
->>>>>>> 0e4afbb3
 
         my ($token, $report_id) = ( $mech->content =~ m#reference:([^\^]*)\^report_id:(\d+)"# );
         my $new_report = FixMyStreet::DB->resultset('Problem')->search( {
@@ -809,18 +787,70 @@
         } )->first;
 
         is $new_report->category, 'Garden Subscription', 'correct category on report';
-<<<<<<< HEAD
-        is $new_report->title, 'Garden Subscription - Renew', 'correct title on report';
-=======
         is $new_report->title, 'Garden Subscription - New', 'correct title on report';
->>>>>>> 0e4afbb3
         is $new_report->get_extra_field_value('payment_method'), 'direct_debit', 'correct payment method on report';
         is $new_report->state, 'unconfirmed', 'report not confirmed';
         is $new_report->get_extra_metadata('ddsubmitted'), undef, "direct debit not marked as submitted";
 
         $mech->get_ok('/waste/12345');
         $mech->content_lacks('You have a pending garden subscription');
-<<<<<<< HEAD
+        $mech->content_contains('Subscribe to garden waste collection');
+
+        $mech->get("/waste/dd_complete?customData=reference:NOTATOKEN^report_id:$report_id&status=False&verificationapplied=True");
+        ok !$mech->res->is_success(), "want a bad response";
+        is $mech->res->code, 404, "got 404";
+        $mech->get("/waste/dd_complete?customData=reference:$token^report_id:$report_id&status=False&verificationapplied=True");
+        $mech->content_contains('There was a problem with your attempt to pay by Direct Debit');
+        $mech->content_contains('Retry to pay £35.00');
+        # need to get the token again as it's unique per request
+        ($token, $report_id) = ( $mech->content =~ m#reference:([^\^]*)\^report_id:(\d+)"# );
+
+        $mech->get_ok('/waste/12345');
+        $mech->content_lacks('You have a pending garden subscription');
+        $mech->content_contains('Subscribe to garden waste collection');
+
+        $mech->email_count_is( 0, "no email sent for failed direct debit sub");
+
+        $mech->get("/waste/dd_complete?customData=reference:$token^report_id:$report_id&status=True&verificationapplied=False");
+        $mech->content_contains('confirmation details once your Direct Debit');
+        $new_report->delete;
+    };
+
+    $echo->mock('GetServiceUnitsForObject', \&garden_waste_one_bin_renew_june_2022);
+
+    subtest 'check renew june sub direct debit payment' => sub {
+        set_fixed_time('2022-06-20T17:00:00Z');
+        $mech->clear_emails_ok;
+        $mech->get_ok('/waste/12345/garden_renew');
+        $mech->submit_form_ok({ with_fields => {
+                current_bins => 1,
+                bins_wanted => 1,
+                payment_method => 'direct_debit',
+                name => 'Test McTest',
+                email => 'test@example.net'
+        } });
+        $mech->content_contains('Test McTest');
+        $mech->submit_form_ok({ with_fields => { tandc => 1 } });
+        $mech->content_like( qr/ddregularamount[^>]*"20.00"/, 'payment amount correct');
+        $mech->content_lacks( "ddfirstamount", 'no direct debit first payment amount');
+        $mech->content_like( qr/ddstartdate[^>]*"2022-07-04"/, 'direct debit start date correct');
+        $mech->content_like( qr/ddplanspecification[^>]*"Yearly,3,1"/, 'direct debit plan correct');
+        $mech->content_like( qr/4 July 2022, and annually on 1 March thereafter/, 'direct debit summary correct');
+
+        my ($token, $report_id) = ( $mech->content =~ m#reference:([^\^]*)\^report_id:(\d+)"# );
+        my $new_report = FixMyStreet::DB->resultset('Problem')->search( {
+                id => $report_id,
+                extra => { like => '%redirect_id,T18:'. $token . '%' }
+        } )->first;
+
+        is $new_report->category, 'Garden Subscription', 'correct category on report';
+        is $new_report->title, 'Garden Subscription - Renew', 'correct title on report';
+        is $new_report->get_extra_field_value('payment_method'), 'direct_debit', 'correct payment method on report';
+        is $new_report->state, 'unconfirmed', 'report not confirmed';
+        is $new_report->get_extra_metadata('ddsubmitted'), undef, "direct debit not marked as submitted";
+
+        $mech->get_ok('/waste/12345');
+        $mech->content_lacks('You have a pending garden subscription');
         $mech->content_contains('soon due for renewal');
 
         $mech->get_ok("/waste/dd_complete?customData=reference:$token^report_id:$report_id&ddplanreference=RBK-1001");
@@ -969,27 +999,6 @@
         $new_report->discard_changes;
         is $new_report->state, 'unconfirmed', 'report still not confirmed';
         is $new_report->get_extra_metadata('ddsubmitted'), 1, "direct debit marked as submitted";
-=======
-        $mech->content_contains('Subscribe to garden waste collection');
-
-        $mech->get("/waste/dd_complete?customData=reference:NOTATOKEN^report_id:$report_id&status=False&verificationapplied=True");
-        ok !$mech->res->is_success(), "want a bad response";
-        is $mech->res->code, 404, "got 404";
-        $mech->get("/waste/dd_complete?customData=reference:$token^report_id:$report_id&status=False&verificationapplied=True");
-        $mech->content_contains('There was a problem with your attempt to pay by Direct Debit');
-        $mech->content_contains('Retry to pay £35.00');
-        # need to get the token again as it's unique per request
-        ($token, $report_id) = ( $mech->content =~ m#reference:([^\^]*)\^report_id:(\d+)"# );
-
-        $mech->get_ok('/waste/12345');
-        $mech->content_lacks('You have a pending garden subscription');
-        $mech->content_contains('Subscribe to garden waste collection');
-
-        $mech->email_count_is( 0, "no email sent for failed direct debit sub");
-
-        $mech->get("/waste/dd_complete?customData=reference:$token^report_id:$report_id&status=True&verificationapplied=False");
-        $mech->content_contains('confirmation details once your Direct Debit');
->>>>>>> 0e4afbb3
         $new_report->delete;
     };
 
