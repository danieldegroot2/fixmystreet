use strict;
use warnings;
use Test::More;

use FixMyStreet::TestMech;

my $mech = FixMyStreet::TestMech->new;

my $dt = DateTime->new(
    year => 2011,
    month => 10,
    day     => 10
);

my $user1 = FixMyStreet::App->model('DB::User')
  ->find_or_create( { email => 'reporter-rss@example.com', name => 'Reporter User' } );

my $report = FixMyStreet::App->model('DB::Problem')->find_or_create( {
    postcode           => 'eh1 1BB',
    bodies_str         => '2651',
    areas              => ',11808,135007,14419,134935,2651,20728,',
    category           => 'Street lighting',
    title              => 'Testing',
    detail             => 'Testing Detail',
    used_map           => 1,
    name               => $user1->name,
    anonymous          => 0,
    state              => 'confirmed',
    confirmed          => $dt,
    lastupdate         => $dt,
    whensent           => $dt->clone->add( minutes => 5 ),
    lang               => 'en-gb',
    service            => '',
    cobrand            => 'default',
    cobrand_data       => '',
    send_questionnaire => 1,
    latitude           => '55.951963',
    longitude          => '-3.189944',
    user_id            => $user1->id,
} );


$mech->get_ok("/rss/pc/EH11BB/2");
$mech->content_contains( "Testing, 10th October" );
$mech->content_lacks( 'Nearest road to the pin' );

$report->geocode( 
{
          'traceId' => 'ae7c4880b70b423ebc8ab4d80961b3e9|LTSM001158|02.00.71.1600|LTSMSNVM002010, LTSMSNVM001477',
          'statusDescription' => 'OK',
          'brandLogoUri' => 'http://dev.virtualearth.net/Branding/logo_powered_by.png',
          'resourceSets' => [
                              {
                                'resources' => [
                                                 {
                                                   'geocodePoints' => [
                                                                        {
                                                                          'calculationMethod' => 'Interpolation',
                                                                          'coordinates' => [
                                                                                             '55.9532357007265',
                                                                                             '-3.18906001746655'
                                                                                           ],
                                                                          'usageTypes' => [
                                                                                            'Display',
                                                                                            'Route'
                                                                                          ],
                                                                          'type' => 'Point'
                                                                        }
                                                                      ],
                                                   'entityType' => 'Address',
                                                   'name' => '18 N Bridge, Edinburgh EH1 1',
                                                   'point' => {
                                                                'coordinates' => [
                                                                                   '55.9532357007265',
                                                                                   '-3.18906001746655'
                                                                                 ],
                                                                'type' => 'Point'
                                                              },
                                                   'bbox' => [
                                                               '55.9493729831558',
                                                               '-3.19825819222605',
                                                               '55.9570984182972',
                                                               '-3.17986184270704'
                                                             ],
                                                   'matchCodes' => [
                                                                     'Good'
                                                                   ],
                                                   'address' => {
                                                                  'countryRegion' => 'United Kingdom',
                                                                  'adminDistrict2' => 'Edinburgh City',
                                                                  'adminDistrict' => 'Scotland',
                                                                  'addressLine' => '18 North Bridge',
                                                                  'formattedAddress' => '18 N Bridge, Edinburgh EH1 1',
                                                                  'postalCode' => 'EH1 1',
                                                                  'locality' => 'Edinburgh'
                                                                },
                                                   'confidence' => 'Medium',
                                                   '__type' => 'Location:http://schemas.microsoft.com/search/local/ws/rest/v1'
                                                 }
                                               ],
                                'estimatedTotal' => 1
                              }
                            ],
          'copyright' => "Copyright \x{a9} 2011 Microsoft and its suppliers. All rights reserved. This API cannot be accessed and the content and any results may not be used, reproduced or transmitted in any manner without express written permission from Microsoft Corporation.",
          'statusCode' => 200,
          'authenticationResultCode' => 'ValidCredentials'
        }
);
$report->update();

$mech->get_ok("/rss/pc/EH11BB/2");
$mech->content_contains( "Testing, 10th October" );
$mech->content_contains( '18 North Bridge, Edinburgh' );

$report->delete();
<<<<<<< HEAD
$mech->delete_user( $user1 );
=======

my $now = DateTime->now();
my $report_to_council = FixMyStreet::App->model('DB::Problem')->find_or_create(
    {
        postcode           => 'WS13 6YY',
        bodies_str         => '2434',
        areas              => ',2434,2240,',
        category           => 'Other',
        title              => 'council report',
        detail             => 'Test 2 Detail',
        used_map           => 't',
        name               => 'Test User',
        anonymous          => 'f',
        state              => 'closed',
        confirmed          => $now->ymd . ' ' . $now->hms,
        lang               => 'en-gb',
        service            => '',
        cobrand            => 'default',
        cobrand_data       => '',
        send_questionnaire => 't',
        latitude           => '52.727588',
        longitude          => '-1.731322',
        user_id            => $user1->id,
    }
);

my $report_to_county_council = FixMyStreet::App->model('DB::Problem')->find_or_create(
    {
        postcode           => 'WS13 6YY',
        bodies_str         => '2240',
        areas              => ',2434,2240,',
        category           => 'Other',
        title              => 'county report',
        detail             => 'Test 2 Detail',
        used_map           => 't',
        name               => 'Test User',
        anonymous          => 'f',
        state              => 'closed',
        confirmed          => $now->ymd . ' ' . $now->hms,
        lang               => 'en-gb',
        service            => '',
        cobrand            => 'default',
        cobrand_data       => '',
        send_questionnaire => 't',
        latitude           => '52.727588',
        longitude          => '-1.731322',
        user_id            => $user1->id,
    }
);

subtest "check RSS feeds on cobrand have correct URLs for non-cobrand reports" => sub {
    $mech->host('lichfielddc.fixmystreet.com');
    $mech->get_ok("/rss/area/Lichfield");

    my $expected1 = mySociety::Config::get('BASE_URL') . '/report/' . $report_to_county_council->id;
    my $cobrand = FixMyStreet::Cobrand->get_class_for_moniker('lichfielddc')->new();
    my $expected2 = $cobrand->base_url . '/report/' . $report_to_council->id;

    $mech->content_contains($expected1, 'non cobrand area report point to fixmystreet.com');
    $mech->content_contains($expected2, 'cobrand area report point to cobrand url');
};

$user1->problems->delete();
$user1->delete();
>>>>>>> 28aa1dd7

done_testing();<|MERGE_RESOLUTION|>--- conflicted
+++ resolved
@@ -113,9 +113,6 @@
 $mech->content_contains( '18 North Bridge, Edinburgh' );
 
 $report->delete();
-<<<<<<< HEAD
-$mech->delete_user( $user1 );
-=======
 
 my $now = DateTime->now();
 my $report_to_council = FixMyStreet::App->model('DB::Problem')->find_or_create(
@@ -178,8 +175,6 @@
     $mech->content_contains($expected2, 'cobrand area report point to cobrand url');
 };
 
-$user1->problems->delete();
-$user1->delete();
->>>>>>> 28aa1dd7
+$mech->delete_user( $user1 );
 
 done_testing();