use Test::MockTime ':all';
use strict;
use warnings;

use FixMyStreet::TestMech;
use Web::Scraper;

set_absolute_time('2014-02-01T12:00:00');

my $mech = FixMyStreet::TestMech->new;

my $other_body = $mech->create_body_ok(1234, 'Some Other Council');
my $body = $mech->create_body_ok(2651, 'City of Edinburgh Council');
my @cats = ('Litter', 'Other', 'Potholes', 'Traffic lights');
for my $contact ( @cats ) {
    $mech->create_contact_ok(body_id => $body->id, category => $contact, email => "$contact\@example.org");
}

my $superuser = $mech->create_user_ok('superuser@example.com', name => 'Super User', is_superuser => 1);
my $counciluser = $mech->create_user_ok('counciluser@example.com', name => 'Council User', from_body => $body);
my $normaluser = $mech->create_user_ok('normaluser@example.com', name => 'Normal User');

my $body_id = $body->id;
my $area_id = '60705';
my $alt_area_id = '62883';

my $last_month = DateTime->now->subtract(months => 2);
$mech->create_problems_for_body(2, $body->id, 'Title', { areas => ",$area_id,2651,", category => 'Potholes', cobrand => 'fixmystreet' });
$mech->create_problems_for_body(3, $body->id, 'Title', { areas => ",$area_id,2651,", category => 'Traffic lights', cobrand => 'fixmystreet', dt => $last_month });
$mech->create_problems_for_body(1, $body->id, 'Title', { areas => ",$alt_area_id,2651,", category => 'Litter', cobrand => 'fixmystreet' });

my @scheduled_problems = $mech->create_problems_for_body(7, $body->id, 'Title', { areas => ",$area_id,2651,", category => 'Traffic lights', cobrand => 'fixmystreet' });
my @fixed_problems = $mech->create_problems_for_body(4, $body->id, 'Title', { areas => ",$area_id,2651,", category => 'Potholes', cobrand => 'fixmystreet' });
my @closed_problems = $mech->create_problems_for_body(3, $body->id, 'Title', { areas => ",$area_id,2651,", category => 'Traffic lights', cobrand => 'fixmystreet' });

foreach my $problem (@scheduled_problems) {
    $problem->update({ state => 'action scheduled' });
    $mech->create_comment_for_problem($problem, $counciluser, 'Title', 'text', 0, 'confirmed', 'action scheduled');
}

foreach my $problem (@fixed_problems) {
    $problem->update({ state => 'fixed - council' });
    $mech->create_comment_for_problem($problem, $counciluser, 'Title', 'text', 0, 'confirmed', 'fixed');
}

foreach my $problem (@closed_problems) {
    $problem->update({ state => 'closed' });
    $mech->create_comment_for_problem($problem, $counciluser, 'Title', 'text', 0, 'confirmed', 'closed', { confirmed => \'current_timestamp' });
}

my $categories = scraper {
    process "select[name=category] > option", 'cats[]' => 'TEXT',
    process "table[id=overview] > tr", 'rows[]' => scraper {
        process 'td', 'cols[]' => 'TEXT'
    },
};

FixMyStreet::override_config {
    ALLOWED_COBRANDS => [ { fixmystreet => '.' } ],
    MAPIT_URL => 'http://mapit.uk/',
}, sub {

    subtest 'not logged in, redirected to login' => sub {
        $mech->not_logged_in_ok;
        $mech->get_ok('/dashboard');
        $mech->content_contains( 'sign in' );
    };

    subtest 'normal user, 404' => sub {
        $mech->log_in_ok( $normaluser->email );
        $mech->get('/dashboard');
        is $mech->status, '404', 'If not council user get 404';
    };

    subtest 'superuser, body list' => sub {
        $mech->log_in_ok( $superuser->email );
        $mech->get_ok('/dashboard');
        # Contains body name, in list of bodies
        $mech->content_contains('Some Other Council');
        $mech->content_contains('Edinburgh Council');
        $mech->content_lacks('Category:');
        $mech->get_ok('/dashboard?body=' . $body->id);
        $mech->content_lacks('Some Other Council');
        $mech->content_contains('Edinburgh Council');
        $mech->content_contains('Trowbridge');
        $mech->content_contains('Category:');
    };

    subtest 'council user, ward list' => sub {
        $mech->log_in_ok( $counciluser->email );
        $mech->get_ok('/dashboard');
        $mech->content_lacks('Some Other Council');
        $mech->content_contains('Edinburgh Council');
        $mech->content_contains('Trowbridge');
        $mech->content_contains('Category:');
    };

    subtest 'area user can only see their area' => sub {
        $counciluser->update({area_id => $area_id});

        $mech->get_ok("/dashboard");
        $mech->content_contains('<h1>Trowbridge</h1>');
        $mech->get_ok("/dashboard?body=" . $other_body->id);
        $mech->content_contains('<h1>Trowbridge</h1>');
        $mech->get_ok("/dashboard?ward=$alt_area_id");
        $mech->content_contains('<h1>Trowbridge</h1>');

        $counciluser->update({area_id => undef});
    };

    subtest 'The correct categories and totals shown by default' => sub {
        $mech->get_ok("/dashboard");
        my $expected_cats = [ 'All', @cats ];
        my $res = $categories->scrape( $mech->content );
        is_deeply( $res->{cats}, $expected_cats, 'correct list of categories' );
        # Three missing as more than a month ago
        test_table($mech->content, 1, 0, 0, 1, 0, 0, 0, 0, 2, 0, 4, 6, 7, 3, 0, 10, 10, 3, 4, 17);
    };

    subtest 'test filters' => sub {
        $mech->get_ok("/dashboard");
        $mech->submit_form_ok({ with_fields => { category => 'Litter' } });
        test_table($mech->content, 1, 0, 0, 1, 0, 0, 0, 0, 0, 0, 0, 0, 0, 0, 0, 0, 1, 0, 0, 1);
        $mech->submit_form_ok({ with_fields => { category => '', state => 'fixed - council' } });
        test_table($mech->content, 0, 0, 0, 0, 0, 0, 0, 0, 0, 0, 4, 4, 0, 0, 0, 0, 0, 0, 4, 4);
        $mech->submit_form_ok({ with_fields => { state => 'action scheduled' } });
        test_table($mech->content, 0, 0, 0, 0, 0, 0, 0, 0, 0, 0, 0, 0, 7, 0, 0, 7, 7, 0, 0, 7);
        my $start = DateTime->now->subtract(months => 3)->strftime('%Y-%m-%d');
        my $end = DateTime->now->subtract(months => 1)->strftime('%Y-%m-%d');
        $mech->submit_form_ok({ with_fields => { state => '', start_date => $start, end_date => $end } });
        test_table($mech->content, 0, 0, 0, 0, 0, 0, 0, 0, 0, 0, 0, 0, 3, 0, 0, 3, 3, 0, 0, 3);
    };

    subtest 'test grouping' => sub {
        $mech->get_ok("/dashboard?group_by=category");
        test_table($mech->content, 1, 0, 6, 10, 17);
        $mech->get_ok("/dashboard?group_by=state");
        test_table($mech->content, 3, 7, 4, 3, 17);
        $mech->get_ok("/dashboard?start_date=2000-01-01&group_by=month");
        test_table($mech->content, 0, 17, 17, 3, 0, 3, 3, 17, 20);
    };

    subtest 'export as csv' => sub {
        $mech->create_problems_for_body(1, $body->id, 'Title', {
            detail => "this report\nis split across\nseveral lines",
            areas => ",$alt_area_id,2651,",
        });
        $mech->get_ok('/dashboard?export=1');
        open my $data_handle, '<', \$mech->content;
        my $csv = Text::CSV->new( { binary => 1 } );
        my @rows;
        while ( my $row = $csv->getline( $data_handle ) ) {
            push @rows, $row;
        }
        is scalar @rows, 19, '1 (header) + 18 (reports) = 19 lines';

        is scalar @{$rows[0]}, 18, '18 columns present';

        is_deeply $rows[0],
            [
                'Report ID',
                'Title',
                'Detail',
                'User Name',
                'Category',
                'Created',
                'Confirmed',
                'Acknowledged',
                'Fixed',
                'Closed',
                'Status',
                'Latitude',
                'Longitude',
                'Query',
                'Ward',
                'Easting',
                'Northing',
                'Report URL',
            ],
            'Column headers look correct';

        is $rows[5]->[14], 'Trowbridge', 'Ward column is name not ID';
        is $rows[5]->[15], '529025', 'Correct Easting conversion';
        is $rows[5]->[16], '179716', 'Correct Northing conversion';
    };

<<<<<<< HEAD
    delete_problems();
    subtest 'check date restriction' => sub {
        make_problem({ state => 'confirmed', conf_dt => DateTime->now->subtract( 'days' => 1 ) });
        make_problem({ state => 'confirmed', conf_dt => DateTime->now->subtract( 'days' => 50 ) });
        make_problem({ state => 'confirmed', conf_dt => DateTime->now->subtract( 'days' => 31 ) });

        $mech->get_ok('/dashboard?export=1');
        open my $data_handle, '<', \$mech->content;
        my $csv = Text::CSV->new( { binary => 1 } );
        my @rows;
        while ( my $row = $csv->getline( $data_handle ) ) {
            push @rows, $row;
        }

        is scalar @rows, 2, '1 (header) + 1 (reports) = 2 lines';

        $mech->get_ok('/dashboard?export=1&start_date=' . DateTime->now->subtract('days' => 32)->ymd);

        open $data_handle, '<', \$mech->content;
        $csv = Text::CSV->new( { binary => 1 } );
        @rows = ();
        while ( my $row = $csv->getline( $data_handle ) ) {
            push @rows, $row;
        }

        is scalar @rows, 3, '1 (header) + 2 (reports) = 3 lines';

        $mech->get_ok('/dashboard?export=1&start_date=' . DateTime->now->subtract('days' => 51)->ymd . '&end_date=' . DateTime->now->subtract('days' => 49)->ymd );

        open $data_handle, '<', \$mech->content;
        $csv = Text::CSV->new( { binary => 1 } );
        @rows = ();
        while ( my $row = $csv->getline( $data_handle ) ) {
            push @rows, $row;
        }

        is scalar @rows, 2, '1 (header) + 1 (reports) = 2 lines';
    };

    subtest 'export as csv using token' => sub {
        $mech->log_out_ok;

        $user->set_extra_metadata('access_token', '1234567890abcdefgh');
        $user->update();

        $mech->get_ok('/dashboard?export=1');
        like $mech->res->header('Content-type'), qr'text/html';
        $mech->content_lacks('Report ID');

        $mech->add_header('Authorization', 'Bearer 1234567890abcdefgh');
        $mech->get_ok('/dashboard?export=1');
        like $mech->res->header('Content-type'), qr'text/csv';
        $mech->content_contains('Report ID');
    };
=======
>>>>>>> f6bbdb14
};

sub test_table {
    my ($content, @expected) = @_;
    my $res = $categories->scrape( $mech->content );
    my $i = 0;
    foreach my $row ( @{ $res->{rows} }[1 .. 11] ) {
        foreach my $col ( @{ $row->{cols} } ) {
            is $col, $expected[$i++];
        }
    }
}

END {
    restore_time;
    done_testing();
}<|MERGE_RESOLUTION|>--- conflicted
+++ resolved
@@ -184,51 +184,11 @@
         is $rows[5]->[16], '179716', 'Correct Northing conversion';
     };
 
-<<<<<<< HEAD
-    delete_problems();
-    subtest 'check date restriction' => sub {
-        make_problem({ state => 'confirmed', conf_dt => DateTime->now->subtract( 'days' => 1 ) });
-        make_problem({ state => 'confirmed', conf_dt => DateTime->now->subtract( 'days' => 50 ) });
-        make_problem({ state => 'confirmed', conf_dt => DateTime->now->subtract( 'days' => 31 ) });
-
-        $mech->get_ok('/dashboard?export=1');
-        open my $data_handle, '<', \$mech->content;
-        my $csv = Text::CSV->new( { binary => 1 } );
-        my @rows;
-        while ( my $row = $csv->getline( $data_handle ) ) {
-            push @rows, $row;
-        }
-
-        is scalar @rows, 2, '1 (header) + 1 (reports) = 2 lines';
-
-        $mech->get_ok('/dashboard?export=1&start_date=' . DateTime->now->subtract('days' => 32)->ymd);
-
-        open $data_handle, '<', \$mech->content;
-        $csv = Text::CSV->new( { binary => 1 } );
-        @rows = ();
-        while ( my $row = $csv->getline( $data_handle ) ) {
-            push @rows, $row;
-        }
-
-        is scalar @rows, 3, '1 (header) + 2 (reports) = 3 lines';
-
-        $mech->get_ok('/dashboard?export=1&start_date=' . DateTime->now->subtract('days' => 51)->ymd . '&end_date=' . DateTime->now->subtract('days' => 49)->ymd );
-
-        open $data_handle, '<', \$mech->content;
-        $csv = Text::CSV->new( { binary => 1 } );
-        @rows = ();
-        while ( my $row = $csv->getline( $data_handle ) ) {
-            push @rows, $row;
-        }
-
-        is scalar @rows, 2, '1 (header) + 1 (reports) = 2 lines';
-    };
-
     subtest 'export as csv using token' => sub {
         $mech->log_out_ok;
 
-        $user->set_extra_metadata('access_token', '1234567890abcdefgh');
-        $user->update();
+        $counciluser->set_extra_metadata('access_token', '1234567890abcdefgh');
+        $counciluser->update();
 
         $mech->get_ok('/dashboard?export=1');
         like $mech->res->header('Content-type'), qr'text/html';
@@ -239,8 +199,6 @@
         like $mech->res->header('Content-type'), qr'text/csv';
         $mech->content_contains('Report ID');
     };
-=======
->>>>>>> f6bbdb14
 };
 
 sub test_table {
