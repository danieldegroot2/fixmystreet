--- conflicted
+++ resolved
@@ -277,7 +277,6 @@
     $mech->delete_header('Authorization');
 };
 
-<<<<<<< HEAD
 subtest 'check password length/common' => sub {
     $mech->get_ok('/auth');
     $mech->submit_form_ok({
@@ -299,7 +298,8 @@
     $mech->content_contains("Please choose a less commonly-used password");
     $mech->post_ok('/auth/common_password', { password_register => 'squirblewirble' });
     $mech->content_contains("true");
-=======
+};
+
 subtest "Test two-factor authentication login" => sub {
     use Auth::GoogleAuth;
     my $auth = Auth::GoogleAuth->new;
@@ -321,5 +321,4 @@
     $mech->content_contains('Try again');
     $mech->submit_form_ok({ with_fields => { '2fa_code' => $code } }, "provide correct 2FA code" );
     $mech->logged_in_ok;
->>>>>>> 3e721ddf
 };