<<<<<<< HEAD
use Test::MockModule;
=======
package FixMyStreet::Cobrand::Dummy;
use parent 'FixMyStreet::Cobrand::Default';

sub must_have_2fa { 1 }

package main;

>>>>>>> 3d593bc6
use FixMyStreet::TestMech;
my $mech = FixMyStreet::TestMech->new;

my $resolver = Test::MockModule->new('Email::Valid');
$resolver->mock('address', sub { $_[1] });

use t::Mock::Twilio;

my $twilio = t::Mock::Twilio->new;
LWP::Protocol::PSGI->register($twilio->to_psgi_app, host => 'api.twilio.com');

my $test_email    = 'test@example.com';
my $test_email2   = 'test@example.net';
my $test_password = 'foobar123';

# get a sign in email and change password
subtest "Test change password page" => sub {
    $mech->clear_emails_ok;
    $mech->get_ok('/auth');
    $mech->submit_form_ok(
        {
            form_name => 'general_auth',
            fields    => {
                username => $test_email,
                r     => 'faq', # Just as a test
            },
            button => 'sign_in_by_code',
        },
        "sign_in_by_code with '$test_email'"
    );

    # follow link and change password - check not prompted for old password
    $mech->not_logged_in_ok;

    my $link = $mech->get_link_from_email;
    $mech->get_ok($link);
    is $mech->uri->path, '/faq', "redirected to the Help page";

    $mech->get_ok('/auth/change_password');

    ok my $form = $mech->form_name('change_password'),
      "found change password form";
    is_deeply [ sort grep { $_ } map { $_->name } $form->inputs ],    #
      [ 'confirm', 'new_password', 'token' ],
      "check we got expected fields (ie not old_password)";

    # check the various ways the form can be wrong
    for my $test (
        { new => '',       conf => '',           err => 'enter a password', },
        { new => 'secret', conf => '',           err => 'do not match', },
        { new => '',       conf => 'secret',     err => 'do not match', },
        { new => 'secret', conf => 'not_secret', err => 'do not match', },
      )
    {
        $mech->get_ok('/auth/change_password');
        $mech->content_lacks( $test->{err}, "did not find expected error" );
        $mech->submit_form_ok(
            {
                form_name => 'change_password',
                fields =>
                  { new_password => $test->{new}, confirm => $test->{conf}, },
            },
            "change_password with '$test->{new}' and '$test->{conf}'"
        );
        $mech->content_contains( $test->{err}, "found expected error" );
    }

    my $user = FixMyStreet::App->model('DB::User')->find( { email => $test_email } );
    ok $user, "got a user";
    ok !$user->password, "user has no password";

    $mech->get_ok('/auth/change_password');
    $mech->submit_form_ok(
        {
            form_name => 'change_password',
            fields =>
              { new_password => 'new_password', confirm => 'new_password', },
        },
        "change_password with 'new_password' and 'new_password'"
    );
    is $mech->uri->path, '/auth/change_password',
      "still on change password page";
    $mech->content_contains('check your email');

    $link = $mech->get_link_from_email;
    $mech->get_ok($link);
    is $mech->uri->path, '/my', "redirected to /my";

    $mech->content_contains( 'password has been changed',
        "found password changed" );

    $user->discard_changes();
    ok $user->password, "user now has a password";
};

# Change password, when already got one
subtest "Test change password page with current password" => sub {
    $mech->get_ok('/auth/change_password');

    ok my $form = $mech->form_name('change_password'),
      "found change password form";
    is_deeply [ sort grep { $_ } map { $_->name } $form->inputs ],    #
      [ 'confirm', 'current_password', 'new_password', 'token' ],
      "check we got expected fields (ie not old_password)";

    # check the various ways the form can be wrong
    for my $test (
        { current => '', new => '', conf => '', err => 'check the passwords', },
        { current => 'new_password', new => '', conf => '', err => 'enter a password', },
        { current => 'new_password', new => 'secret', conf => '', err => 'do not match', },
        { current => 'new_password', new => '', conf => 'secret', err => 'do not match', },
        { current => 'new_password', new => 'secret', conf => 'not_secret', err => 'do not match', },
      )
    {
        $mech->get_ok('/auth/change_password');
        $mech->content_lacks( $test->{err}, "did not find expected error" );
        $mech->submit_form_ok(
            {
                form_name => 'change_password',
                fields =>
                  { current_password => $test->{current}, new_password => $test->{new}, confirm => $test->{conf}, },
            },
            "change_password with '$test->{current}', '$test->{new}' and '$test->{conf}'"
        );
        $mech->content_contains( $test->{err}, "found expected error" );
    }

    my $user = FixMyStreet::App->model('DB::User')->find( { email => $test_email } );
    ok $user, "got a user";

    $mech->get_ok('/auth/change_password');
    $mech->submit_form_ok(
        {
            form_name => 'change_password',
            fields =>
              { current_password => 'new_password', new_password => $test_password, confirm => $test_password },
        },
        "change_password with 'new_password' and '$test_password'"
    );
    is $mech->uri->path, '/auth/change_password',
      "still on change password page";
    $mech->content_contains( 'password has been changed',
        "found password changed" );

    $user->discard_changes();
    ok $user->password, "user now has a password";
};

subtest 'check password length/common' => sub {
    $mech->get_ok('/auth/change_password');
    $mech->submit_form_ok({
        form_name => 'change_password',
        fields => { current_password => $test_password, new_password => 'short', confirm => 'short' },
    });
    $mech->content_contains("Please make sure your password is at least");
    $mech->submit_form_ok({
        form_name => 'change_password',
        fields => { current_password => $test_password, new_password => 'common', confirm => 'common' },
    });
    $mech->content_contains("Please choose a less commonly-used password");
};

subtest "Test change email page" => sub {
    $mech->create_problems_for_body(1, 2514, 'Title1', { user => FixMyStreet::DB->resultset('User')->find( { email => $test_email } ) } );

    # Still signed in from the above test
    $mech->get_ok('/my');
    $mech->follow_link_ok({url => '/auth/change_email'});
    $mech->submit_form_ok(
        { with_fields => { email => "" } },
        "submit blank change email form"
    );
    $mech->content_contains( 'Please enter your email', "found expected error" );
    $mech->submit_form_ok({ with_fields => { email => $test_email2 } }, "change_email to $test_email2");
    is $mech->uri->path, '/auth/change_email', "still on change email page";
    $mech->content_contains( 'Now check your email', "found check your email" );
    my $link = $mech->get_link_from_email;
    $mech->get_ok($link);
    is $mech->uri->path, '/my', "redirected to /my page";
    $mech->content_contains('successfully confirmed');
    ok(FixMyStreet::App->model('DB::User')->find( { email => $test_email2 } ), "got a user");

    my $p = FixMyStreet::DB->resultset("Problem")->first;
    is $p->user->email, $test_email2, 'problem user updated';

    my $user1 = FixMyStreet::App->model('DB::User')->create( { email => $test_email, email_verified => 1 } );
    ok($user1, "created old user");
    $mech->create_problems_for_body(1, 2514, 'Title1', { user => $user1 } );

    $mech->follow_link_ok({url => '/auth/change_email'});
    $mech->submit_form_ok({ with_fields => { email => $test_email } },
        "change_email back to $test_email"
    );
    is $mech->uri->path, '/auth/change_email', "still on change email page";
    $mech->content_contains( 'Now check your email', "found check your email" );
    $link = $mech->get_link_from_email;
    $mech->get_ok($link);
    is $mech->uri->path, '/my', "redirected to /my page";
    $mech->content_contains('successfully confirmed');

    for (FixMyStreet::DB->resultset("Problem")->all) {
        is $_->user->email, $test_email;
    }

    # Test you can't click the link if logged out
    $mech->follow_link_ok({url => '/auth/change_email'});
    $mech->submit_form_ok({ with_fields => { email => $test_email } },
        "change_email back to $test_email"
    );
    is $mech->uri->path, '/auth/change_email', "still on change email page";
    $mech->content_contains( 'Now check your email', "found check your email" );
    $link = $mech->get_link_from_email;
    $mech->log_out_ok;
    $mech->get_ok($link);
    isnt $mech->uri->path, '/auth/change_email/success', "not redirected to the change_email page";
    $mech->content_contains('Sorry');
};

my $test_phone_bad = '01214960000000';
my $test_landline = '01214960000';
my $test_mobile = '+61491570156';
my $test_mobile2 = '+61491570157';

my $user_mob2 = FixMyStreet::App->model('DB::User')->create( {
    phone => $test_mobile,
    phone_verified => 1,
    name => 'Aus Mobile user',
} );
$mech->create_problems_for_body(1, 2514, 'Title1', { user => $user_mob2 } );

subtest "Test add/verify/change phone page" => sub {
    $mech->get_ok('/auth');
    $mech->submit_form_ok({
        with_fields => {
            username => $test_email,
            password_sign_in => $test_password,
        },
    });

    $mech->follow_link_ok({url => '/auth/change_phone'});
    $mech->submit_form_ok( { with_fields => { username => "" } }, "submit blank change phone form" );
    is $mech->uri->path, '/my', 'redirected';
    $mech->content_contains('successfully removed');

    $mech->follow_link_ok({url => '/auth/change_phone'});
    $mech->submit_form_ok({ with_fields => { username => $test_phone_bad } });
    $mech->content_contains( 'Please check your phone number is correct', "found expected error" );

    FixMyStreet::override_config({
        SMS_AUTHENTICATION => 1,
        PHONE_COUNTRY => 'GB',
    }, sub {
        $mech->submit_form_ok({ with_fields => { username => $test_landline } });
    });
    is $mech->uri->path, '/my', 'redirected';
    $mech->content_contains('successfully added');

    FixMyStreet::override_config({
        SMS_AUTHENTICATION => 1,
        PHONE_COUNTRY => 'GB',
    }, sub {
        $mech->follow_link_ok({url => '/auth/verify/phone'});
        $mech->submit_form_ok({ with_fields => { username => $test_landline } });
    });
    $mech->content_contains( 'Please enter a mobile number', "found expected error" );

    FixMyStreet::override_config({
        SMS_AUTHENTICATION => 1,
        TWILIO_ACCOUNT_SID => 'AC123',
    }, sub {
        $mech->submit_form_ok({ with_fields => { username => $test_mobile } });
    });
    is $mech->uri->path, '/auth/verify/phone', "still on change phone page";
    $mech->content_contains( 'Now check your phone', "found check your phone" );

    $mech->submit_form_ok({
        with_fields => { code => '00000' }
    }, 'submit incorrect code');
    $mech->content_contains('Try again');

    my $code = $twilio->get_text_code;
    $mech->submit_form_ok({
        with_fields => { code => $code }
    }, 'submit correct code');

    my $user = FixMyStreet::App->model('DB::User')->find( { phone => $test_mobile } );
    ok $user, "user exists";
    is $user->email_verified, 1;
    is $user->email, $test_email, 'email still same';
    is $mech->uri->path, '/my', "redirected to /my page";
    $mech->content_contains('successfully verified');
    $mech->logged_in_ok;
};

subtest "Test change phone to existing account" => sub {
    $mech->get_ok('/auth');
    FixMyStreet::override_config({
        SMS_AUTHENTICATION => 1,
    }, sub {
        $mech->submit_form_ok({
            with_fields => {
                username => $test_mobile,
                password_sign_in => $test_password,
            },
        });
    });

    $mech->follow_link_ok({url => '/auth/change_phone'});

    FixMyStreet::override_config({
        SMS_AUTHENTICATION => 1,
        TWILIO_ACCOUNT_SID => 'AC123',
    }, sub {
        $mech->submit_form_ok({ with_fields => { username => $test_mobile2 } });
    });
    is $mech->uri->path, '/auth/change_phone', "still on change phone page";
    $mech->content_contains( 'Now check your phone', "found check your phone" );

    my $code = $twilio->get_text_code;
    $mech->submit_form_ok({ with_fields => { code => $code } }, 'submit correct code');

    my $user = FixMyStreet::App->model('DB::User')->find( { phone => $test_mobile } );
    ok !$user, 'old user does not exist';
    $user = FixMyStreet::App->model('DB::User')->find( { phone => $test_mobile2 } );
    ok $user, "new mobile user exists";
    is $user->email_verified, 1;
    is $user->email, $test_email, 'email still same';
    is $mech->uri->path, '/my', "redirected to /my page";
    $mech->content_contains('successfully verified');

    for (FixMyStreet::DB->resultset("Problem")->all) {
        is $_->user->email, $test_email;
    }
};

subtest "Test superuser can access generate token page" => sub {
    my $user = FixMyStreet::App->model('DB::User')->find( { email => $test_email } );
    ok $user->update({ is_superuser => 0 }), 'user not superuser';

    $mech->log_out_ok;
    $mech->get_ok('/auth');
    $mech->submit_form_ok({
        with_fields => {
            username => $test_email,
            password_sign_in => $test_password,
        },
    });

    $mech->content_lacks('Security');

    $mech->get('/auth/generate_token');
    is $mech->res->code, 403, "access denied";

    ok $user->update({ is_superuser => 1 }), 'user is superuser';

    $mech->get_ok('/my');
    $mech->content_contains('Security');
    $mech->get_ok('/auth/generate_token');
};

my $body = $mech->create_body_ok(2237, 'Oxfordshire');

subtest "Test staff user can access generate token page" => sub {
    my $user = FixMyStreet::App->model('DB::User')->find( { email => $test_email } );
    ok $user->update({ is_superuser => 0 }), 'user not superuser';

    $mech->log_out_ok;
    $mech->get_ok('/auth');
    $mech->submit_form_ok({
        with_fields => {
            username => $test_email,
            password_sign_in => $test_password,
        },
    });

    $mech->content_lacks('Security');

    $mech->get('/auth/generate_token');
    is $mech->res->code, 403, "access denied";

    ok $user->update({ from_body => $body }), 'user is staff user';

    $mech->get_ok('/my');
    $mech->content_contains('Security');
    $mech->get_ok('/auth/generate_token');
};

subtest "Test generate token page" => sub {
    my $user = FixMyStreet::App->model('DB::User')->find( { email => $test_email } );
    ok $user->update({ is_superuser => 1 }), 'user set to superuser';

    $mech->log_out_ok;

    $mech->get_ok('/auth');
    $mech->submit_form_ok({
        with_fields => {
            username => $test_email,
            password_sign_in => $test_password,
        },
    });

    ok !$user->get_extra_metadata('access_token');

    $mech->get_ok('/my');
    $mech->follow_link_ok({url => '/auth/generate_token'});
    $mech->content_lacks('Token:');
    $mech->submit_form_ok(
        { button => 'generate_token' },
        "submit generate token form"
    );
    $mech->content_contains( 'Your token has been generated', "token generated" );

    $user->discard_changes();
    my $token = $user->get_extra_metadata('access_token');
    ok $token, 'access token set';

    $mech->content_contains($token, 'access token displayed');

    $mech->get_ok('/auth/generate_token');
    $mech->content_contains('Current token:');
    $mech->content_contains($token, 'access token displayed');
    $mech->content_contains('If you generate a new token');

    $mech->log_out_ok;
    $mech->add_header('Authorization', "Bearer $token");
    $mech->logged_in_ok;
    $mech->delete_header('Authorization');
};

subtest "Test two-factor authentication admin" => sub {
  for (0, 1) {
    my $user = $mech->log_in_ok($test_email);
    if ($_) {
        ok $user->update({ is_superuser => 1, from_body => undef }), 'user set to superuser';
    } else {
        ok $user->update({ is_superuser => 0, from_body => $body }), 'user set to staff user';
    }

    $mech->get_ok('/auth/generate_token');
    ok !$user->get_extra_metadata('2fa_secret');

    $mech->submit_form_ok({ button => '2fa_activate' }, "submit 2FA activation");
    my ($token) = $mech->content =~ /name="secret32" value="([^"]*)">/;

    use Auth::GoogleAuth;
    my $auth = Auth::GoogleAuth->new({ secret32 => $token });
    my $code = $auth->code;
    my $wrong_code = $auth->code(undef, time() - 120);

    $mech->submit_form_ok({ with_fields => { '2fa_code' => $wrong_code } }, "provide wrong 2FA code" );
    $mech->content_contains('Try again');
    $mech->submit_form_ok({ with_fields => { '2fa_code' => $code } }, "provide correct 2FA code" );

    $mech->content_contains('has been activated', "2FA activated");

    $user->discard_changes();
    my $user_token = $user->get_extra_metadata('2fa_secret');
    is $token, $user_token, '2FA secret set';

    $mech->get_ok('/auth/generate_token');
    $mech->content_lacks($token, 'secret no longer displayed');

    $mech->submit_form_ok({ button => '2fa_deactivate' }, "submit 2FA deactivation");
    $mech->content_contains('has been deactivated', "2FA deactivated");
<<<<<<< HEAD
=======
  }
};

subtest "Test enforced two-factor authentication" => sub {
    FixMyStreet::override_config {
        ALLOWED_COBRANDS => 'dummy',
    }, sub {
        use Auth::GoogleAuth;
        my $auth = Auth::GoogleAuth->new;
        my $code = $auth->code;

        # Sign in with 2FA
        my $user = FixMyStreet::App->model('DB::User')->find( { email => $test_email } );
        $user->password('password');
        $user->set_extra_metadata('2fa_secret', $auth->secret32);
        $user->update;

        $mech->get_ok('/auth');
        $mech->submit_form_ok(
            { with_fields => { username => $test_email, password_sign_in => 'password' } },
            "sign in using form" );
        $mech->content_contains('Please generate a two-factor code');
        $mech->submit_form_ok({ with_fields => { '2fa_code' => $code } }, "provide correct 2FA code" );

        $mech->get_ok('/auth/generate_token');
        $mech->content_contains('Change two-factor');
        $mech->content_lacks('Deactivate two-factor');

        my ($csrf) = $mech->content =~ /meta content="([^"]*)" name="csrf-token"/;
        $mech->post_ok('/auth/generate_token', {
            '2fa_deactivate' => 1,
            'token' => $csrf,
        });
        $mech->content_lacks('has been deactivated', "2FA not deactivated");
        $mech->content_contains('Please scan this image', 'Change 2FA page shown instead');
    };
>>>>>>> 3d593bc6
};

done_testing();<|MERGE_RESOLUTION|>--- conflicted
+++ resolved
@@ -1,6 +1,3 @@
-<<<<<<< HEAD
-use Test::MockModule;
-=======
 package FixMyStreet::Cobrand::Dummy;
 use parent 'FixMyStreet::Cobrand::Default';
 
@@ -8,7 +5,7 @@
 
 package main;
 
->>>>>>> 3d593bc6
+use Test::MockModule;
 use FixMyStreet::TestMech;
 my $mech = FixMyStreet::TestMech->new;
 
@@ -473,8 +470,6 @@
 
     $mech->submit_form_ok({ button => '2fa_deactivate' }, "submit 2FA deactivation");
     $mech->content_contains('has been deactivated', "2FA deactivated");
-<<<<<<< HEAD
-=======
   }
 };
 
@@ -511,7 +506,6 @@
         $mech->content_lacks('has been deactivated', "2FA not deactivated");
         $mech->content_contains('Please scan this image', 'Change 2FA page shown instead');
     };
->>>>>>> 3d593bc6
 };
 
 done_testing();