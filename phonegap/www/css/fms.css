--- conflicted
+++ resolved
@@ -280,14 +280,6 @@
     #details-page {
         background: white !important;
     }
-
-<<<<<<< HEAD
-.ui-header .ui-title, 
-.ui-footer .ui-title
-{
-    text-shadow:none;
-}
-=======
     .ui-loader {
         padding-top: 75%;
         height: 100%;
@@ -310,4 +302,9 @@
         opacity: 1;
         background: url('images/ajax-loader.gif');
     }
->>>>>>> a2336237
+    
+    .ui-header .ui-title, 
+    .ui-footer .ui-title
+    {
+        text-shadow:none;
+    }