<!DOCTYPE html>
<html class="mobile">
  <head>
  <title></title>

    <meta name="viewport" content="width=device-width, initial-scale=1.0, maximum-scale=1.0, user-scalable=no;" />
    <meta charset="utf-8">

    <link rel="stylesheet" href="css/base.css">
    <link rel="stylesheet" href="css/mobile.css">
    <link rel="stylesheet" href="jquery.mobile-1.2.0/jquery.mobile-1.2.0.min.css">

    <script type="text/javascript" src="js/jquery-1.7.0.min.js"></script>
    <script type="text/javascript" src="js/mobile_config.js"></script>
    <script type="text/javascript" src="jquery.mobile-1.2.0/jquery.mobile-1.2.0.min.js"></script>
    <script type="text/javascript" src="cordova-independent.js"></script>

<<<<<<< HEAD
    <script type="text/javascript" src="js/json2.js"></script>
    <script type="text/javascript" src="js/config.js"></script>
    <script src="js/jquery.validate.min.js" type="text/javascript" charset="utf-8"></script>

    <script type="text/javascript" src="js/geo.min.js"></script>
    <script type="text/javascript" src="js/fixmystreet.js"></script>
    <script type="text/javascript" src="js/mobile.js"></script>
    <script type="text/javascript" src="js/OpenLayers.fixmystreet.js"></script>
    <script type="text/javascript" src="js/map-OpenLayers.js"></script>
    <script type="text/javascript" src="js/map-bing-ol.js"></script>
    <script type="text/javascript" src="js/jquery.ba-hashchange.min.js"></script>

    <script type="text/javascript">
        validation_strings = {
            update: 'Please enter a message',
            title: 'Please enter a subject',
            detail: 'Please enter some details',
            name: {
                required: 'Please enter your name',
                validName: 'Please enter your full name, councils need this information – if you do not wish your name to be shown on the site, untick the box below'
            },
            category: 'Please choose a category',
            rznvy: {
                required: 'Please enter your email',
                email: 'Please enter a valid email'
            },
            email: {
                required: 'Please enter your email',
                email: 'Please enter a valid email'
            }
        };
        </script>
    </head>
    <body id="container" class="frontpage fullwidthpage">
        <!--ontouchmove="touchmove(event);">-->

        <div class="wrapper" id="front-page" data-role="page">
            <div class="table-cell">
                <div class="container">
                    <div class="content" role="main">
                        <div id="front-main">
                            <div id="front-main-container" data-enhance="false">
                                <form action="" method="get" name="postcodeForm" id="postcodeForm">
                                    <label for="pc">Enter a nearby GB postcode, or street name and area:</label>
                                    <div>
                                        <input type="text" name="pc" value="" id="pc" size="10" maxlength="200" placeholder="e.g. ‘B2 4QA’ or ‘Tib St, Manchester’">
                                        <input type="submit" value="Go" id="submit"> 
                                    </div>
                                </form>
                            </div>
                        </div>

                        <div class="tablewrapper">
                            <div id="front-howto">
                                <h2>How to report a problem</h2>

                                <ol class="big-numbers">
                                    <li>Enter a nearby GB postcode, or street name and area</li>
                                    <li>Locate the problem on a map of the area</li>
                                    <li>Enter details of the problem</li>
                                    <li>We send it to the council on your behalf</li>
                                </ol>
                            </div>
=======
    <script type="text/javascript">

        function onLoad() {
            document.addEventListener("deviceready", onDeviceReady, false);
        }

        function onDeviceReady() {
            var connectionType = navigator.network.connection.type;
            if (connectionType == Connection.UNKNOWN ||
                connectionType == Connection.NONE) {
                window.location = 'frontpage-form.html';
            } else {
                // There is a network connection - load the map-based
                // front page:
                window.location = 'frontpage-map.html';
            }
        }
>>>>>>> 1d254cc7

    </script>

<<<<<<< HEAD
            <div data-role="footer" data-id="foo1" data-position="fixed">
                <div data-role="navbar">
                    <ul>
                        <li><a href="index.html" class="ui-button-active ui-state-persist">Report</a></li>
                        <li><a href="account.html">Account</a></li>
                        <li><a href="about.html">Info</a></li>
                        <li><a href="my_reports.html">My</a></li>
                    </ul>
                </div><!-- /navbar -->
            </div>
        </div> <!-- .wrapper -->
=======
    </head>
    <body id="container" class="frontpage fullwidthpage" onload="onLoad()" ontouchmove="touchmove(event);">

    <p>Checking if we have a network connection...</p>

>>>>>>> 1d254cc7
    </body>
</html><|MERGE_RESOLUTION|>--- conflicted
+++ resolved
@@ -15,7 +15,6 @@
     <script type="text/javascript" src="jquery.mobile-1.2.0/jquery.mobile-1.2.0.min.js"></script>
     <script type="text/javascript" src="cordova-independent.js"></script>
 
-<<<<<<< HEAD
     <script type="text/javascript" src="js/json2.js"></script>
     <script type="text/javascript" src="js/config.js"></script>
     <script src="js/jquery.validate.min.js" type="text/javascript" charset="utf-8"></script>
@@ -79,29 +78,10 @@
                                     <li>We send it to the council on your behalf</li>
                                 </ol>
                             </div>
-=======
-    <script type="text/javascript">
-
-        function onLoad() {
-            document.addEventListener("deviceready", onDeviceReady, false);
-        }
-
-        function onDeviceReady() {
-            var connectionType = navigator.network.connection.type;
-            if (connectionType == Connection.UNKNOWN ||
-                connectionType == Connection.NONE) {
-                window.location = 'frontpage-form.html';
-            } else {
-                // There is a network connection - load the map-based
-                // front page:
-                window.location = 'frontpage-map.html';
-            }
-        }
->>>>>>> 1d254cc7
-
-    </script>
-
-<<<<<<< HEAD
+                        </div>
+                    </div>
+                </div>
+            </div>
             <div data-role="footer" data-id="foo1" data-position="fixed">
                 <div data-role="navbar">
                     <ul>
@@ -113,12 +93,5 @@
                 </div><!-- /navbar -->
             </div>
         </div> <!-- .wrapper -->
-=======
-    </head>
-    <body id="container" class="frontpage fullwidthpage" onload="onLoad()" ontouchmove="touchmove(event);">
-
-    <p>Checking if we have a network connection...</p>
-
->>>>>>> 1d254cc7
     </body>
 </html>