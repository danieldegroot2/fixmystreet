(function(){

if (!fixmystreet.maps) {
    return;
}

fixmystreet.assets.bexley = {};
fixmystreet.assets.bexley.streetlight_stylemap = new OpenLayers.StyleMap({
  'default': fixmystreet.assets.style_default,
  'hover': fixmystreet.assets.style_default_hover,
  'select': fixmystreet.assets.construct_named_select_style("${Unit_No}")
});

fixmystreet.assets.brent = {};

// The label for street light markers should be everything after the final
// '-' in the feature's unit_id attribute.
var brent_select_style = fixmystreet.assets.construct_named_select_style("${unit_id}");
brent_select_style.createLiterals = function() {
    var literals = Object.getPrototypeOf(this).createLiterals.apply(this, arguments);
    if (literals.label && literals.label.split) {
        literals.label = literals.label.split("-").slice(-1)[0];
    }
    return literals;
};

fixmystreet.assets.brent.streetlight_stylemap = new OpenLayers.StyleMap({
  'default': fixmystreet.assets.style_default,
  'hover': fixmystreet.assets.style_default_hover,
  'select': brent_select_style
});

fixmystreet.assets.brent.construct_asset_name = function(id) {
    if (id.split) {
        var code = id.split("-").slice(-1)[0];
        return {id: code, name: 'street light'};
    }
};

<<<<<<< HEAD
=======

fixmystreet.assets.brent.found = function(layer) {
    fixmystreet.message_controller.road_not_found(layer);
};

fixmystreet.assets.brent.not_found = function(layer) {
    fixmystreet.message_controller.road_found(layer);
};


>>>>>>> c4734b8b
fixmystreet.assets.bristol = {};
fixmystreet.assets.bristol.park_stylemap = new OpenLayers.StyleMap({
    default: new OpenLayers.Style({
        fill: true,
        fillColor: "#1be547",
        fillOpacity: "0.25"
    })
});

fixmystreet.assets.bromley = {};
fixmystreet.assets.bromley.parks_stylemap = new OpenLayers.StyleMap({
    'default': new OpenLayers.Style({
        fillColor: "#C3D9A2",
        fillOpacity: 0.6,
        strokeWidth: 2,
        strokeColor: '#90A66F'
    })
});
fixmystreet.assets.bromley.prow_stylemap = new OpenLayers.StyleMap({
    'default': new OpenLayers.Style({
        fill: false,
        fillOpacity: 0,
        strokeColor: "#660099",
        strokeOpacity: 0.5,
        strokeWidth: 6
    })
});

fixmystreet.assets.centralbedfordshire = {};
fixmystreet.assets.centralbedfordshire.streetlight_stylemap = new OpenLayers.StyleMap({
    'default': fixmystreet.assets.style_default,
    'hover': fixmystreet.assets.style_default_hover,
    'select': fixmystreet.assets.construct_named_select_style("${lighting_c}")
});

var centralbeds_types = [
    "CBC",
    "Fw",
];

function cb_likely_trees_report() {
    // Ensure the user can select anywhere on the map if they want to
    // make a report in the "Trees" category. This means we don't show the
    // "not found" message if no category/group has yet been selected
    // or if only the group containing the "Trees" category has been
    // selected.
    var selected = fixmystreet.reporting.selectedCategory();
    return selected.category === "Trees" ||
            (selected.group === "Grass, Trees, Verges and Weeds" && !selected.category) ||
            (!selected.group && !selected.category);
}

function cb_show_non_stopper_message() {
    // For reports about trees on private roads, Central Beds want the
    // "not our road" message to be shown and also for the report to be
    // able to be made.
    // The existing stopper message code doesn't allow for this situation, so
    // this function is used to show a custom DOM element that contains the
    // message.
    if ($('html').hasClass('mobile')) {
        var msg = $("#js-custom-not-council-road").html();
        $div = $('<div class="js-mobile-not-an-asset"></div>').html(msg);
        $div.appendTo('#map_box');
    } else {
        $("#js-custom-roads-responsibility").removeClass("hidden");
    }
}

function cb_hide_non_stopper_message() {
    $('.js-mobile-not-an-asset').remove();
    $("#js-custom-roads-responsibility").addClass("hidden");
}

fixmystreet.assets.centralbedfordshire.found = function(layer, feature) {
    fixmystreet.message_controller.road_found(layer, feature, function(feature) {
        cb_hide_non_stopper_message();
        if (OpenLayers.Util.indexOf(centralbeds_types, feature.attributes.adoption) != -1) {
            return true;
        }
        if (cb_likely_trees_report()) {
            cb_show_non_stopper_message();
            return true;
        }
        return false;
    }, "#js-not-council-road");
};
fixmystreet.assets.centralbedfordshire.not_found = function(layer) {
    cb_hide_non_stopper_message();
    if (cb_likely_trees_report()) {
        fixmystreet.message_controller.road_found(layer);
    } else {
        fixmystreet.message_controller.road_not_found(layer);
    }
};

fixmystreet.assets.cheshireeast = {};
fixmystreet.assets.cheshireeast.streetlight_stylemap = new OpenLayers.StyleMap({
  'default': fixmystreet.assets.style_default,
  'hover': fixmystreet.assets.style_default_hover,
  'select': fixmystreet.assets.construct_named_select_style("${feature_id}")
});

fixmystreet.assets.hounslow = {};

// The label for street light markers should be everything after the final
// '/' in the feature's FeatureId attribute.
// This seems to be the easiest way to perform custom processing
// on style attributes in OpenLayers...
var hounslow_select_style = fixmystreet.assets.construct_named_select_style("${FeatureId}");
hounslow_select_style.createLiterals = function() {
    var literals = Object.getPrototypeOf(this).createLiterals.apply(this, arguments);
    if (literals.label && literals.label.split) {
        literals.label = literals.label.split("/").slice(-1)[0];
    }
    return literals;
};

fixmystreet.assets.hounslow.streetlight_stylemap = new OpenLayers.StyleMap({
  'default': fixmystreet.assets.style_default,
  'hover': fixmystreet.assets.style_default_hover,
  'select': hounslow_select_style
});

fixmystreet.assets.hounslow.construct_asset_name = function(id) {
    if (id.split) {
        var code = id.split("/").slice(-1)[0];
        return {id: code, name: 'column'};
    }
};

fixmystreet.assets.isleofwight = {};
fixmystreet.assets.isleofwight.streets_stylemap = new OpenLayers.StyleMap({
    'default': new OpenLayers.Style({
        fill: false,
        strokeColor: "#5555FF",
        strokeOpacity: 0.1,
        strokeWidth: 7
    })
});

fixmystreet.assets.isleofwight.not_found_msg_update = function() {
    $('.category_meta_message').html('Please select an item or a road/pavement/path on the map &raquo;');
    $('.category_meta_message').removeClass('meta-highlight');
    $("input[name=asset_details]").val('');
};

fixmystreet.assets.isleofwight.found_item = function(asset) {
  var id = asset.attributes.central_asset_id || '';
  if (id !== '') {
      var attrib = asset.attributes;
      var asset_name = attrib.feature_type_name + '; ' + attrib.site_name + '; ' + attrib.feature_location;
      $('.category_meta_message').html('You have selected ' + asset_name);
      $('.category_meta_message').addClass('meta-highlight');
      $("input[name=asset_details]").val(asset_name);
  } else {
      fixmystreet.assets.isleofwight.not_found_msg_update();
  }
};

fixmystreet.assets.isleofwight.line_found_item = function(layer, feature) {
    if ( fixmystreet.assets.selectedFeature() ) {
        return;
    }
    fixmystreet.assets.isleofwight.found_item(feature);
};
fixmystreet.assets.isleofwight.line_not_found_msg_update = function(layer) {
    if ( fixmystreet.assets.selectedFeature() ) {
        return;
    }
    fixmystreet.assets.isleofwight.not_found_msg_update();
};

fixmystreet.assets.lincolnshire = {};
fixmystreet.assets.lincolnshire.barrier_stylemap = new OpenLayers.StyleMap({
    'default': new OpenLayers.Style({
        strokeColor: "#000000",
        strokeOpacity: 0.9,
        strokeWidth: 4
    }),
    'select': new OpenLayers.Style({
        strokeColor: "#55BB00",
        strokeOpacity: 1,
        strokeWidth: 8
    }),
    'hover': new OpenLayers.Style({
        strokeWidth: 6,
        strokeOpacity: 1,
        strokeColor: "#FFFF00",
        cursor: 'pointer'
    })
});
fixmystreet.assets.lincolnshire.llpg_stylemap = new OpenLayers.StyleMap({
    'default': new OpenLayers.Style({
        fillOpacity: 0,
        strokeColor: "#000000",
        strokeOpacity: 0.25,
        strokeWidth: 2,
        pointRadius: 10,

        label: "${label}",
        labelOutlineColor: "white",
        labelOutlineWidth: 2,
        fontSize: '11px',
        fontWeight: 'bold'
    })
});

fixmystreet.assets.merton = {};
fixmystreet.assets.merton.streetlight_stylemap = new OpenLayers.StyleMap({
  'default': fixmystreet.assets.style_default,
  'hover': fixmystreet.assets.style_default_hover,
  'select': fixmystreet.assets.construct_named_select_style("${UnitNumber}")
});

})();<|MERGE_RESOLUTION|>--- conflicted
+++ resolved
@@ -37,8 +37,6 @@
     }
 };
 
-<<<<<<< HEAD
-=======
 
 fixmystreet.assets.brent.found = function(layer) {
     fixmystreet.message_controller.road_not_found(layer);
@@ -49,7 +47,6 @@
 };
 
 
->>>>>>> c4734b8b
 fixmystreet.assets.bristol = {};
 fixmystreet.assets.bristol.park_stylemap = new OpenLayers.StyleMap({
     default: new OpenLayers.Style({
