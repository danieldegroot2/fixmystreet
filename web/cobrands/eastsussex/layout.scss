--- conflicted
+++ resolved
@@ -3,15 +3,6 @@
 @import "_colours";
 @import "../sass/layout";
 
-<<<<<<< HEAD
-=======
-// from http://nicolasgallagher.com/micro-clearfix-hack/
-.clearfix:before,
-.clearfix:after { content: " "; display: table; }
-.clearfix:after { clear: both; }
-.clearfix { *zoom: 1; }
-
->>>>>>> 90d6c6ed
 #front-main {
     // Undo the top margin added in base.scss
     margin-top: 0;
