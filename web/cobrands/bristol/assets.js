(function(){

if (!fixmystreet.maps) {
    return;
}

var base_options = {
    max_resolution: {
        'bristol': 0.33072982812632296,
        'fixmystreet': 4.777314267158508
    },
    body: "Bristol City Council",
    geometryName: 'SHAPE'
};

var park_style = new OpenLayers.Style({
    fill: true,
    fillColor: "#1be547",
    fillOpacity: "0.25"
});

var park_style_map = new OpenLayers.StyleMap({
    default: park_style
});

// Assets are served from two different WFS feeds; one for lighting and one
// for everything else. They have some options in common:
var options = $.extend(true, {}, base_options, {
    asset_type: 'spot',
    srsName: "EPSG:27700",
    wfs_url: "https://maps.bristol.gov.uk/arcgis/services/ext/FixMyStreetSupportData/MapServer/WFSServer",
    wfs_feature: "COD_ASSETS_POINT",
    asset_id_field: 'COD_ASSET_ID',
    propertyNames: [ 'COD_ASSET_ID', 'COD_USRN', 'SHAPE' ],
    filter_key: 'COD_ASSET_TYPE',
    attributes: {
        asset_id: 'COD_ASSET_ID',
        usrn: 'COD_USRN'
    }
});

<<<<<<< HEAD
var parkOptions = $.extend(true, {}, base_options, {
    wfs_url: 'https://tilma.staging.mysociety.org/mapserver/bristol',
=======
var wfs_host = fixmystreet.staging ? 'tilma.staging.mysociety.org' : 'tilma.mysociety.org';

var parkOptions = $.extend(true, {}, base_options, {
    wfs_url: 'https://' + wfs_host + '/mapserver/bristol',
>>>>>>> 2ac0aada
    wfs_feature: "parks",
    asset_type: 'area',
    asset_id_field: 'SITE_CODE',
    srsName: "EPSG:3857",
    stylemap: park_style_map,
    strategy_class: OpenLayers.Strategy.FixMyStreet,
    road: true,
    non_interactive: true,
    actions: {
        found: fixmystreet.message_controller.road_found,
        not_found: fixmystreet.message_controller.road_not_found
    }
});

fixmystreet.assets.add(parkOptions, {
    asset_category: ["Abandoned vehicle in park/open space",
                     "General litter",
<<<<<<< HEAD
                     "Graffiti issue",
                     "Flyposter removal",
                     "Grass cutting",
                     "Path cleaning",
                     "Hedge cutting",
                     "Vegetation clearance",
=======
                     "Graffiti issue (parks/playgrounds)",
                     "Flyposting (parks/playgrounds)",
                     "Grass cutting",
                     "Path cleaning",
                     "Hedge cutting",
                     "Brambles",
>>>>>>> 2ac0aada
                     "Pothole/Trip hazard",
                     "Toilet issue/damage",
                     "Building damage",
                     "Wall/Fence/Gate damage",
                     "Lighting (park facilities)",
<<<<<<< HEAD
                     "Shrub/Rose maintenance"],
=======
                     "Shrub/Rose maintenance",
                     "Equipment damaged",
                     "Dog mess",
                     "Fence/Gate/Barrier damage"
                ],

>>>>>>> 2ac0aada
    asset_item: 'park'
});

fixmystreet.assets.add(options, {
    filter_key: '',
    wfs_feature: "COD_ASSETS_AREA",
    asset_type: 'area',
    asset_category: "Bridges/Subways",
    asset_item: 'bridge/subway'
});

fixmystreet.assets.add(options, {
    asset_category: "Grit bins",
    asset_item: 'grit bin',
    filter_value: 'GRITBIN'
});

fixmystreet.assets.add(options, {
    asset_category: "Street light",
    asset_item: 'street light',
    filter_value: [ 'S070', 'S080', 'S100', 'S110', 'S120', 'S170', 'S220', 'S230' ]
});

fixmystreet.assets.add(options, {
    asset_category: "Zebra crossing light",
    asset_item: 'light',
    filter_value: 'S260'
});

fixmystreet.assets.add(options, {
    asset_category: [ "Illuminated bollard" ],
    asset_item: 'bollard',
    filter_value: 'S020'
});

fixmystreet.assets.add(options, {
    asset_category: "Illuminated sign",
    asset_item: 'sign',
    filter_value: 'S180'
});

fixmystreet.assets.add(options, {
<<<<<<< HEAD
    asset_category: "Parking services",
    asset_item: 'pay & display machine',
    filter_value: 'PAMA'
});

fixmystreet.assets.add(options, {
=======
>>>>>>> 2ac0aada
    asset_group: "Bus stops",
    asset_item: 'bus stop',
    filter_value: ['PT01', 'PT02', 'PT03']
});

fixmystreet.assets.add(options, {
    asset_category: "Flooding/Gully/Drainage",
    asset_item: 'gully or drain',
    filter_value: ['GULLY', 'FR02', 'FR03', 'FR07', 'FR18', 'FR10', 'FR16', 'FR14', 'FR13', 'FR06', 'FR09', 'FR12', 'FR15', 'FR08', 'FR11', 'FR20', 'FR19', 'FR05']
});

fixmystreet.assets.add(options, {
    asset_group: "Trees",
    asset_item: 'tree',
    filter_value: 'TR'
});

fixmystreet.assets.add(options, {
<<<<<<< HEAD
    asset_category: ["Bin full", "Bin/Seat damage"],
=======
    asset_category: ["Bin full (parks/playgrounds)", "Bin/Seat damage"],
>>>>>>> 2ac0aada
    asset_item: 'bin',
    filter_value: 'PF'
});

fixmystreet.assets.add(options, {
    asset_category: "Noticeboard/Signs",
    asset_item: 'sign',
    filter_value: 'PS'
});

})();<|MERGE_RESOLUTION|>--- conflicted
+++ resolved
@@ -39,15 +39,10 @@
     }
 });
 
-<<<<<<< HEAD
-var parkOptions = $.extend(true, {}, base_options, {
-    wfs_url: 'https://tilma.staging.mysociety.org/mapserver/bristol',
-=======
 var wfs_host = fixmystreet.staging ? 'tilma.staging.mysociety.org' : 'tilma.mysociety.org';
 
 var parkOptions = $.extend(true, {}, base_options, {
     wfs_url: 'https://' + wfs_host + '/mapserver/bristol',
->>>>>>> 2ac0aada
     wfs_feature: "parks",
     asset_type: 'area',
     asset_id_field: 'SITE_CODE',
@@ -65,36 +60,23 @@
 fixmystreet.assets.add(parkOptions, {
     asset_category: ["Abandoned vehicle in park/open space",
                      "General litter",
-<<<<<<< HEAD
-                     "Graffiti issue",
-                     "Flyposter removal",
-                     "Grass cutting",
-                     "Path cleaning",
-                     "Hedge cutting",
-                     "Vegetation clearance",
-=======
                      "Graffiti issue (parks/playgrounds)",
                      "Flyposting (parks/playgrounds)",
                      "Grass cutting",
                      "Path cleaning",
                      "Hedge cutting",
                      "Brambles",
->>>>>>> 2ac0aada
                      "Pothole/Trip hazard",
                      "Toilet issue/damage",
                      "Building damage",
                      "Wall/Fence/Gate damage",
                      "Lighting (park facilities)",
-<<<<<<< HEAD
-                     "Shrub/Rose maintenance"],
-=======
                      "Shrub/Rose maintenance",
                      "Equipment damaged",
                      "Dog mess",
                      "Fence/Gate/Barrier damage"
                 ],
 
->>>>>>> 2ac0aada
     asset_item: 'park'
 });
 
@@ -137,15 +119,12 @@
 });
 
 fixmystreet.assets.add(options, {
-<<<<<<< HEAD
     asset_category: "Parking services",
     asset_item: 'pay & display machine',
     filter_value: 'PAMA'
 });
 
 fixmystreet.assets.add(options, {
-=======
->>>>>>> 2ac0aada
     asset_group: "Bus stops",
     asset_item: 'bus stop',
     filter_value: ['PT01', 'PT02', 'PT03']
@@ -164,11 +143,7 @@
 });
 
 fixmystreet.assets.add(options, {
-<<<<<<< HEAD
-    asset_category: ["Bin full", "Bin/Seat damage"],
-=======
     asset_category: ["Bin full (parks/playgrounds)", "Bin/Seat damage"],
->>>>>>> 2ac0aada
     asset_item: 'bin',
     filter_value: 'PF'
 });
