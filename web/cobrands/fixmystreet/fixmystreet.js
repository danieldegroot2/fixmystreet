--- conflicted
+++ resolved
@@ -103,39 +103,7 @@
         } else {
             // Make map full screen on non-mobile sizes.
             $html.removeClass('mobile');
-<<<<<<< HEAD
-            if (cobrand == 'bromley') {
-                var bromley_right;
-                if ($html.hasClass('ie6') || $html.hasClass('ie7')) {
-                    bromley_right = '-480px';
-                } else {
-                    bromley_right = '0em';
-                }
-                // Do the same as CSS (in case resized from mobile).
-                $('#map_box').prependTo('.content').css({
-                    zIndex: 1, position: 'absolute',
-                    top: '1em', left: '', right: bromley_right, bottom: '',
-                    width: '464px', height: '464px',
-                    margin: 0
-                });
-            } else if ($html.hasClass('ie6')) {
-                $('#map_box').prependTo('.wrapper').css({
-                    zIndex: 0, position: 'absolute',
-                    top: 0, left: 0, right: 0, bottom: 0,
-                    width: '100%', height: $(window).height(),
-                    margin: 0
-                });
-            } else {
-                $('#map_box').prependTo('.wrapper').css({
-                    zIndex: 0, position: 'fixed',
-                    top: 0, left: 0, right: 0, bottom: 0,
-                    width: '100%', height: '100%',
-                    margin: 0
-                });
-            }
-=======
             position_map_box();
->>>>>>> aa59f68f
             if (typeof fixmystreet !== 'undefined') {
                 if (cobrand == 'bromley') {
                     //$('#bromley-footer').hide();
@@ -357,11 +325,7 @@
     });
 };
 
-<<<<<<< HEAD
-    if ($('html.mobile').length || cobrand == 'bromley') {
-=======
     if ($('html.mobile').length || 'slide_wards_down' ) {
->>>>>>> aa59f68f
         $('#council_wards').hide().removeClass('hidden-js').find('h2').hide();
         $('#key-tool-wards').click(function(e){
             e.preventDefault();
@@ -457,17 +421,13 @@
      */
     if (!$('html.mobile').length) {
         if (!($('body').hasClass('frontpage'))){
-<<<<<<< HEAD
             var offset = -176;
             if (cobrand == 'bromley') {
                 offset = -110;
             }
             heightFix(window, '.content', offset);
-=======
-            heightFix(window, '.content', -176);
             // in case we have a map that isn't full screen
             map_fix();
->>>>>>> aa59f68f
         }
     }
 
