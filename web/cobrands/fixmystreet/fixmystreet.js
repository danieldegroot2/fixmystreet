/*
 * fixmystreet.js
 * FixMyStreet JavaScript
 */

/*
 * general height fixing function
 *
 * elem1: element to check against
 * elem2: target element
 * offset: this will be added (if present) to the final value, useful for height errors
 */
function heightFix(elem1, elem2, offset){
    var h1 = $(elem1).height(),
        h2 = $(elem2).height();
    if(offset === undefined){
        offset = 0;
    }
    if(h1 > h2){
        $(elem2).css({'min-height':h1+offset});
    }
}


/*
 * very simple tab function
 *
 * elem: trigger element, must have an href attribute (so probably needs to be an <a>)
 */
function tabs(elem, indirect) {
    var href = elem.attr('href');
    //stupid IE sometimes adds the full uri into the href attr, so trim
    var start = href.indexOf('#'),
        target = href.slice(start, href.length);

    if (indirect) {
        elem = $(target + '_tab');
    }

    if(!$(target).hasClass('open'))
    {
        //toggle class on nav
        $('.tab-nav .active').removeClass('active');
        elem.addClass('active');
 
        //hide / show the right tab
        $('.tab.open').hide().removeClass('open');
        $(target).show().addClass('open');
    }
}


$(function(){
    var $html = $('html');

    var cobrand;
    var is_small_map = false;
    if (window.location.href.indexOf('bromley') != -1) {
        cobrand = 'bromley';
        is_small_map = true;
    } else if (window.location.href.indexOf('oxfordshire') != -1) {
        cobrand = 'oxfordshire';
        is_small_map = true;
    }

    // Deal with switching between mobile and desktop versions on resize
    var last_type;
    $(window).resize(function(){
        var type = $('#site-header').css('borderTopWidth');
        if (type == '4px') { type = 'mobile'; }
        else if (type == '0px') { type = 'desktop'; }
        else { return; }
        if (last_type == type) { return; }
        if (type == 'mobile') {
            $html.addClass('mobile');
            $('#map_box').prependTo('.content').css({
                zIndex: '', position: '',
                top: '', left: '', right: '', bottom: '',
                width: '', height: '10em',
                margin: ''
            });
            if (typeof fixmystreet !== 'undefined') {
                fixmystreet.state_map = ''; // XXX
            }
            if (typeof fixmystreet !== 'undefined' && fixmystreet.page == 'around') {
                // Immediately go full screen map if on around page
                if (cobrand != 'bromley') {
                    $('#site-header').hide();
                }
                $('#map_box').prependTo('.wrapper').css({
                    position: 'absolute',
                    top: 0, left: 0, right: 0, bottom: 0,
                    height: 'auto',
                    margin: 0
                });
                $('#fms_pan_zoom').css({ top: '2.75em !important' });
                $('.big-green-banner')
                    .addClass('mobile-map-banner')
                    .appendTo('#map_box')
                    .html('<a href="/">Home</a> Place pin on map');
            }
            $('span.report-a-problem-btn').on('click.reportBtn', function(){
                $('html, body').animate({scrollTop:0}, 500);
            }).css({ cursor:'pointer' }).on('hover.reportBtn', function(){
                $(this).toggleClass('hover');
            });
        } else {
            // Make map full screen on non-mobile sizes.
            $html.removeClass('mobile');
            position_map_box();
            if (typeof fixmystreet !== 'undefined') {
                if (is_small_map) {
                    //$('#bromley-footer').hide();
                } else {
                    fixmystreet.state_map = 'full';
                }
            }
            if (typeof fixmystreet !== 'undefined' && fixmystreet.page == 'around') {
                // Remove full-screen-ness
                var banner_text = 'Click map to report a problem';
                if (cobrand == 'bromley') {
                    banner_text += '<span>Yellow pins show existing reports</span>';
                }
                if (! is_small_map) {
                    $('#site-header').show();
<<<<<<< HEAD
                    banner_text = validation_strings.report_problem_heading;
=======
>>>>>>> 27f579d2
                }
                $('#fms_pan_zoom').css({ top: '4.75em !important' });
                $('.big-green-banner')
                    .removeClass('mobile-map-banner')
                    .prependTo('#side')
                    .html(banner_text);
            }
            $('span.report-a-problem-btn').css({ cursor:'' }).off('.reportBtn');
        }
        last_type = type;
    }).resize();

    /* 
     * Report a problem page 
     */
    //desktop
    if ($('#report-a-problem-sidebar').is(':visible')) {
        heightFix('#report-a-problem-sidebar', '.content', 26);
    }

    //show/hide notes on mobile
    $('.mobile #report-a-problem-sidebar').after('<a href="#" class="rap-notes-trigger button-right">How to send successful reports</a>').hide();
    $('.rap-notes-trigger').click(function(e){
        e.preventDefault();
        //check if we've already moved the notes
        if($('.rap-notes').length > 0){
            //if we have, show and hide .content
            $('.content').hide();
            $('.rap-notes').show();
        }else{
            //if not, move them and show, hiding .content
            $('.content').after('<div class="content rap-notes"></div>').hide();
            $('#report-a-problem-sidebar').appendTo('.rap-notes').show().after('<a href="#" class="rap-notes-close button-left">Back</a>');
        }
        $('html, body').scrollTop($('#report-a-problem-sidebar').offset().top);
        location.hash = 'rap-notes';
    });
    $('.mobile').on('click', '.rap-notes-close', function(e){
        e.preventDefault();
        //hide notes, show .content
        $('.content').show();
        $('.rap-notes').hide();
        $('html, body').scrollTop($('#mob_ok').offset().top);
        location.hash = 'report';
    });

    //move 'skip this step' link on mobile
    $('.mobile #skip-this-step').hide();
    $('.mobile #skip-this-step a').addClass('chevron').wrap('<li>').appendTo('#key-tools');

    /*
     * Tabs
     */
    //make initial tab active
    $('.tab-nav a').first().addClass('active');
    $('.tab').first().addClass('open');
    
    //hide other tabs
    $('.tab').not('.open').hide();
    
    //set up click event
    $(".tab-nav").on('click', 'a', function(e){
        e.preventDefault();
        tabs($(this));
    });
    $('.tab_link').click(function(e) {
        e.preventDefault();
        tabs($(this), 1);
    });

    /*
     * Skip to nav on mobile
     */
    $('.mobile').on('click', '#nav-link', function(e){
        e.preventDefault();
        var offset = $('#main-nav').offset().top;
        $('html, body').animate({scrollTop:offset}, 1000);
    });


    /*
     * Show stuff on input focus
     */
    var form_focus_data = $('.form-focus-trigger').map(function() {
        return $(this).val();
    }).get().join('');
    if (!form_focus_data) {
        $('.form-focus-hidden').hide();
        $('.form-focus-trigger').on('focus', function(){
            $('.form-focus-hidden').fadeIn(500);
        });
    }

    /*
     * Show on click - pretty generic
     */
    $('.hideshow-trigger').on('click', function(e){
        e.preventDefault();
        var href = $(this).attr('href'),
            //stupid IE sometimes adds the full uri into the href attr, so trim
            start = href.indexOf('#'),
            target = href.slice(start, href.length);

        $(target).removeClass('hidden-js');

        $(this).hide();
    });

    /*
     * nicetable - on mobile shift 'name' col to be a row
     */
    $('.mobile .nicetable th.title').remove();
    $('.mobile .nicetable td.title').each(function(i){
        $(this).attr('colspan', 5).insertBefore($(this).parent('tr')).wrap('<tr class="heading" />');
    });
    // $('.mobile .nicetable tr.heading > td.title').css({'min-width':'300px'});
    // $('.mobile .nicetable tr > td.data').css({'max-width':'12%'});

    /*
     * Map controls prettiness
     */
    //add links container (if its not there)
    if($('#sub_map_links').length === 0){
        $('<p id="sub_map_links" />').insertAfter($('#map'));
    }

// A sliding drawer from the bottom of the page, small version
// that doesn't change the main content at all.
(function($){

    var opened;

    $.fn.small_drawer = function(id) {
        this.toggle(function(){
            if (opened) {
                opened.click();
            }
            var $this = $(this), d = $('#' + id);
            if (!$this.addClass('hover').data('setup')) {
                d.hide().removeClass('hidden-js').css({
                padding: '1em',
                background: '#fff'
                });
                $this.data('setup', true);
            }
            d.slideDown();
            opened = $this;
        }, function(e){
            var $this = $(this), d = $('#' + id);
            $this.removeClass('hover');
            d.slideUp();
            opened = null;
        });
    };

})(jQuery);

// A sliding drawer from the bottom of the page, large version
$.fn.drawer = function(id, ajax) {
    // IE7 positions the fixed tool bar 1em to the left unless it comes after
    // the full-width section, ho-hum. Move it to where it would be after an
    // open/close anyway
    if ($('html.ie7').length) {
        var $sw = $('.shadow-wrap'), $content = $('.content[role="main"]');
        $sw.appendTo($content);
    }
    this.toggle(function(){
        var $this = $(this), d = $('#' + id), $content = $('.content[role="main"]');
        if (!$this.addClass('hover').data('setup')) {
            // make a drawer div with an innerDiv
            if (!d.length) {
                d = $('<div id="' + id + '">');
            }
            var innerDiv = $('<div>');
            d.wrapInner(innerDiv);

            // if ajax, load it with a spinner
            if (ajax) {
                var href = $this.attr('href') + ';ajax=1';
                $this.prepend(' <img class="spinner" src="/cobrands/fixmystreet/images/spinner-black-333.gif" style="margin-right:2em;">');
                innerDiv.load(href, function(){
                    $('.spinner').remove();
                });
            }
            
            // Tall drawer - put after .content for scrolling to work okay.
            // position over the top of the main .content in precisely the right location
            d.insertAfter($content).addClass('content').css({
                position: 'absolute',
                zIndex: '1100',
                marginTop: $('html.ie6, html.ie7').length ? '-3em' : 0, // IE6/7 otherwise include the 3em padding and stay too low
                left: 0,
                top: $(window).height() - $content.offset().top
            }).removeClass('hidden-js').find('h2').css({ marginTop: 0 });
            $this.data('setup', true);
        }

        //do the animation
        $('.shadow-wrap').prependTo(d).addClass('static');
        d.show().animate({top:'3em'}, 1000, function(){
            $content.fadeOut(function() {
                d.css({ position: 'relative' });
            });
        });
    }, function(e){
        var $this = $(this), d = $('#' + id), $sw = $('.shadow-wrap'),
            $content = $('.content[role="main"]'),
            tot_height = $(window).height() - d.offset().top;
        $this.removeClass('hover');
        d.css({ position: 'absolute' }).animate({ top: tot_height }, 1000, function(){
            d.hide();
            $sw.appendTo($content).removeClass('static');
        });
        $content.show();
    });
};

    if ($('html.mobile').length || slide_wards_down ) {
        $('#council_wards').hide().removeClass('hidden-js').find('h2').hide();
        $('#key-tool-wards').click(function(e){
            e.preventDefault();
            $('#council_wards').slideToggle('800', function(){
              $('#key-tool-wards').toggleClass('hover');
            });
        });
    } else {
        $('#key-tool-wards').drawer('council_wards', false);
        $('#key-tool-around-updates').drawer('updates_ajax', true);
    }
    $('#key-tool-report-updates').small_drawer('report-updates-data');
    $('#key-tool-report-share').small_drawer('report-share');

    // Go directly to RSS feed if RSS button clicked on alert page
    // (due to not wanting around form to submit, though good thing anyway)
    $('.container').on('click', '#alert_rss_button', function(e){
        e.preventDefault();
        var feed = $('input[name=feed][type=radio]:checked').nextAll('a').attr('href');
        window.location.href = feed;
    });
    $('.container').on('click', '#alert_email_button', function(e){
        e.preventDefault();
        var form = $('<form/>').attr({ method:'post', action:"/alert/subscribe" });
        form.append($('<input name="alert" value="Subscribe me to an email alert" type="hidden" />'));
        $('#alerts input[type=text], #alerts input[type=hidden], #alerts input[type=radio]:checked').each(function() {
            var $v = $(this);
            $('<input/>').attr({ name:$v.attr('name'), value:$v.val(), type:'hidden' }).appendTo(form);
        });
        $('body').append(form);
        form.submit();
    });

    //add permalink on desktop, force hide on mobile
    $('#sub_map_links').append('<a href="#" id="map_permalink">Permalink</a>');
    if($('.mobile').length){
        $('#map_permalink').hide();
        $('#key-tools a.feed').appendTo('#sub_map_links');
        $('#key-tools li:empty').remove();
        $('#report-updates-data').insertAfter($('#map_box'));
    }
    //add open/close toggle button on desk
    $('#sub_map_links').prepend('<span id="map_links_toggle">&nbsp;</span>');

    //set up map_links_toggle click event
    $('#map_links_toggle').on('click', function(){
        var maplinks_width = $('#sub_map_links').width();

        if($(this).hasClass('closed')){
            $(this).removeClass('closed');
            $('#sub_map_links').animate({'right':'0'}, 1200);
        }else{
            $(this).addClass('closed');
            $('#sub_map_links').animate({'right':-maplinks_width}, 1200);
        }
    });


    /*
     * Add close buttons for .promo's
     */
    if($('.promo').length){
        $('.promo').append('<a href="#" class="close-promo">x</a>');
    }
    //only close its own parent
    $('.promo').on('click', '.close-promo', function(e){
        e.preventDefault();
        $(this).parent('.promo').animate({
            'height':0,
            'margin-bottom':0,
            'padding-top':0,
            'padding-bottom':0
        },{
            duration:500,
            queue:false
        }).fadeOut(500);
    });



    /*
     * Fancybox fullscreen images
     */
    if (typeof $.fancybox == 'function') {
        $('a[rel=fancy]').fancybox({
            'overlayColor': '#000000'
        });
    }

    /*
     * heightfix the desktop .content div
     *
     * this must be kept near the end so that the
     * rendered height is used after any page manipulation (such as tabs)
     */
    if (!$('html.mobile').length) {
        if (!($('body').hasClass('frontpage'))){
            var offset = -18 * 16;
            if (cobrand == 'bromley') {
                offset = -110;
            }
            heightFix(window, '.content', offset);
            // in case we have a map that isn't full screen
            map_fix();
        }
    }

});

/*
XXX Disabled because jerky on Android and makes map URL bar height too small on iPhone.
// Hide URL bar
$(window).load(function(){
    window.setTimeout(function(){
        var s = window.pageYOffset || document.compatMode === "CSS1Compat" && document.documentElement.scrollTop || document.body.scrollTop || 0;
        if (s < 20 && !location.hash) {
            window.scrollTo(0, 1);
        }
    }, 0);
});
*/
<|MERGE_RESOLUTION|>--- conflicted
+++ resolved
@@ -123,10 +123,7 @@
                 }
                 if (! is_small_map) {
                     $('#site-header').show();
-<<<<<<< HEAD
                     banner_text = validation_strings.report_problem_heading;
-=======
->>>>>>> 27f579d2
                 }
                 $('#fms_pan_zoom').css({ top: '4.75em !important' });
                 $('.big-green-banner')
