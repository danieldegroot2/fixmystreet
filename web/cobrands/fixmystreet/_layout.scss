@import "compass";
@import "_mixins";

//hacks for desk/mob only stuff
.desk-only {
    display: block;
}
.mob-only {
    display: none;
}

body {
  background: #1A1A1A url(/cobrands/fixmystreet/images/tile.jpg) 0 0 repeat;
}

h1 {
    margin-top: 0;
}

// Page wrapper and header bits follow

.container{
  margin: 0 auto;
  padding: 0em;
  width: 60em;
  position: relative;
  z-index:1;
}

//z-index stack order gets reset to 0 in ie6/7 if you position anything,
//so to fix things we give it a high value (don't ask me why)
//see: http://brenelz.com/blog/squish-the-internet-explorer-z-index-bug/
//this affects #site-logo
.ie6, .ie7 {
  .container {
    z-index:100;
  }
}

.wrapper{
  display: table;
  caption-side: top;
  width: 100%;
  .table-cell {
    display:table-cell;
  }
}

//pad the top of the wrapper to allow space for the menu to fit in
//when its positioned absolute below
.ie6, .ie7 {
  .wrapper {
    padding-top:4em;
  }
}

.nav-wrapper{
  display: table-caption;
  .nav-wrapper-2{
    width: 100%;
    min-height: 4em;
    position: absolute;
    border-top:4px solid #1a1a1a;
    @include border-image(url(/cobrands/fixmystreet/images/tile-y-border.jpg) 4 0 0 0);
    border-left:0;
    border-right:0;
    z-index:2;
  }
}

//position absolute the menu as ie doesn't like display:table
.ie6, .ie7 {
  .nav-wrapper {
    position: absolute;
    top:0;
    left:0;
    width:100%;
    .nav-wrapper-2 {
      // position static as well so we fix lots of the z-index issues
      position:static;
    }
  }   
}

// Resets a lot of the mobile styling. #site-header only used to help position logo on desktop
#site-header {
  height: auto;
  background: none;
  border-top: 0px;
  .container {
    position: static;//reset position so the nav links become clickable
  }
}
#site-logo {
  top: 0.9em;
  position: absolute;
  z-index: 3;
}
.ie6, .ie7 {
  #site-header {
    height:3em;
    .container {
      //ie broken z-index bug: the site-logo won't appear if we don't do this
      //doesn't seem to render the nav link unclickable like in other browsers
      position: relative;
    }
  }
  #site-logo {
    position: absolute;
    top:-3.25em;
  }
}
#nav-link {
  left:-999999px;
}
#main-nav{
  margin: 0 auto;
  padding: 0em;
  width: 60em;
  ul{
    list-style: none;
    padding: 0px;
    margin: 0px;
    float:right;
    li{
      list-style: none;
      display: inline;
      margin: 0px;
      padding: 0px;
      float:left;
      a,
      span {
        display: block;
        color:#fff;
        background: none;  
        border-bottom: none;      
      }
    }
    &#main-menu{
      li{
        a, span{
          padding: 0.75em;
          font-size: 0.9em;
        }
        a:hover{
          background:#444;
          @include background(linear-gradient(#000, #444 10%, #444 95%, #111));
        }
        a.report-a-problem-btn {
          color: $primary_text;
          background: $primary;
          padding:0.25em;
          margin:0.5em;
          color:#333;
          @include border-radius(0.25em);
          &:hover {
            background:$primary/1.1;
          }
        }
        span {
          color:$primary;
        }
      }
    }
    &#mysoc-menu{
      padding: 0em 0.5em;
      margin-left: 0.25em;
      background:$primary url(/cobrands/fixmystreet/images/tile-y.jpg);
      @include border-radius(0 0 0.375em 0.375em);
      li{
        a{
          background:none;
          color:#000;
          text-transform: uppercase;
          font-size: 0.6875em;
          padding: 1.3em 0.7em 1em 0.7em;
          &#mysoc-logo {
            width:84px;
            height:16px;
            background-position: -20px -5px;
            opacity: 0.8;
            &:hover {
              opacity: 1;
            }
          }
          &:hover{
            color:#fff;
          }
        }
      }
    }
  }
}
.ie7 #main-nav ul#mysoc-menu li a#mysoc-logo {
    background-position: -260px -43px;
}

// .content Is the white box

// The narrow single column box
.content {
  width: 27em;
  margin-top: 3em;
  margin-bottom: -1em;
  margin-left: 0.5em;
  padding: 1em 1em 3em;
  background: #fff;
  @include box-shadow(0px 0px 6px 1px #000);
}
.ie6, .ie7, .ie8  {
  .content {
    // If no box-shadow, just want a boring black border to stand it out from the map.
    border: 1px solid #666;
    //take off margins so we line up properly
    margin: 0 0 0 0.5em;
  }
}

// map page - has fixed header and different styling
body.mappage {
  .container {
    width: auto;
  }
  .content {
    float:left;
  }
  #main-nav ul#main-menu li a,
  #main-nav ul#main-menu li span {
    padding: 1.4em 0.75em 1.35em 0.75em;
  }
  #main-nav ul#main-menu li a.report-a-problem-btn {
    padding: 0.5em;
    margin:0.9em 0.25em 0.85em 0.25em;
  }
  .nav-wrapper{
    .nav-wrapper-2{
      position: fixed;
      background: #222;
      @include background(linear-gradient(#000, #222 10%, #222 90%, #000));
    }
  }
  #site-logo{
    position: fixed;
  }
}
.ie6, .ie7 {
  body.mappage {
    // The below is *mandatory* to allow pins/zoom to be clickable in IE6/7. Do NOT remove.
    .container {
      float: left;
      width: 27em;
      margin-left: 0.7em;
    }
    .nav-wrapper{
      z-index:1;
      .nav-wrapper-2 {
        position:static;
      }
    }
    #site-logo {
      position: absolute;
    }
  }
}
//ie8 needs different stuff on .nav-wrapper so we 
//have to define all the rest of it again as this resets
//the z-index base yet again :S
.ie8 {
  body.mappage {
    .nav-wrapper{
      position: relative;
      z-index:0;
      .nav-wrapper-2 {
        position:static;
      }
    }
    #site-logo {
      position: absolute;
    }
  }
}



// full width page
body.fullwidthpage {
  .content {
    width: 57em;
  }
  .intro {
    width:40em;
  }
}
// two thirds width page, also has option for a sidebar which can be sticky or not
body.twothirdswidthpage {
  @extend .fullwidthpage;
  .content {
    width:40em;
    position: relative;
    aside {
      background:#eee;
      position:absolute;
      left:42em;
      top:0;
      z-index: -1;
      width:13em;
      padding:1em;
      @include box-shadow(0px 0px 6px 1px #000);
      h2 {
        margin-top: 0;
      }
      img {
        margin-bottom: 0.25em;
      }
    }
    .sticky-sidebar {
      position: absolute;
      left:42em;
      z-index: -1;
      aside {
        position: fixed;
        top:7em;
        left:auto;
      }
    }
  }
}
//as ie6 doesn't like 'fixed' we will make it absolute again
.ie6 body.twothirdswidthpage .content .sticky-sidebar {
  position:static;
  aside {
    position:absolute;
    left:42em;
    top:0;
  }
}


// table wrapper - this enables anything to become a
// table with div children as table cells
.tablewrapper {
  display:table;
  width:100%;
  padding:0 0 1em 0;
  >div {
    display:table-cell;
    width:50%;
  }
  .full-width {
    width:auto;
    margin:0;
  }
}

//fix table to be a block for ie, float the children
.ie6, .ie7 {
  .tablewrapper {
    display:block;
    div {//ie6 doesn't support '>div', so we'll go with the somewhat risker 'div'
      width:48%;
      display:block;
      float: left;
      border:none !important;
    }
  }
}

// adds border to the top and goes full width
.bordered {
  margin:0 -1em;
  padding:0 1em;
  width:auto;
  border-top:0.25em solid $primary;
}

//footer blocks
#footer-mobileapps {
  border-right:1em solid #fff;
  background:none;
  padding:0;
  @include box-shadow(inset rgba(0, 0, 0, 0) 0 0 0);
  h2 {
    color:#222;
    margin-top:0;
  }
  ul {
    @include list-reset;
    li {
      border-bottom:none;
      float:left;
      margin:0 1em 1em 0;
      a {
        color:#222;
        padding:0;
        width: 96px;
        height: 32px;
        margin:0 auto;
        text-indent: -999999px;
        background: url(/cobrands/fixmystreet/images/sprite.png) -12px -3610px no-repeat;
        opacity: 0.8;
        &:hover {
          opacity: 1;
        }
        &.m-app-iphone {
          background-position: -12px -3610px;
        }
        &.m-app-droid {
          background-position: -12px -3756px;
        }
        &.m-app-nokia {
          background-position: -12px -3820px;
          width:74px;
        }
      }
    }
  }
}
.ie6, .ie7 {
  #footer-mobileapps {
      margin:0 0.5em;
      margin-right:2%;
  }
}
.ie6 #footer-mobileapps ul li a {
  background:url(/cobrands/fixmystreet/images/ie_mobileapps.gif) -1px -1px no-repeat;
  &.m-app-droid {
    background-position: -1px -148px;
  }
  &.m-app-nokia {
    background-position: -1px -212px;
    width:74px;
  }
}

#footer-help {
  border-left:1em solid #fff;
  ul {
    display:table;
    li {
      display:table-cell;
      border-bottom:none;
      &:last-child {
        border-left:1.25em solid #fff;
      }
    }
  }
}
.ie6, .ie7 {
  #footer-help {
    margin-left:2%;
    ul {
      width:100%;
      li {
        float:left;
        width:45%
      }
    }
  }
}


// map box (fallback for non js really as most users
// will have fullscreen map)
#map_box{
  position: absolute;
  height: 29em;
  width: 29em;
  right: 1em;
  top: 3em;
  z-index:1;
}

// Pull OpenLayers navigation down a bit
#fms_pan_zoom {
  top: 4.75em !important;
}

// push zoom back over to right
#fms_pan_zoom_zoomin {
  left:auto !important;
  right:30px;
  top:130px !important;
}
#fms_pan_zoom_zoomout {
  left:auto !important;
  right:30px;
  top:174px !important;
}

.olControlAttribution {
  bottom:0.5em !important;
  left: auto !important;
}

#sub_map_links {
  left:auto;
  bottom:auto;
  bottom:2em;
  #map_links_toggle {
    display:block;
    cursor: pointer;
    position:absolute;
    left:-1em;
    width:1em;
    height:100%;
    background:#000 url(/cobrands/fixmystreet/images/sprite.png) right -4119px no-repeat;
    @include border-radius(0.25em 0 0 0.25em);
    &:hover {
      left:-1.5em;
      //use border so we don't have to redefine the background-position
      border-right:0.5em solid #000;
    }
    &.closed {
      background-position: right -4159px;
    }
  }
}
.ie6 #sub_map_links #map_links_toggle {
  height:1.75em;
  background:#000 url('images/ie_sub_map_links_sprite.gif') center -143px no-repeat;
  &.closed {
    background-position: center -183px;
  }
}

// log in bit, pokes above the .content div
#user-meta{
  display:block;
  position: relative;
  max-width: 57em;
  margin:0 auto;
  p {
    @include inline-block;
    position:absolute;
    top:1em;
    height:2em;
    padding:0.25em 6em 0.5em 0.5em;
    @include box-shadow(rgba(0, 0, 0, 0.6) 0px 0px 4px 1px);
    a {
      top:0.5em;
      right:0.5em;
      font-size:0.6875em;
      padding:0.5em 0.75em;
      line-height:1em;
      &:hover {
        text-decoration:none;
        background:#444;
      }
    }
  }
}
.ie6, .ie7 {
  #user-meta {
    z-index:1;
    p {
      top:-2em;
    }
  }
}
.ie6 #user-meta {
  width:57em; //ie6 doesn't like max-width
}



// Wraps around #key-tools box - sticks to the bottom of the screen on desktop
.shadow-wrap {
  position:fixed;
  z-index:10; //this is just to ensure anythign inside .content that has position set goes sites it
  bottom: 0;
  width: 29em;
  overflow: hidden;
  padding-top: 3em;
  ul#key-tools {
    border-top: 0.25em solid $primary;
    margin: 0;
    @include box-shadow(-0em 0px 1em 1em #fff);
    li {
      border:none;
      a, input[type=submit] {
        font-size: 0.75em;
        color:#666;
        padding: 0.5em 1.5em 0.5em 0;
        text-transform:none;
        &.abuse {
          background-image:url(/cobrands/fixmystreet/images/sprite.png);
          background-position:right -2935px;
        }
        &.feed {
          background-image:url(/cobrands/fixmystreet/images/sprite.png);
          background-position:right -3074px;
        }
        &.chevron {
          background-image:url(/cobrands/fixmystreet/images/sprite.png);
          background-position:right -3225px;
        }
        &.hover {
          background-image:url(/cobrands/fixmystreet/images/sprite.png);
          background-position:right -1876px;
        }
      }
    }
    &.singleton {
      li {
        text-align:right;
        a {
          padding-right:3em;
        }
      }
    }
  }
  &.static {
    padding:0 0 1em 0;
    position: static;
  }
}
// The padding is for the fading out when it's fixed positioned, which it isn't in IE6.
.ie6 .shadow-wrap {
  padding-top: 0;
}

// pokes over the RHS with a little triangle
.big-green-banner {
  top:auto;
  right:-1.25em;
  margin-left:-2em;
  font-size:1.375em;
  padding:1em 3em 1em 1em;
  background: $contrast1 url(/cobrands/fixmystreet/images/sprite.png) right -2188px no-repeat;
  &:before {
    right:0;
    left:auto;
    top:-0.5em;
    position: absolute;
    border-top: 0.5em solid transparent;
    border-left: 0.5em solid $contrast1_dark;
    border-bottom:none;
  }
  span {
    display: block;
    font-size: 80%;
    padding-top: 0.5em;
  }
}
.ie6 .big-green-banner {
  background: $contrast1 url(/cobrands/fixmystreet/images/ie_green_chevron.gif) right center no-repeat;
}

.banner {
  // state banners
  p {
    top:-2.25em;
    padding:1em;
    &:before {
      left:-0.75em;
      border-left: 0.75em solid transparent;
      border-bottom: 0.75em solid #888;
    }
    &#fixed {
      padding-top:5em;
      background-image:url(/cobrands/fixmystreet/images/sprite.png);
      background-position:-324px -326px;
      background-repeat:no-repeat;
      &:before {
        border-bottom: 0.75em solid $contrast1_dark;
      }
    }
  }
}
.ie6 .banner p {
  top:-1.5em;
  &#fixed {
    background-image:url(/cobrands/fixmystreet/images/ie_fixed.gif);
    background-position:center 0.75em;
  }
}


// for pulling elements fullwidth regardless
// of .contents' padding
.full-width{
  margin: 0 0 0em -1em;
  width: 29em;
}

/*FORMS*/
input[type=text],
input[type=password],
input[type=email],
textarea{
    max-width: 25em;
}

/* form errors */
div.form-error,
p.form-error {
  display:block;
}

input.form-error,
textarea.form-error {
  @include border-radius(0 0 0.25em 0.25em);
}


// Report a problem sidebar notes
#report-a-problem-sidebar {
  position:absolute;
  z-index:-1;//push behind .content, .container resets z-index for this
  left:29.5em;
  top:5em;
  width:15em;
  @include box-shadow(rgba(0, 0, 0, 0.6) 0px 0px 4px 1px);
  .sidebar-tips {
    background:#eeeeee;
    padding:1em;
    font-size:0.75em;
  }
  .sidebar-notes {
    background:#333333;
    padding:1em;
    color:#ffffff;
    font-size:0.75em;
  }
}
.ie6, .ie7 {
  #report-a-problem-sidebar, .general-sidebar-notes {
    left: 29em; // 0.5em left margin gone on .content in IE6/7, so reduce this accordingly.
  }
}

.no-js .general-sidebar-notes,
.no-js #report-a-problem-sidebar {
  position: static;
  width: auto;
  @include box-shadow(rgba(0, 0, 0, 0) 0 0 0);
  .sidebar-tips,
  .sidebar-notes {
    font-size:1em;
  }
}

// More general sidebar notes
.general-sidebar-notes {
  position: absolute;
  left:29.5em;
  width:15em;
  z-index: -1; //push behind .content, .container resets z-index for this
  @include box-shadow(rgba(0, 0, 0, 0.6) 0px 0px 4px 1px);
  p {
    background:#eeeeee;
    font-size:0.75em;
    padding:0.75em;
    margin:0;
    &.dark {
      background:#333333;
      color:#ffffff;
    }
  }
}

// Frontpage

body.frontpage {
  .table-cell {
    .content {
      margin: 1em auto 0;
    }
  }
  .nav-wrapper-2{
    height:6em;
  }
  #site-header{
    height:8em;
  }
  #site-logo{
    top:3em;
    width: 300px;
    height: 60px;
    background: url('/cobrands/fixmystreet/images/sprite.png') -2px -108px no-repeat;
  }
  #user-meta {
    z-index:10;
    p {
      top:-4em;
      right:0;
<<<<<<< HEAD
      color: $primary;
=======
      color:$primary;
>>>>>>> 131ff6e9
      background:none;
      @include box-shadow(rgba(0, 0, 0, 0) 0 0 0);
      a {
        background:#fff;
        color:#1a1a1a;
        &:hover {
          background:#ddd;
        }
      }
    }
  }
}
//logo fix
.ie6, .ie7, .ie8 {
  body.frontpage {
    #site-logo {
      position:relative;
      width:60em;
      margin:0 auto;
    }
  }
}
.ie6, .ie7 {
  body.frontpage {
    #site-header {
      height:4em;
    }
    #site-logo {
      top:-1em;
    }
    #user-meta p {
      top:-2em;
    }
  }
}
.ie6 body.frontpage #site-logo {
  background:url(/cobrands/fixmystreet/images/ie_front_logo.gif) 0 0 no-repeat;
}

// big yellow bit full screen width
#front-main {
  color: $primary_text;
  background: $primary url(/cobrands/fixmystreet/images/tile-y.jpg);
  margin: 0;
  padding: 1em;
  #front-main-container {
    max-width: 57em;
    margin:0 auto;
  }
  h2 {
    font-style:normal;
    margin:0;
    color:#222;
  }
  #postcodeForm {
    background:none;
    overflow:hidden;
    padding-bottom: 0;
    margin-right:0.5em;
    label {
      margin:0.5em 0;
    }
    div {
      display:block;
      margin:0 auto;
      width:20em;
      overflow:hidden;
      input#pc {
        display:block;
        float:left;
        padding:0.25em 0.5em;
        height:2em;
        width:17em;
      }
      input#submit {
        display:block;
        float:right;
        width:3em;
        height:2.3em;
        padding-top:0.2em;
      }
    }
  }
  a {
    color: $primary_text;
    text-decoration: underline;
    &:hover {
      text-decoration: none;
    }
  }
  a#geolocate_link {
    background:none;
    color:#222;
    text-decoration: none;
    padding-bottom: 0;
    &:hover {
      text-decoration:underline;
      background:none;
    }
  }
}
.ie7 #front-main {
  #postcodeForm {
    div {
      input#pc {
        height:1.5em;
        width:16em;
      }
    }
  }
}

#front-howto {
  border-right:1em solid #fff;
  #front_stats {
    background:none;
    color: #222;
    border-top:0.25em solid $primary;
    padding-top:1em;
    div {
      big {
        color:$primary;
        font-size:3.2308em;
      }
    }
  }
}
.ie6, .ie7 {
  #front_stats {
    div {
      width:8em;
      float:left;
    }
  }
}

#front-recently {
  border-left:1em solid #fff;
}

#front-howto h2,
#front-recently h2 {
   margin-top:0;
}


.ie6, .ie7 {
  .tablewrapper {
    #front-howto {
      margin-right:2%;
    }
    #front-recently {
      margin-left:2%;
    }
  }
}




/* MEDIA QUERIES */
@media only screen and (min-width: 48em) and (max-width: 61em) {
  .container {
      width: 100%;
  }
  /*FORMS*/
  input[type=text],
  input[type=password],
  input[type=email],
  textarea{
    width: 95%;
  }

  // Remove central positioning of mainmenu and float right.
  // Left padding is to ensure no overlap of the site-logo
  // Background styling replicates header styling

  #main-nav{
    width: auto;
    float:right;
    padding-left: 180px;
  }
  .nav-wrapper {
  //   width:auto;
    .nav-wrapper-2 {
      // width:auto;
    }
  }

  //Main menu drops below logo and my-soc menu
  #main-menu{
    margin-top: 3em;
  }
  //therefore header needs to open up
  #site-header {
    height:6em;
  }
  // Pull OpenLayers navigation down a bit more
  #fms_pan_zoom {
    top: 7em !important;
  }

  //fix the left margin on login bit
  #user-meta {
    p {
      left:1em;
    }
  }
  body.frontpage {
    #user-meta {
      p {
        left:auto;
      }
    }
  }

  //Map becomes percentage width
  #map_box{
    left: 32em;
    width:auto;
  }

  //put the RAP notes into the main copy area
  // Note: Also used for the non-JS case.
  #report-a-problem-sidebar,
  .general-sidebar-notes {
    position: static;
    width: auto;
    @include box-shadow(rgba(0, 0, 0, 0) 0 0 0);
    .sidebar-tips,
    .sidebar-notes {
      font-size:1em;
    }
  }

  //Revert to mobile use of the .full-width class
  .full-width{
    width: auto;
    margin: 0em -1em 0 -1em;
  }

  //make fullpage auto width
  body.fullwidthpage .content {
    width: auto;
  }

  //make twothirdswidthpage nearly as small as main
  //.content: just enough to still fit the sidebar in
  body.twothirdswidthpage {
    .content {
      width:30em;
      .sticky-sidebar {
        left:32em;
        top:30em;
        aside {
          top:9em;
        }
      }
    }
  }
}<|MERGE_RESOLUTION|>--- conflicted
+++ resolved
@@ -784,11 +784,7 @@
     p {
       top:-4em;
       right:0;
-<<<<<<< HEAD
-      color: $primary;
-=======
       color:$primary;
->>>>>>> 131ff6e9
       background:none;
       @include box-shadow(rgba(0, 0, 0, 0) 0 0 0);
       a {
