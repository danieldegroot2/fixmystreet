--- conflicted
+++ resolved
@@ -1,8 +1,4 @@
-<<<<<<< HEAD
-$mappage-header-height: 52px + 20px + 4px; // logo height, plus 20px vertical padding, plus 4px border-bottom
-=======
 $mappage-header-height: 10em;
->>>>>>> 40223d68
 
 @import "_colours";
 @import "../sass/layout";
@@ -11,52 +7,6 @@
     max-width: none; // max-width on #oxford-wrapper sorts this out for us
 }
 
-<<<<<<< HEAD
-.nav-menu--main {
-    a,
-    span,
-    a.report-a-problem-btn {
-        padding: 0.3em 0.5em;
-        margin: 0 0.2em;
-    }
-
-    a.report-a-problem-btn {
-        border-radius: 0;
-        background-color: transparent;
-    }
-
-    a:hover,
-    a.report-a-problem-btn:hover {
-        background-color: transparent;
-        color: $color-oxfordshire-bright-yellow;
-        text-decoration: underline;
-    }
-
-    a:focus,
-    a.report-a-problem-btn:focus {
-        color: $color-oxfordshire-bright-orange;
-        background-color: $color-oxfordshire-bright-yellow;
-    }
-
-    span,
-    span:hover,
-    span.report-a-problem-btn,
-    span.report-a-problem-btn:hover {
-        color: mix(#fff, $color-oxfordshire-dark-green, 80%);
-    }
-}
-
-#site-header {
-    @include box-sizing(border-box); // so that $mappage-header-height doesn't have to account for internal padding
-    background: $color-oxfordshire-dark-green url("/cobrands/oxfordshire/images/occ-badge-nav-bg.png");
-    background-repeat: no-repeat;
-    background-position: 125% 31%;
-}
-
-#site-logo {
-    background-color: transparent;
-    margin: 0;
-=======
 #site-header {
     @include box-sizing(border-box); // so that $mappage-header-height doesn't have to account for internal padding
     background: $color-oxfordshire-dark-green url("/cobrands/oxfordshire/images/occ-badge-nav-bg.png");
@@ -215,58 +165,6 @@
         font-weight: 900;
         font-family: $heading-font;
     }
->>>>>>> 40223d68
-}
-
-#front-main {
-    background: transparent;
-    color: inherit;
-    margin: 4% 0;
-
-    h1 {
-        font-size: 2.5em;
-    }
-
-    #front-main-container {
-        padding: 0 1em;
-        max-width: none;
-        margin: 0;
-    }
-
-    #postcodeForm {
-        margin-right: 0;
-
-        div {
-            display: block;
-            width: auto;
-            max-width: 26em;
-            margin: 0.75em 0 0 0;
-            overflow: visible;
-
-            @include flex-container();
-
-            input#pc {
-                display: block;
-                background-color: #fff;
-                border: 1px solid $form-control-border-color;
-                @include border-radius(4px);
-                box-shadow: inset 0 1px 3px rgba(0, 0, 0, 0.2);
-                font-family: inherit; // eg: stop Firefox and IE10-11 using Courier in textareas
-                margin: 0 0.5em 0 0;
-                padding: 0.5em;
-                height: auto;
-                width: 100%;
-                max-width: 80%;
-            }
-
-            input#sub {
-                padding-top: 0.6em;
-                padding-bottom: 0.6em;
-                width: auto;
-                height: auto;
-            }
-        }
-    }
 }
 
 // Fix location of aside sidebar
@@ -292,8 +190,6 @@
     background: none;
     padding: 0;
   }
-<<<<<<< HEAD
-=======
 
   #site-header {
       border-bottom: none;
@@ -313,7 +209,6 @@
       height: 40px;
       padding: 19px 0 27px 0;
   }
->>>>>>> 40223d68
 
   .wrapper .table-cell {
     padding-left: 0;
