--- conflicted
+++ resolved
@@ -205,24 +205,6 @@
 
     // Want to show signs for the parish "Dirty signs" categories, so skip body checks.
     body: null
-<<<<<<< HEAD
-});
-
-fixmystreet.assets.add(labeled_defaults, {
-    http_options: {
-        params: {
-            TYPENAME: "BusStops"
-        }
-    },
-    asset_group: "Bus stop/shelter issue",
-    construct_asset_name: null,
-    asset_item: 'bus stop',
-    asset_id_field: 'feature_id',
-    attributes: {
-        bus_stop_number: 'feature_id'
-    }
-=======
->>>>>>> 3976a227
 });
 
 // When the auto-asset selection of a layer occurs, the data for inspections
