(function(){

if (!fixmystreet.maps) {
    return;
}

fixmystreet.maps.banes_defaults = {
    http_options: {
        url: "https://isharemaps.bathnes.gov.uk/getows.ashx",
        params: {
            mapsource: "BathNES/WFS",
            SERVICE: "WFS",
            VERSION: "1.1.0",
            REQUEST: "GetFeature",
            TYPENAME: "",
            SRSNAME: "urn:ogc:def:crs:EPSG::27700",
            outputFormat: 'application/json'
        }
    },
    format_class: OpenLayers.Format.GeoJSON,
    format_options: {ignoreExtraDims: true},
    strategy_class: OpenLayers.Strategy.FixMyStreet,
    asset_category: "",
    asset_item: "asset",
    asset_type: 'spot',
    max_resolution: 2.388657133579254,
    min_resolution: 0.5971642833948135,
    asset_id_field: 'feature_no',
    attributes: null,
    geometryName: 'msGeometry',
    srsName: "EPSG:27700"
};


fixmystreet.assets.add($.extend(true, {}, fixmystreet.maps.banes_defaults, {
    http_options: {
        params: {
            TYPENAME: "Gritbins"
        }
    },
    asset_category: "Grit bin issue",
    asset_item: "grit bin",
    attributes: {
        asset_details: 'feature_location'
    }
}));

fixmystreet.assets.add($.extend(true, {}, fixmystreet.maps.banes_defaults, {
    http_options: {
        params: {
<<<<<<< HEAD
            TYPENAME: "ParksOpenSpaces"
=======
            TYPENAME: "ParksOpenSpacesAssets"
>>>>>>> 018d9bcd
        }
    },
    asset_category: [
        'Play area safety issue',
        'Obstructive vegetation',
        'Damaged infrastructure (e.g. broken benches)',
        'Allotment issue'
    ],
    asset_item: "park",
    disable_pin_snapping: true,
    stylemap: new OpenLayers.StyleMap({
        'default': new OpenLayers.Style({
            fill: false,
            stroke: false
        })
    }),
    attributes: {
        asset_details: function() {
            var a = this.attributes;
<<<<<<< HEAD
            return a.site_code + " " + a.site_name;
        }
    },
=======
            return a.assetid + " " + a.description;
        }
    },
    filter_key: 'category',
    filter_value: [
        'Flower Beds',
        'Grass',
        'Hard',
        'Hedgerow',
        'Path',
        'Pitch',
        'Seats'
    ],
>>>>>>> 018d9bcd
    name: "Parks and Grounds"
}));



/*
 * Street lights are included/styled according to their owner.
 */

var banes_ownernames = [
    "B&NES CAR PARKS",
    "B&NES PARKS",
    "B&NES PROPERTY",
    "B&NES HIGHWAYS"
];

// Some are excluded from the map entirely
var exclude_ownernames = [
    "EXCEPTIONS"
];

function include_feature(f) {
    return f &&
           f.attributes &&
           f.attributes.ownername &&
           exclude_ownernames.indexOf(f.attributes.ownername) == -1;
}

function banes_owns_feature(f) {
    return f &&
           f.attributes &&
           f.attributes.ownername &&
           banes_ownernames.indexOf(f.attributes.ownername) > -1 &&
           include_feature(f);
}

function banes_does_not_own_feature(f) {
    return !banes_owns_feature(f) &&
           include_feature(f);
}

var lighting_default_style = new OpenLayers.Style({
    fillColor: "#868686",
    fillOpacity: 0.6,
    strokeColor: "#000000",
    strokeOpacity: 0.6,
    strokeWidth: 2,
    pointRadius: 4,
    title: '${unitdescription} ${unitno}\r\nNot owned by B&NES. Owned by ${ownername}.'
});

var rule_owned = new OpenLayers.Rule({
    filter: new OpenLayers.Filter.FeatureId({
        type: OpenLayers.Filter.Function,
        evaluate: banes_owns_feature
    }),
    symbolizer: {
        fillColor: "#FFFF00",
        pointRadius: 6,
        title: '${unitdescription} ${unitno}',
    }
});

var rule_not_owned = new OpenLayers.Rule({
    filter: new OpenLayers.Filter.FeatureId({
        type: OpenLayers.Filter.Function,
        evaluate: banes_does_not_own_feature
    })
});
lighting_default_style.addRules([rule_owned, rule_not_owned]);

// XXX fixmystreet.pin_prefix isn't always available here (e.g. on /report/new),
// so get it from the DOM directly
var pin_prefix = fixmystreet.pin_prefix || document.getElementById('js-map-data').getAttribute('data-pin_prefix');

var lighting_stylemap = new OpenLayers.StyleMap({
    'default': lighting_default_style,
    'select': new OpenLayers.Style({
        externalGraphic: pin_prefix + "pin-spot.png",
        fillColor: "#55BB00",
        graphicWidth: 48,
        graphicHeight: 64,
        graphicXOffset: -24,
        graphicYOffset: -56,
        backgroundGraphic: pin_prefix + "pin-shadow.png",
        backgroundWidth: 60,
        backgroundHeight: 30,
        backgroundXOffset: -7,
        backgroundYOffset: -22,
        popupYOffset: -40,
        graphicOpacity: 1.0
    }),
    'hover': new OpenLayers.Style({
        pointRadius: 8,
        cursor: 'pointer'
    })

});


fixmystreet.assets.add($.extend(true, {}, fixmystreet.maps.banes_defaults, {
    http_options: {
        params: {
            TYPENAME: "StreetLighting"
        }
    },
    asset_category: "Street Light Fault",
    asset_item: "street light",
    stylemap: lighting_stylemap,
    attributes: {
        unitid: "unitid",
        asset_details: function() {
            var a = this.attributes;
            return "street: " + a.street + "\n" +
                   "owner: " + a.ownername + "\n" +
                   "unitno: " + a.unitno + "\n" +
                   "lamp: " + a.lamp + "\n" +
                   "lampclass: " + a.lampclass + "\n" +
                   "description: " + a.unitdescription;
        }
    }
}));


var highways_stylemap = new OpenLayers.StyleMap({
    'default': new OpenLayers.Style({
        fill: false,
        stroke: false
    })
});

fixmystreet.assets.add($.extend(true, {}, fixmystreet.maps.banes_defaults, {
    http_options: {
        params: {
            TYPENAME: "AdoptedHighways"
        }
    },
    stylemap: highways_stylemap,
    non_interactive: true,
    always_visible: true,
    usrn: {
        attribute: 'usrn',
        field: 'site_code'
    },
    name: "Adopted Highways",
    attribution: " © Crown Copyright. All rights reserved. 1000233344"
}));


})();<|MERGE_RESOLUTION|>--- conflicted
+++ resolved
@@ -48,11 +48,7 @@
 fixmystreet.assets.add($.extend(true, {}, fixmystreet.maps.banes_defaults, {
     http_options: {
         params: {
-<<<<<<< HEAD
-            TYPENAME: "ParksOpenSpaces"
-=======
             TYPENAME: "ParksOpenSpacesAssets"
->>>>>>> 018d9bcd
         }
     },
     asset_category: [
@@ -72,11 +68,6 @@
     attributes: {
         asset_details: function() {
             var a = this.attributes;
-<<<<<<< HEAD
-            return a.site_code + " " + a.site_name;
-        }
-    },
-=======
             return a.assetid + " " + a.description;
         }
     },
@@ -90,7 +81,6 @@
         'Pitch',
         'Seats'
     ],
->>>>>>> 018d9bcd
     name: "Parks and Grounds"
 }));
 
