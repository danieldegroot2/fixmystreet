(function(){

if (!fixmystreet.maps) {
    return;
}

var wfs_host = fixmystreet.staging ? 'tilma.staging.mysociety.org' : 'tilma.mysociety.org';
var tilma_url = "https://" + wfs_host + "/mapserver/shropshire";

var defaults = {
    http_options: {
        url: tilma_url,
        params: {
            SERVICE: "WFS",
            VERSION: "1.1.0",
            REQUEST: "GetFeature",
            SRSNAME: "urn:ogc:def:crs:EPSG::27700"
        }
    },
    asset_type: 'spot',
    asset_id_field: 'CentralAssetId',
    attributes: {
        central_asset_id: 'CentralAssetId',
    },
    geometryName: 'msGeometry',
    srsName: "EPSG:27700",
    body: "Shropshire Council",
    strategy_class: OpenLayers.Strategy.FixMyStreet
};

var highways_style = new OpenLayers.Style({
    fill: false,
    strokeColor: "#5555FF",
    strokeOpacity: 0.1,
    strokeWidth: 7
});

fixmystreet.assets.add(defaults, {
    http_options: {
        params: {
            TYPENAME: "Street_Gazetteer"
        }
    },
    stylemap: new OpenLayers.StyleMap({
         'default': highways_style
     }),
    usrn: {
        attribute: 'USRN',
        field: 'site_code'
    },
    road: true,
    asset_item: 'road',
    asset_type: 'road',
    no_asset_msg_id: '#js-not-a-road',
    no_asset_msgs_class: '.js-roads-shropshire',
    always_visible: true,
    non_interactive: true,
    all_categories: true,
    actions: {
        found: function(layer, asset) {
            fixmystreet.message_controller.road_found(layer, asset.attributes.SITE_CLASS, function(name) {
                if (name == 'PUB' || name === 'PUPI') { return 1; }
                else { return 0; }
            }, "#js-not-council-road");
        },
        not_found: function(layer) {
              fixmystreet.message_controller.road_not_found(layer);
        }
    }
});

fixmystreet.assets.add(defaults, {
    http_options: {
        params: {
            TYPENAME: "Lights_Union"
        }
    },
    asset_group: "Streetlights",
    asset_item: 'streetlight'
});

fixmystreet.assets.add(defaults, {
    http_options: {
        params: {
            TYPENAME: "Traffic_Signal_Areas"
        }
    },
    asset_id_field: 'ASSET_ID',
    attributes: {
        central_asset_id: 'ASSET_ID',
    },
    asset_group: 'Traffic Signals & Crossings',
    asset_item: 'traffic signal'
});

fixmystreet.assets.add(defaults, {
    http_options: {
        params: {
            TYPENAME: "Illuminated_Bollards"
        }
    },
    asset_group: 'Illuminated signs',
    asset_item: 'bollard'
});

fixmystreet.assets.add(defaults, {
    http_options: {
        params: {
            TYPENAME: "Grit_Bins"
        }
    },
<<<<<<< HEAD
    asset_category: ["Salt bins replenish"],
    asset_item: 'grit bin',
    actions: {
        asset_found: fixmystreet.assets.named_select_action_found,
        asset_not_found: fixmystreet.assets.named_select_action_not_found
    }
=======
    asset_category: ["Salt bins new", "Salt bins replenish"],
    asset_item: 'salt bin'
>>>>>>> 1dd5c4df
});

fixmystreet.assets.add(defaults, {
    http_options: {
        params: {
            TYPENAME: "Cattle_Grids"
        }
    },
    asset_category: ["Cattle Grid"],
    asset_item: 'cattle grid'
});

fixmystreet.assets.add(defaults, {
    http_options: {
        params: {
            TYPENAME: "Bridges"
        }
    },
    asset_category: ["Bridge"],
    asset_item: 'bridge'
});

})();<|MERGE_RESOLUTION|>--- conflicted
+++ resolved
@@ -109,17 +109,8 @@
             TYPENAME: "Grit_Bins"
         }
     },
-<<<<<<< HEAD
     asset_category: ["Salt bins replenish"],
-    asset_item: 'grit bin',
-    actions: {
-        asset_found: fixmystreet.assets.named_select_action_found,
-        asset_not_found: fixmystreet.assets.named_select_action_not_found
-    }
-=======
-    asset_category: ["Salt bins new", "Salt bins replenish"],
     asset_item: 'salt bin'
->>>>>>> 1dd5c4df
 });
 
 fixmystreet.assets.add(defaults, {
