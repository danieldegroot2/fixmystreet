(function(){

if (!fixmystreet.maps) {
    return;
}

var wfs_host = fixmystreet.staging ? 'tilma.staging.mysociety.org' : 'tilma.mysociety.org';
var tilma_url = "https://" + wfs_host + "/mapserver/shropshire";

var defaults = {
    http_options: {
        url: tilma_url,
        params: {
            SERVICE: "WFS",
            VERSION: "1.1.0",
            REQUEST: "GetFeature",
            SRSNAME: "urn:ogc:def:crs:EPSG::27700"
        }
    },
    asset_type: 'spot',
    asset_id_field: 'CentralAssetId',
    attributes: {
        central_asset_id: 'CentralAssetId',
    },
    geometryName: 'msGeometry',
    srsName: "EPSG:27700",
    body: "Shropshire Council",
    strategy_class: OpenLayers.Strategy.FixMyStreet
};

var highways_style = new OpenLayers.Style({
    fill: false,
    strokeColor: "#5555FF",
    strokeOpacity: 0.1,
    strokeWidth: 7
});

fixmystreet.assets.add(defaults, {
    http_options: {
        params: {
            TYPENAME: "Street_Gazetteer"
        }
    },
    stylemap: new OpenLayers.StyleMap({
         'default': highways_style
     }),
    usrn: {
        attribute: 'USRN',
        field: 'site_code'
    },
    road: true,
    asset_item: 'road',
    asset_type: 'road',
    no_asset_msg_id: '#js-not-a-road',
    no_asset_msgs_class: '.js-roads-shropshire',
    always_visible: true,
    non_interactive: true,
    all_categories: true,
    actions: {
        found: function(layer, asset) {
            fixmystreet.message_controller.road_found(layer, asset.attributes.SITE_CLASS, function(name) {
                if (name == 'PUB' || name === 'PUPI') { return 1; }
                else { return 0; }
            }, "#js-not-council-road");
        },
        not_found: function(layer) {
              fixmystreet.message_controller.road_not_found(layer);
        }
    }
});

// Only parish rows have an owner
function shropshire_light(f) {
    return f &&
           f.attributes &&
           !f.attributes.OWNER;
}
function shropshire_parish_light(f) {
    return !shropshire_light(f);
}

var light_default_style = new OpenLayers.Style({
    fillColor: "#868686",
    fillOpacity: 0.6,
    strokeColor: "#000000",
    strokeOpacity: 0.6,
    strokeWidth: 2,
    pointRadius: 4
});
var rule_light_owned = new OpenLayers.Rule({
    filter: new OpenLayers.Filter.FeatureId({
        type: OpenLayers.Filter.Function,
        evaluate: shropshire_light
    }),
    symbolizer: {
        fillColor: "#FFFF00",
        pointRadius: 6
    }
});
var rule_light_not_owned = new OpenLayers.Rule({
    filter: new OpenLayers.Filter.FeatureId({
        type: OpenLayers.Filter.Function,
        evaluate: shropshire_parish_light
    })
});
light_default_style.addRules([ rule_light_owned, rule_light_not_owned ]);

var sc_hover = new OpenLayers.Style({
    pointRadius: 8,
    cursor: 'pointer'
});
var streetlight_stylemap = new OpenLayers.StyleMap({
    'default': light_default_style,
    'select': fixmystreet.assets.style_default_select,
    'hover': sc_hover
});

fixmystreet.assets.add(defaults, {
    stylemap: streetlight_stylemap,
    http_options: {
        params: {
            TYPENAME: "Lights_Union"
        }
    },
    asset_group: "Streetlights",
    asset_item: 'streetlight',
    asset_id_field: 'ASSET_ID',
    attributes: {
        central_asset_id: 'ASSET_ID',
    },
    select_action: true,
    actions: {
        asset_found: function(asset) {
          var controller_fn = shropshire_light(asset) ? 'asset_found' : 'asset_not_found';
          fixmystreet.message_controller[controller_fn].call(this);
          fixmystreet.assets.named_select_action_found.call(this, asset);
        },
        asset_not_found: function(asset) {
            fixmystreet.message_controller.asset_not_found.call(this);
            fixmystreet.assets.named_select_action_not_found.call(this);
        }
    },
    construct_selected_asset_message: function(asset) {
        var out = 'You have selected streetlight <b>' + asset.attributes.FEAT_LABEL + '</b>.';
        if (asset.attributes.PART_NIGHT === "YES") {
<<<<<<< HEAD
            out += "<br>This light is switched off from 10pm until 5.30am.";
=======
            out += "<br>This light is switched off from 12am until 5.30am.";
>>>>>>> 28a13f31
        }
        if (asset.attributes.OWNER) {
            out += " This light is the responsibility of " + asset.attributes.OWNER + " and should be reported to them, please see <a href='https://shropshire.gov.uk/committee-services/mgParishCouncilDetails.aspx?bcr=1'>the list of parish councils</a>.";
        }
        return out;
    }
});

fixmystreet.assets.add(defaults, {
    http_options: {
        params: {
            TYPENAME: "Traffic_Signal_Areas"
        }
    },
    asset_id_field: 'ASSET_ID',
    attributes: {
        central_asset_id: 'ASSET_ID',
    },
    asset_group: 'Traffic Signals & Crossings',
    asset_item: 'traffic signal'
});

fixmystreet.assets.add(defaults, {
    http_options: {
        params: {
            TYPENAME: "Illuminated_Bollards"
        }
    },
    asset_group: 'Illuminated signs',
    asset_item: 'bollard',
    asset_id_field: 'ASSET_ID',
    attributes: {
        central_asset_id: 'ASSET_ID',
    }
});

fixmystreet.assets.add(defaults, {
    http_options: {
        params: {
            TYPENAME: "Grit_Bins"
        }
    },
    asset_category: ["Salt bins replenish"],
    asset_item: 'salt bin'
});

fixmystreet.assets.add(defaults, {
    http_options: {
        params: {
            TYPENAME: "Cattle_Grids"
        }
    },
    asset_category: ["Cattle Grid"],
    asset_item: 'cattle grid'
});

fixmystreet.assets.add(defaults, {
    http_options: {
        params: {
            TYPENAME: "Bridges"
        }
    },
    asset_category: ["Bridge"],
    asset_item: 'bridge'
});

})();<|MERGE_RESOLUTION|>--- conflicted
+++ resolved
@@ -143,11 +143,7 @@
     construct_selected_asset_message: function(asset) {
         var out = 'You have selected streetlight <b>' + asset.attributes.FEAT_LABEL + '</b>.';
         if (asset.attributes.PART_NIGHT === "YES") {
-<<<<<<< HEAD
-            out += "<br>This light is switched off from 10pm until 5.30am.";
-=======
             out += "<br>This light is switched off from 12am until 5.30am.";
->>>>>>> 28a13f31
         }
         if (asset.attributes.OWNER) {
             out += " This light is the responsibility of " + asset.attributes.OWNER + " and should be reported to them, please see <a href='https://shropshire.gov.uk/committee-services/mgParishCouncilDetails.aspx?bcr=1'>the list of parish councils</a>.";
