#mysociety blockquote {
  border-left: solid 4px #666666;
  padding-left: 0.5em; }
  #mysociety blockquote h2, #mysociety blockquote p {
    margin: 0; }
#mysociety dt {
  font-weight: bold;
  margin-top: 0.5em; }
#mysociety .gone {
  color: #666666;
  background-color: #cccccc; }
#mysociety p.dev-site-notice, #mysociety p.error {
  text-align: center;
  color: #cc0000;
  font-size: larger; }
#mysociety ul {
  padding: 0 0 0 1.5em;
  margin: 0; }
#mysociety ul.error {
  color: #cc0000;
  background-color: #ffeeee;
  padding-right: 4px;
  text-align: left;
  font-size: larger; }
#mysociety div.form-error {
  color: #cc0000;
  margin: 5px 1em 5px 1em;
  padding: 2px 5px 2px 5px;
  float: left;
  background-color: #ffeeee;
  text-align: left; }
#mysociety div.form-field {
  clear: both; }
#mysociety #advert_thin {
  width: 50%;
  margin: 1em auto;
<<<<<<< HEAD
  border-top: dotted 1px #999999; }
=======
  text-align: center;
  border-top: dotted 1px #999999;
}
>>>>>>> 198fcef6
#mysociety #advert_hfymp {
  border-top: dotted 1px #999999;
  text-align: center; }
#mysociety p#expl {
  text-align: center;
  font-size: 150%;
  margin: 0 2em; }
#mysociety #postcodeForm {
  display: table;
  _width: 33em;
  text-align: center;
  font-size: 150%;
  margin: 1em auto;
  padding: 1em;
  -moz-border-radius: 1em;
  -webkit-border-radius: 1em;
  border-radius: 1em; }
  #mysociety #postcodeForm label {
    float: none;
    padding-right: 0; }
  #mysociety #postcodeForm #submit {
    font-size: 83%; }
#mysociety #front_intro {
  float: left;
  width: 48%; }
  #mysociety #front_intro p {
    clear: both;
    margin-top: 0; }
#mysociety #front_stats div {
  text-align: center;
  width: 5.5em;
  -moz-border-radius: 0.5em;
  -webkit-border-radius: 0.5em;
  border-radius: 0.5em;
  float: left;
  margin: 0 1em 1em; }
  #mysociety #front_stats div big {
    font-size: 150%;
    display: block; }
#mysociety #front_recent {
  float: right;
  width: 48%;
  margin-bottom: 1em; }
#mysociety #front_recent img, #mysociety #alert_recent img {
  margin-right: 0.25em;
  margin-bottom: 0.25em; }
#mysociety #front_recent > h2:first-child, #mysociety #front_intro > h2:first-child {
  margin-top: 0; }
#mysociety form {
  margin: 0; }
#mysociety label {
  float: left;
  text-align: right;
  padding-right: 0.5em;
  width: 5em; }
#mysociety fieldset, #mysociety #fieldset {
  border: none;
  padding: 0.5em; }
  #mysociety fieldset div, #mysociety #fieldset div {
    margin-top: 2px;
    clear: left; }
#mysociety legend {
  display: none; }
#mysociety #fieldset div.checkbox, #mysociety #problem_submit {
  padding-left: 5.5em; }
#mysociety #fieldset div.checkbox label, #mysociety label.n {
  float: none;
  text-align: left;
  padding-right: 0;
  width: auto;
  cursor: pointer;
  cursor: hand; }
#mysociety #questionnaire label, #mysociety #alerts label {
  float: none; }
#mysociety .confirmed {
  background-color: #ccffcc;
  border: solid 2px #009900;
  padding: 5px;
  text-align: center;
}
#mysociety #form_sign_in_yes {
  float: left;
  width: 47%;
  padding-right: 1%;
  border-right: solid 1px #999999;
  margin-bottom: 1em;
}
#mysociety #form_sign_in_no, #mysociety #fieldset #form_sign_in_no {
  float: right;
  width: 47%;
  padding-left: 1%;
  clear: none;
  margin-bottom: 1em;
}
#mysociety #watermark {
  background: url("/i/mojwatermark6.png");
  height: 113px;
  width: 231px;
  position: absolute;
  bottom: 0;
  right: 0; }
#mysociety #map_box {
  float: right;
  width: 502px;
  position: relative;
  padding-left: 20px;
  background-color: #ffffff; }
#mysociety p#copyright {
  float: right;
  text-align: right;
  margin: 0 0 1em 0;
  font-size: 78%; }
#mysociety #map {
  border: solid 1px #000000;
  width: 500px;
  height: 500px;
  overflow: hidden;
  position: relative;
  background-color: #f1f1f1; }
#mysociety #drag {
  position: absolute;
  width: 500px;
  height: 500px;
  right: 0;
  top: 0; }
  #mysociety #drag input, #mysociety #drag img {
    position: absolute;
    border: none; }
  #mysociety #drag input {
    cursor: crosshair;
    background-color: #cccccc; }
  #mysociety #drag img {
    cursor: move; }
  #mysociety #drag img.pin {
    z-index: 100;
    background-color: inherit; }
  #mysociety #drag a img.pin {
    cursor: pointer;
    cursor: hand; }
#mysociety form#mapForm #map {
  cursor: pointer; }
#mysociety form#mapForm .olTileImage {
  cursor: crosshair; }
#mysociety #compass {
  background-color: #ffffff;
  border: solid 1px #000000;
  border-width: 0 1px 1px 0;
  color: #000000;
  position: absolute;
  top: 0px;
  left: 0px; }
  #mysociety #compass img {
    border: 0; }
#mysociety #text_map {
  margin-top: 0.5em;
  margin-bottom: 1em;
  font-size: 110%; }
#mysociety #text_no_map {
  margin-top: 0; }
#mysociety #sub_map_links {
  float: right;
  clear: right;
  margin-top: 0; }
#mysociety #fixed {
  margin: 0 530px 1em 0;
  padding: 5px;
  text-align: center;
  position: relative;
  background-color: #ccffcc;
  border: solid 2px #009900; }
#mysociety #unknown {
  margin: 0 530px 1em 0;
  padding: 5px;
  text-align: center;
  position: relative;
  background-color: #ffcccc;
  border: solid 2px #990000; }
#mysociety #closed {
  margin: 0 530px 1em 0;
  padding: 5px;
  text-align: center;
  position: relative;
  background-color: #ccccff;
  border: solid 2px #000099; }
#mysociety #progress {
  margin: 0 530px 1em 0;
  padding: 5px;
  text-align: center;
  position: relative;
  background-color: #ffffcc;
  border: solid 2px #999900; }
#mysociety #updates div {
  padding: 0 0 0.5em;
  margin: 0 0 0.25em;
  border-bottom: dotted 1px #5e552b; }
  #mysociety #updates div .problem-update, #mysociety #updates div .update-text {
    padding: 0;
    margin: 0;
    border-bottom: 0; }
#mysociety #updates p {
  margin: 0; }
#mysociety #nearby_lists h2 {
  margin-top: 0.5em;
<<<<<<< HEAD
  margin-bottom: 0; }
=======
  margin-bottom: 0;
}
#mysociety #nearby_lists li small {
  color: #666666;
}
>>>>>>> 198fcef6
#mysociety #alert_links {
  float: right; }
#mysociety #alert_links_area {
  background-color: #ffeecc;
  border: solid 1px #ff9900;
  border-width: 1px 0;
  padding: 3px 10px;
  margin: 0; }
#mysociety #rss_alert {
  text-decoration: none; }
  #mysociety #rss_alert span {
    text-decoration: underline; }
#mysociety #email_alert_box {
  display: none;
  position: absolute;
  padding: 3px;
  font-size: 83%;
  border: solid 1px #7399C3;
  background-color: #eeeeff;
  color: #000000; }
#mysociety #email_alert_box p {
  margin: 0; }
#mysociety .council_sent_info {
  font-size: smaller; }
#mysociety #rss_items {
  width: 62%;
  float: left; }
#mysociety #rss_rhs {
  border-left: 1px dashed #999;
  width: 36%;
  float: right;
  padding: 0 0 0 0.5em;
  margin: 0 0 1em 0.5em; }
#mysociety #rss_box {
  padding: 10px;
  border: 1px solid #999999; }
#mysociety #rss_feed {
  list-style-type: none;
  margin-bottom: 2em; }
#mysociety #rss_feed li {
  margin-bottom: 1em; }
#mysociety #alert_or {
  font-style: italic;
  font-size: 125%;
  margin: 0; }
#mysociety #rss_list {
  float: left;
  width: 47%; }
#mysociety #rss_list ul {
  list-style-type: none; }
#mysociety #rss_buttons {
  float: right;
  width: 35%;
  text-align: center;
  margin-bottom: 2em; }
#mysociety #rss_local {
  margin-left: 1.5em;
  margin-bottom: 0; }
#mysociety #rss_local_alt {
  margin: 0 0 2em 4em; }
#mysociety #alert_photos {
  text-align: center;
  float: right;
  width: 150px;
  margin-left: 0.5em; }
#mysociety #alert_photos h2 {
  font-size: 100%; }
#mysociety #alert_photos img {
  margin-bottom: 0.25em; }
#mysociety #col_problems, #mysociety #col_fixed {
  float: left;
  width: 48%;
  margin-right: 1em; }
#mysociety .contact-details {
  font-size: 80%;
  margin-top: 2em; }

.olControlAttribution {
  bottom: 3px !important;
  left: 3px;
}

@media print {
  #mysociety #map_box {
    float: none;
    margin: 0 auto; }
  #mysociety #mysociety {
    max-width: none; }
  #mysociety #side {
    margin-right: 0; } }<|MERGE_RESOLUTION|>--- conflicted
+++ resolved
@@ -34,13 +34,9 @@
 #mysociety #advert_thin {
   width: 50%;
   margin: 1em auto;
-<<<<<<< HEAD
-  border-top: dotted 1px #999999; }
-=======
   text-align: center;
   border-top: dotted 1px #999999;
 }
->>>>>>> 198fcef6
 #mysociety #advert_hfymp {
   border-top: dotted 1px #999999;
   text-align: center; }
@@ -244,15 +240,11 @@
   margin: 0; }
 #mysociety #nearby_lists h2 {
   margin-top: 0.5em;
-<<<<<<< HEAD
-  margin-bottom: 0; }
-=======
   margin-bottom: 0;
 }
 #mysociety #nearby_lists li small {
   color: #666666;
 }
->>>>>>> 198fcef6
 #mysociety #alert_links {
   float: right; }
 #mysociety #alert_links_area {
