<<<<<<< HEAD
/* Generics */

blockquote {
    border-left: solid 4px #666666;
    padding-left: 0.5em;
}
blockquote h2, blockquote p {
    margin: 0;
}

form {
    margin: 0;
}

label {
    float: left;
    text-align: right;
    padding-right: 0.5em;
    width: 5em;
}

fieldset, #fieldset {
    border: none;
    padding: 0.5em;
}

legend {
    display: none;
}

dt {
    font-weight: bold;
    margin-top: 0.5em;
}

.v { display: none; }

.gone {
    color: #666666;
    background-color: #cccccc;
}

p.error {
    text-align: center;
    color: #cc0000;
    font-size: larger;
}

span.error {
    color: #cc0000;
}

ul {
    padding: 0 0 0 1.5em;
    margin: 0;
}

ul.error {
    color: #cc0000;
    background-color: #ffeeee;
    padding-right: 4px;
    text-align: left;
    font-size: larger;
}

div.form-error {
    color: #cc0000;
    margin: 5px 1em 5px 1em;
    padding: 2px 5px 2px 5px;
    float: left;
    background-color: #ffeeee;
    text-align: left;
}

div.form-field {
    clear: both;
}

/* Site-wide layout */

#advert_thin {
    width: 50%;
    margin: 1em auto;
    border-top: dotted 1px #999999;
}
#advert_hfymp {
    border-top: dotted 1px #999999;
    text-align: center;
}

/* Front page */

p#expl {
    text-align: center;
    font-size: 150%;
    margin: 0 2em;
}

#postcodeForm {
    display: table;
    _width: 33em;
    text-align: center;
    font-size: 150%;
    margin: 1em auto;
    padding: 1em;
    -moz-border-radius: 1em;
    -webkit-border-radius: 1em;
    border-radius: 1em;
=======
#mysociety blockquote {
  border-left: solid 4px #666666;
  padding-left: 0.5em;
}
#mysociety blockquote h2, #mysociety blockquote p {
  margin: 0;
}
#mysociety dt {
  font-weight: bold;
  margin-top: 0.5em;
}
#mysociety .gone {
  color: #666666;
  background-color: #cccccc;
}
#mysociety p.error {
  text-align: center;
  color: #cc0000;
  font-size: larger;
}
#mysociety ul {
  padding: 0 0 0 1.5em;
  margin: 0;
}
#mysociety ul.error {
  color: #cc0000;
  background-color: #ffeeee;
  padding-right: 4px;
  text-align: left;
  font-size: larger;
}
#mysociety div.form-error {
  color: #cc0000;
  margin: 5px 1em 5px 1em;
  padding: 2px 5px 2px 5px;
  float: left;
  background-color: #ffeeee;
  text-align: left;
}
#mysociety div.form-field {
  clear: both;
}
#mysociety #advert_thin {
  width: 50%;
  margin: 1em auto;
  border-top: dotted 1px #999999;
}
#mysociety #advert_hfymp {
  border-top: dotted 1px #999999;
  text-align: center;
}
#mysociety p#expl {
  text-align: center;
  font-size: 150%;
  margin: 0 2em;
}
#mysociety #postcodeForm {
  display: table;
  _width: 33em;
  text-align: center;
  font-size: 150%;
  margin: 1em auto;
  padding: 1em;
  -moz-border-radius: 1em;
  -webkit-border-radius: 1em;
  border-radius: 1em;
}
#mysociety #postcodeForm label {
  float: none;
  padding-right: 0;
}
#mysociety #postcodeForm #submit {
  font-size: 83%;
}
#mysociety #front_intro {
  float: left;
  width: 48%;
}
#mysociety #front_intro p {
  clear: both;
  margin-top: 0;
}
#mysociety #front_stats div {
  text-align: center;
  width: 5.5em;
  -moz-border-radius: 0.5em;
  -webkit-border-radius: 0.5em;
  border-radius: 0.5em;
  float: left;
  margin: 0 1em 1em;
}
#mysociety #front_stats div big {
  font-size: 150%;
  display: block;
}
#mysociety #front_recent {
  float: right;
  width: 48%;
  margin-bottom: 1em;
}
#mysociety #front_recent img, #mysociety #alert_recent img {
  margin-right: 0.25em;
  margin-bottom: 0.25em;
}
#mysociety #front_recent > h2:first-child, #mysociety #front_intro > h2:first-child {
  margin-top: 0;
}
#mysociety form {
  margin: 0;
}
#mysociety label {
  float: left;
  text-align: right;
  padding-right: 0.5em;
  width: 5em;
}
#mysociety fieldset, #mysociety #fieldset {
  border: none;
  padding: 0.5em;
}
#mysociety fieldset div, #mysociety #fieldset div {
  margin-top: 2px;
  clear: left;
}
#mysociety legend {
  display: none;
}
#mysociety #fieldset div.checkbox, #mysociety #problem_submit {
  padding-left: 5.5em;
}
#mysociety #fieldset div.checkbox label, #mysociety label.n {
  float: none;
  text-align: left;
  padding-right: 0;
  width: auto;
  cursor: pointer;
  cursor: hand;
}
#mysociety #questionnaire label, #mysociety #alerts label {
  float: none;
}
#mysociety .confirmed {
  background-color: #ccffcc;
  border: solid 2px #009900;
  padding: 5px;
  text-align: center;
}
#mysociety #watermark {
  background: url("/i/mojwatermark6.png");
  height: 113px;
  width: 231px;
  position: absolute;
  bottom: 0;
  right: 0;
}
#mysociety #map_box {
  float: right;
  width: 502px;
  position: relative;
  padding-left: 20px;
  background-color: #ffffff;
}
#mysociety p#copyright {
  float: right;
  margin: 0 0 1em 0;
  font-size: 78%;
}
#mysociety #map {
  border: solid 1px #000000;
  width: 500px;
  height: 500px;
  overflow: hidden;
  position: relative;
  background-color: #f1f1f1;
}
#mysociety #drag {
  position: absolute;
  width: 500px;
  height: 500px;
  right: 0;
  top: 0;
}
#mysociety #drag input, #mysociety #drag img {
  position: absolute;
  border: none;
}
#mysociety #drag input {
  cursor: crosshair;
  background-color: #cccccc;
}
#mysociety #drag img {
  cursor: move;
}
#mysociety #drag img.pin {
  z-index: 100;
  background-color: inherit;
}
#mysociety #drag a img.pin {
  cursor: pointer;
  cursor: hand;
}
#mysociety form#mapForm #map {
  cursor: pointer;
}
#mysociety form#mapForm .olTileImage {
  cursor: crosshair;
}
#mysociety #compass {
  background-color: #ffffff;
  border: solid 1px #000000;
  border-width: 0 1px 1px 0;
  color: #000000;
  position: absolute;
  top: 0px;
  left: 0px;
}
#mysociety #compass img {
  border: 0;
}
#mysociety #text_map {
  margin-top: 0.5em;
  margin-bottom: 1em;
  font-size: 110%;
}
#mysociety #text_no_map {
  margin-top: 0;
}
#mysociety #sub_map_links {
  float: right;
  clear: right;
  margin-top: 0;
}
#mysociety #fixed {
  margin: 0 530px 1em 0;
  padding: 5px;
  text-align: center;
  position: relative;
  background-color: #ccffcc;
  border: solid 2px #009900;
}
#mysociety #unknown {
  margin: 0 530px 1em 0;
  padding: 5px;
  text-align: center;
  position: relative;
  background-color: #ffcccc;
  border: solid 2px #990000;
}
#mysociety #updates div {
  padding: 0 0 0.5em;
  margin: 0 0 0.25em;
  border-bottom: dotted 1px #5e552b;
}
#mysociety #updates div .problem-update, #mysociety #updates div .update-text {
  padding: 0;
  margin: 0;
  border-bottom: 0;
}
#mysociety #updates p {
  margin: 0;
}
#mysociety #nearby_lists h2 {
  margin-top: 0.5em;
  margin-bottom: 0;
}
#mysociety #alert_links {
  float: right;
}
#mysociety #alert_links_area {
  background-color: #ffeecc;
  border: solid 1px #ff9900;
  border-width: 1px 0;
  padding: 3px 10px;
  margin: 0;
}
#mysociety #rss_alert {
  text-decoration: none;
}
#mysociety #rss_alert span {
  text-decoration: underline;
}
#mysociety #email_alert_box {
  display: none;
  position: absolute;
  padding: 3px;
  font-size: 83%;
  border: solid 1px #7399C3;
  background-color: #eeeeff;
  color: #000000;
}
#mysociety #email_alert_box p {
  margin: 0;
}
#mysociety .council_sent_info {
  font-size: smaller;
}
#mysociety #rss_items {
  width: 62%;
  float: left;
}
#mysociety #rss_rhs {
  border-left: 1px dashed #999;
  width: 36%;
  float: right;
  padding: 0 0 0 0.5em;
  margin: 0 0 1em 0.5em;
}
#mysociety #rss_box {
  padding: 10px;
  border: 1px solid #999999;
}
#mysociety #rss_feed {
  list-style-type: none;
  margin-bottom: 2em;
}
#mysociety #rss_feed li {
  margin-bottom: 1em;
}
#mysociety #alert_or {
  font-style: italic;
  font-size: 125%;
  margin: 0;
}
#mysociety #rss_list {
  float: left;
  width: 47%;
}
#mysociety #rss_list ul {
  list-style-type: none;
}
#mysociety #rss_buttons {
  float: right;
  width: 35%;
  text-align: center;
  margin-bottom: 2em;
}
#mysociety #rss_local {
  margin-left: 1.5em;
  margin-bottom: 0;
}
#mysociety #rss_local_alt {
  margin: 0 0 2em 4em;
}
#mysociety #alert_photos {
  text-align: center;
  float: right;
  width: 150px;
  margin-left: 0.5em;
}
#mysociety #alert_photos h2 {
  font-size: 100%;
>>>>>>> e591ef10
}
#mysociety #alert_photos img {
  margin-bottom: 0.25em;
}
#mysociety #col_problems, #mysociety #col_fixed {
  float: left;
  width: 48%;
  margin-right: 1em;
}
#mysociety .contact-details {
  font-size: 80%;
  margin-top: 2em;
}

@media print {
  #mysociety #map_box {
    float: none;
    margin: 0 auto;
  }
  #mysociety #mysociety {
    max-width: none;
  }
  #mysociety #side {
    margin-right: 0;
  }
}<|MERGE_RESOLUTION|>--- conflicted
+++ resolved
@@ -1,113 +1,4 @@
-<<<<<<< HEAD
-/* Generics */
 
-blockquote {
-    border-left: solid 4px #666666;
-    padding-left: 0.5em;
-}
-blockquote h2, blockquote p {
-    margin: 0;
-}
-
-form {
-    margin: 0;
-}
-
-label {
-    float: left;
-    text-align: right;
-    padding-right: 0.5em;
-    width: 5em;
-}
-
-fieldset, #fieldset {
-    border: none;
-    padding: 0.5em;
-}
-
-legend {
-    display: none;
-}
-
-dt {
-    font-weight: bold;
-    margin-top: 0.5em;
-}
-
-.v { display: none; }
-
-.gone {
-    color: #666666;
-    background-color: #cccccc;
-}
-
-p.error {
-    text-align: center;
-    color: #cc0000;
-    font-size: larger;
-}
-
-span.error {
-    color: #cc0000;
-}
-
-ul {
-    padding: 0 0 0 1.5em;
-    margin: 0;
-}
-
-ul.error {
-    color: #cc0000;
-    background-color: #ffeeee;
-    padding-right: 4px;
-    text-align: left;
-    font-size: larger;
-}
-
-div.form-error {
-    color: #cc0000;
-    margin: 5px 1em 5px 1em;
-    padding: 2px 5px 2px 5px;
-    float: left;
-    background-color: #ffeeee;
-    text-align: left;
-}
-
-div.form-field {
-    clear: both;
-}
-
-/* Site-wide layout */
-
-#advert_thin {
-    width: 50%;
-    margin: 1em auto;
-    border-top: dotted 1px #999999;
-}
-#advert_hfymp {
-    border-top: dotted 1px #999999;
-    text-align: center;
-}
-
-/* Front page */
-
-p#expl {
-    text-align: center;
-    font-size: 150%;
-    margin: 0 2em;
-}
-
-#postcodeForm {
-    display: table;
-    _width: 33em;
-    text-align: center;
-    font-size: 150%;
-    margin: 1em auto;
-    padding: 1em;
-    -moz-border-radius: 1em;
-    -webkit-border-radius: 1em;
-    border-radius: 1em;
-=======
 #mysociety blockquote {
   border-left: solid 4px #666666;
   padding-left: 0.5em;
@@ -459,7 +350,7 @@
 }
 #mysociety #alert_photos h2 {
   font-size: 100%;
->>>>>>> e591ef10
+
 }
 #mysociety #alert_photos img {
   margin-bottom: 0.25em;
