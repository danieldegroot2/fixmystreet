--- conflicted
+++ resolved
@@ -113,9 +113,6 @@
   background-color: #ccffcc;
   border: solid 2px #009900;
   padding: 5px;
-<<<<<<< HEAD
-  text-align: center; }
-=======
   text-align: center;
 }
 #mysociety #form_sign_in_yes {
@@ -132,7 +129,6 @@
   clear: none;
   margin-bottom: 1em;
 }
->>>>>>> 62ffebc8
 #mysociety #watermark {
   background: url("/i/mojwatermark6.png");
   height: 113px;
