--- conflicted
+++ resolved
@@ -172,23 +172,6 @@
 #mysociety form#mapForm #map {
   cursor: pointer; }
 #mysociety form#mapForm .olTileImage {
-<<<<<<< HEAD
-  cursor: crosshair; }
-#mysociety #compass {
-  background-color: #ffffff;
-  border: solid 1px #000000;
-  border-width: 0 1px 1px 0;
-  color: #000000;
-  position: absolute;
-  top: 0px;
-  left: 0px; }
-  #mysociety #compass img {
-    border: 0; }
-#mysociety #text_map {
-  margin-top: 0.5em;
-  margin-bottom: 1em;
-  font-size: 110%; }
-=======
   cursor: crosshair;
 }
 #mysociety #text_map {
@@ -221,7 +204,6 @@
   border-width: 26px 14px 26px 14px;
   border-color: #fff #fff #fff #eee;
 }
->>>>>>> a9a4fed5
 #mysociety #text_no_map {
   margin-top: 0; }
 #mysociety #sub_map_links {
@@ -241,9 +223,6 @@
   text-align: center;
   position: relative;
   background-color: #ffcccc;
-<<<<<<< HEAD
-  border: solid 2px #990000; }
-=======
   border: solid 2px #990000;
 }
 #mysociety #closed {
@@ -262,7 +241,6 @@
   background-color: #ffffcc;
   border: solid 2px #999900;
 }
->>>>>>> a9a4fed5
 #mysociety #updates div {
   padding: 0 0 0.5em;
   margin: 0 0 0.25em;
@@ -274,32 +252,19 @@
 #mysociety #updates p {
   margin: 0; }
 #mysociety #nearby_lists h2 {
-<<<<<<< HEAD
-  margin-top: 0.5em;
-  margin-bottom: 0; }
-=======
   margin-top: 1em;
   margin-bottom: 0;
 }
->>>>>>> a9a4fed5
 #mysociety #nearby_lists li small {
   color: #666666; }
 #mysociety #alert_links {
   float: right; }
 #mysociety #alert_links_area {
-<<<<<<< HEAD
-  background-color: #ffeecc;
-  border: solid 1px #ff9900;
-  border-width: 1px 0;
-  padding: 3px 10px;
-  margin: 0; }
-=======
   padding-left: 0.5em;
   margin: 0;
   color: #666;
   font-size: smaller;
 }
->>>>>>> a9a4fed5
 #mysociety #rss_alert {
   text-decoration: none; }
   #mysociety #rss_alert span {
