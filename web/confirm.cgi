#!/usr/bin/perl -w -I../perllib

# confirm.cgi:
# Confirmation code for FixMyStreet
#
# Copyright (c) 2006 UK Citizens Online Democracy. All rights reserved.
# Email: matthew@mysociety.org. WWW: http://www.mysociety.org
#
# $Id: confirm.cgi,v 1.66 2009-12-15 18:26:11 louise Exp $

use strict;
use Standard;
use Digest::SHA1 qw(sha1_hex);
use CrossSell;
use FixMyStreet::Alert;
use mySociety::AuthToken;
use mySociety::Random qw(random_bytes);

sub main {
    my $q = shift;
    my $cobrand = Page::get_cobrand($q);
    my $out = '';
    my $token = $q->param('token');
    my $type = $q->param('type') || '';
    my $tokentype = $type eq 'questionnaire' ? 'update' : $type;
    my $data = mySociety::AuthToken::retrieve($tokentype, $token);
    if ($data) {
        if ($type eq 'update') {
            $out = confirm_update($q, $data);
        } elsif ($type eq 'questionnaire') {
            $out = add_questionnaire($q, $data, $token);
        }
        dbh()->commit();
    } else {
        my $contact_url = Cobrand::url($cobrand, '/contact', $q);
        $out = $q->p(sprintf(_(<<EOF), $contact_url));
Thank you for trying to confirm your update or problem. We seem to have an
error ourselves though, so <a href="%s">please let us know what went on</a>
and we'll look into it.
EOF

        my %vars = (error => $out);
        my $cobrand_page = Page::template_include('error', $q, Page::template_root($q), %vars);
        $out = $cobrand_page if $cobrand_page;
    }
    
    print Page::header($q, title=>_('Confirmation'));
    print $out;
    print Page::footer($q);
}
Page::do_fastcgi(\&main);

sub confirm_update {
    my ($q, $data) = @_;
    my $cobrand = Page::get_cobrand($q);
    my $id = $data;
    my $add_alert = 0;
    if (ref($data)) {
        $id = $data->{id};
        $add_alert = $data->{add_alert};
    }

    my ($problem_id, $fixed, $email, $name, $cobrand_data) = dbh()->selectrow_array(
        "select problem_id, mark_fixed, email, name, cobrand_data from comment where id=?", {}, $id);
    $email = lc($email);

    (my $domain = $email) =~ s/^.*\@//;
    if (dbh()->selectrow_array('select email from abuse where lower(email)=? or lower(email)=?', {}, $email, $domain)) {
        dbh()->do("update comment set state='hidden' where id=?", {}, $id);
        return $q->p('Sorry, there has been an error confirming your update.');
    } else {
        dbh()->do("update comment set state='confirmed', confirmed=ms_current_timestamp() where id=? and state='unconfirmed'", {}, $id);
    }

    my $creator_fixed = 0;
    if ($fixed) {
        dbh()->do("update problem set state='fixed', lastupdate = ms_current_timestamp()
            where id=? and state='confirmed'", {}, $problem_id);
        # If a problem reporter is marking their own problem as fixed, turn off questionnaire sending
        $creator_fixed = dbh()->do("update problem set send_questionnaire='f' where id=? and lower(email)=?
            and send_questionnaire='t'", {}, $problem_id, $email);
    } else { 
        # Only want to refresh problem if not already fixed
        dbh()->do("update problem set lastupdate = ms_current_timestamp()
            where id=? and state='confirmed'", {}, $problem_id);
    }

    my $out = '';
    if ($creator_fixed > 0 && $q->{site} ne 'emptyhomes') {
        my $answered_ever_reported = dbh()->selectrow_array(
            'select id from questionnaire where problem_id in (select id from problem where lower(email)=?) and ever_reported is not null', {}, $email);
        if (!$answered_ever_reported) {
            $out = ask_questionnaire($q->param('token'), $q);
        }
    }

    my $report_url = Cobrand::url($cobrand, "/report/$problem_id#update_$id", $q);
    if (!$out) {
        $out = $q->p({class => 'confirmed'}, sprintf(_('You have successfully confirmed your update and you can now <a href="%s">view it on the site</a>.'), $report_url));
        my $display_advert = Cobrand::allow_crosssell_adverts($cobrand);
        if ($display_advert) {
            $out .= CrossSell::display_advert($q, $email, $name);
        }
        my %vars = (
            url_report => $report_url,
            url_home => Cobrand::url($cobrand, '/', $q),
        );
        my $cobrand_page = Page::template_include('confirmed-update', $q, Page::template_root($q), %vars);
        $out = $cobrand_page if $cobrand_page;
    }

    # Subscribe updater to email updates if requested
    if ($add_alert) {
        my $alert_id = FixMyStreet::Alert::create($email, 'new_updates', $cobrand, $cobrand_data, $problem_id);
        FixMyStreet::Alert::confirm($alert_id);
    }

    return $out;
}

<<<<<<< HEAD
=======
sub confirm_problem {
    my ($q, $id) = @_;
    my $cobrand = Page::get_cobrand($q);
    my ($council, $email, $name, $cobrand_data) = dbh()->selectrow_array("select council, email, name, cobrand_data from problem where id=?", {}, $id);

    (my $domain = $email) =~ s/^.*\@//;
    if (dbh()->selectrow_array('select email from abuse where lower(email)=? or lower(email)=?', {}, lc($email), lc($domain))) {
        dbh()->do("update problem set state='hidden', lastupdate=ms_current_timestamp() where id=?", {}, $id);
        return $q->p(_('Sorry, there has been an error confirming your problem.'));
    } else {
        dbh()->do("update problem set state='confirmed', confirmed=ms_current_timestamp(), lastupdate=ms_current_timestamp()
            where id=? and state='unconfirmed'", {}, $id);
    }
    my $out;
    if ($q->{site} eq 'emptyhomes') {
        if ($council) {
            $out = $q->p(_('Thank you for reporting an empty property on
ReportEmptyHomes.com. We have emailed the lead officer for empty homes in the council
responsible with details, and asked them to do whatever they can to get the
empty property back into use as soon as possible.')) .
$q->p(_('It is worth noting however that the process can sometimes be slow,
especially if the property is in very poor repair or the owner is unwilling to
act. In most cases it can take six months or more before you can expect to see
anything change and sometimes there may be considerable barries to a property
being brought back into use. This doesn&rsquo;t mean the council isn&rsquo;t
doing anything. We encourage councils to update the website so you can
see what is happening. It may be a long process, but you reporting your
concerns about this property to the council is a valuable first step.')) . 
$q->p(_('We may contact you periodically to ask if anything has changed
with the property you reported.')) .
$q->p(_('Thank you for using ReportEmptyHomes.com. Your action is already helping
to resolve the UK&rsquo;s empty homes crisis.')) .
$q->p('<a href="/report/' . $id . '">' . _('View your report') . '</a>.');
        } else {
            $out = $q->p(_('Thank you for reporting this empty property on ReportEmptyHomes.com.
At present the report cannot be sent through to the council for this area. We
are working with councils to link them into the system so that as many areas
as possible will be covered.')) .
$q->p('<a href="/report/' . $id . '">' . _('View your report') . '</a>.');
        }
    } else {
        my $report_url = Cobrand::url($cobrand, "/report/$id", $q);
        $out = $q->p({class => 'confirmed'},
            _('You have successfully confirmed your problem')
            . ($council ? _(' and <strong>we will now send it to the council</strong>') : '')
            . sprintf(_('. You can <a href="%s">view the problem on this site</a>.'), $report_url)
        );
        my $display_advert = Cobrand::allow_crosssell_adverts($cobrand);
        if ($display_advert) {
             $out .= CrossSell::display_advert($q, $email, $name);
        }
        my %vars = (
            url_report => $report_url,
            url_home => Cobrand::url($cobrand, '/', $q),
        );
        my $cobrand_page = Page::template_include('confirmed-problem', $q, Page::template_root($q), %vars);
        $out = $cobrand_page if $cobrand_page;
    }

    # Subscribe problem reporter to email updates
    my $alert_id = FixMyStreet::Alert::create($email, 'new_updates', $cobrand, $cobrand_data, $id);
    FixMyStreet::Alert::confirm($alert_id);

    return $out;
}

>>>>>>> e591ef10
sub ask_questionnaire {
    my ($token, $q) = @_;
    my $cobrand = Page::get_cobrand($q);
    my $qn_thanks = _("Thanks, glad to hear it's been fixed! Could we just ask if you have ever reported a problem to a council before?");
    my $yes = _('Yes');
    my $no = _('No');
    my $go = _('Submit');
    my $form_action = Cobrand::url($cobrand, "/confirm", $q);
    my $form_extra_elements = Cobrand::form_elements($cobrand, 'questionnaire', $q);
    my $out = <<EOF;
<form action="$form_action" method="post" id="questionnaire">
<input type="hidden" name="type" value="questionnaire">
<input type="hidden" name="token" value="$token">
<p>$qn_thanks</p>
<p align="center">
<input type="radio" name="reported" id="reported_yes" value="Yes">
<label for="reported_yes">$yes</label>
<input type="radio" name="reported" id="reported_no" value="No">
<label for="reported_no">$no</label>
$form_extra_elements
<input type="submit" value="$go">
</p>
</form>
EOF
    my %vars = (form => $out,
		url_home => Cobrand::url($cobrand, '/', $q));
    my $cobrand_template = Page::template_include('update-questionnaire', $q, Page::template_root($q), %vars);
    $out = $cobrand_template if $cobrand_template;
    return $out;
}

sub add_questionnaire {
    my ($q, $data, $token) = @_;

    my $id = $data;
    if (ref($data)) {
        $id = $data->{id};
    }
    my $cobrand = Page::get_cobrand($q);
    my ($problem_id, $email, $name) = dbh()->selectrow_array("select problem_id, email, name from comment where id=?", {}, $id);
    my $reported = $q->param('reported') || '';
    $reported = $reported eq 'Yes' ? 't' : ($reported eq 'No' ? 'f' : undef);
    return ask_questionnaire($token, $q) unless $reported;
    my $already = dbh()->selectrow_array("select id from questionnaire
        where problem_id=? and old_state='confirmed' and new_state='fixed'",
        {}, $problem_id);
    dbh()->do("insert into questionnaire (problem_id, whensent, whenanswered,
        ever_reported, old_state, new_state) values (?, ms_current_timestamp(),
        ms_current_timestamp(), ?, 'confirmed', 'fixed');", {}, $problem_id, $reported)
        unless $already;
    my $report_url = Cobrand::url($cobrand, "/report/$problem_id", $q);
    my $out = $q->p({class => 'confirmed'}, sprintf(_('Thank you &mdash; you can <a href="%s">view your updated problem</a> on the site.'), $report_url));
    my $display_advert = Cobrand::allow_crosssell_adverts($cobrand);
    if ($display_advert) { 
         $out .= CrossSell::display_advert($q, $email, $name);
    }
    return $out;
}
<|MERGE_RESOLUTION|>--- conflicted
+++ resolved
@@ -118,75 +118,6 @@
     return $out;
 }
 
-<<<<<<< HEAD
-=======
-sub confirm_problem {
-    my ($q, $id) = @_;
-    my $cobrand = Page::get_cobrand($q);
-    my ($council, $email, $name, $cobrand_data) = dbh()->selectrow_array("select council, email, name, cobrand_data from problem where id=?", {}, $id);
-
-    (my $domain = $email) =~ s/^.*\@//;
-    if (dbh()->selectrow_array('select email from abuse where lower(email)=? or lower(email)=?', {}, lc($email), lc($domain))) {
-        dbh()->do("update problem set state='hidden', lastupdate=ms_current_timestamp() where id=?", {}, $id);
-        return $q->p(_('Sorry, there has been an error confirming your problem.'));
-    } else {
-        dbh()->do("update problem set state='confirmed', confirmed=ms_current_timestamp(), lastupdate=ms_current_timestamp()
-            where id=? and state='unconfirmed'", {}, $id);
-    }
-    my $out;
-    if ($q->{site} eq 'emptyhomes') {
-        if ($council) {
-            $out = $q->p(_('Thank you for reporting an empty property on
-ReportEmptyHomes.com. We have emailed the lead officer for empty homes in the council
-responsible with details, and asked them to do whatever they can to get the
-empty property back into use as soon as possible.')) .
-$q->p(_('It is worth noting however that the process can sometimes be slow,
-especially if the property is in very poor repair or the owner is unwilling to
-act. In most cases it can take six months or more before you can expect to see
-anything change and sometimes there may be considerable barries to a property
-being brought back into use. This doesn&rsquo;t mean the council isn&rsquo;t
-doing anything. We encourage councils to update the website so you can
-see what is happening. It may be a long process, but you reporting your
-concerns about this property to the council is a valuable first step.')) . 
-$q->p(_('We may contact you periodically to ask if anything has changed
-with the property you reported.')) .
-$q->p(_('Thank you for using ReportEmptyHomes.com. Your action is already helping
-to resolve the UK&rsquo;s empty homes crisis.')) .
-$q->p('<a href="/report/' . $id . '">' . _('View your report') . '</a>.');
-        } else {
-            $out = $q->p(_('Thank you for reporting this empty property on ReportEmptyHomes.com.
-At present the report cannot be sent through to the council for this area. We
-are working with councils to link them into the system so that as many areas
-as possible will be covered.')) .
-$q->p('<a href="/report/' . $id . '">' . _('View your report') . '</a>.');
-        }
-    } else {
-        my $report_url = Cobrand::url($cobrand, "/report/$id", $q);
-        $out = $q->p({class => 'confirmed'},
-            _('You have successfully confirmed your problem')
-            . ($council ? _(' and <strong>we will now send it to the council</strong>') : '')
-            . sprintf(_('. You can <a href="%s">view the problem on this site</a>.'), $report_url)
-        );
-        my $display_advert = Cobrand::allow_crosssell_adverts($cobrand);
-        if ($display_advert) {
-             $out .= CrossSell::display_advert($q, $email, $name);
-        }
-        my %vars = (
-            url_report => $report_url,
-            url_home => Cobrand::url($cobrand, '/', $q),
-        );
-        my $cobrand_page = Page::template_include('confirmed-problem', $q, Page::template_root($q), %vars);
-        $out = $cobrand_page if $cobrand_page;
-    }
-
-    # Subscribe problem reporter to email updates
-    my $alert_id = FixMyStreet::Alert::create($email, 'new_updates', $cobrand, $cobrand_data, $id);
-    FixMyStreet::Alert::confirm($alert_id);
-
-    return $out;
-}
-
->>>>>>> e591ef10
 sub ask_questionnaire {
     my ($token, $q) = @_;
     my $cobrand = Page::get_cobrand($q);
