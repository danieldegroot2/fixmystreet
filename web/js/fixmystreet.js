--- conflicted
+++ resolved
@@ -57,7 +57,6 @@
         timer = window.setTimeout(email_alert_close, 2000);
     });
 
-<<<<<<< HEAD
     $('#form_category').change(function() {
         if ( category_extras ) {
             $('#category_meta').empty();
@@ -83,7 +82,7 @@
             }
         }
     });
-=======
+
     // Geolocation
     if (geo_position_js.init()) {
         $('#postcodeForm').append('<p id="geolocate_para">Or <a href="#" id="geolocate_link">locate me automatically</a>').css({ "padding-bottom": "0.5em" });
@@ -111,6 +110,5 @@
             });
         });
     }
->>>>>>> 3423cfe5
 
 });