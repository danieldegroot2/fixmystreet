--- conflicted
+++ resolved
@@ -28,31 +28,4 @@
             tileOrigin: new OpenLayers.LonLat(fixmystreet.wmts_config.origin_x, fixmystreet.wmts_config.origin_y)
         });
     });
-<<<<<<< HEAD
-
-    // Give main code a new bbox_strategy that translates between
-    // lat/lon and our WMTS layer's coordinates
-    fixmystreet.map_bbox_strategy = new OpenLayers.Strategy.ReprojectBBOX({
-        ratio: 1
-    });
-};
-
-OpenLayers.Strategy.ReprojectBBOX = OpenLayers.Class(OpenLayers.Strategy.BBOX, {
-    getMapBounds: function() {
-        // Get the map bounds but return them in lat/lon, not
-        // local coordinates
-        if (this.layer.map === null) {
-            return null;
-        }
-
-        var localBounds = this.layer.map.getExtent();
-        // Transform bound corners into WGS84
-        localBounds.transform( new OpenLayers.Projection(fixmystreet.wmts_config.map_projection), new OpenLayers.Projection("EPSG:4326") );
-        return localBounds;
-    },
-
-    CLASS_NAME: "OpenLayers.Strategy.ReprojectBBOX"
-});
-=======
-};
->>>>>>> ab8360f1
+};