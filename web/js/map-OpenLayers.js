--- conflicted
+++ resolved
@@ -469,22 +469,16 @@
                 //scroll the height of the map box instead of the offset
                 //of the #side-form or whatever as we will probably want
                 //to do this on other pages where #side-form might not be
-<<<<<<< HEAD
                 if($(this).parent().hasClass('map_complete')){
                     $('html, body').animate({scrollTop:0}, 1000);
                 }else{
                     var height = $('#map_box').height();
-                    $('html, body').animate({scrollTop:height-60}, 1000);
+                    $('html, body').animate({scrollTop:height-60}, 1000, function(){
+                        //add this class so we can modify the look of the links inside
+                        $('#mob_sub_map_links').addClass('map_complete');
+                        $('#mob_ok').text('MAP');
+                    });
                 }
-=======
-                var height = $('#map_box').height();
-                $('html, body').animate({scrollTop:height-60}, 1000, function(){
-                    //add this class so we can modify the look of the links inside
-                    $('#mob_sub_map_links').addClass('map_complete');
-                    $('#mob_ok').text('MAP');
-                });
->>>>>>> d04f5d84
-
             });
         }
 
