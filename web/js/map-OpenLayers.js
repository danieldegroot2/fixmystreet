// This function might be passed either an OpenLayers.LonLat (so has
// lon and lat) or an OpenLayers.Geometry.Point (so has x and y)
function fixmystreet_update_pin(lonlat) {
    lonlat.transform(
        fixmystreet.map.getProjectionObject(),
        new OpenLayers.Projection("EPSG:4326")
    );
    document.getElementById('fixmystreet.latitude').value = lonlat.lat || lonlat.y;
    document.getElementById('fixmystreet.longitude').value = lonlat.lon || lonlat.x;

    $.getJSON('/report/new/ajax', {
            latitude: $('#fixmystreet\\.latitude').val(),
            longitude: $('#fixmystreet\\.longitude').val()
    }, function(data) {
        if (data.error) {
            if (!$('#side-form-error').length) {
                $('<div id="side-form-error"/>').insertAfter($('#side-form'));
            }
            $('#side-form-error').html('<h1>Reporting a problem</h1><p>' + data.error + '</p>').show();
            $('#side-form').hide();
            return;
        }
        $('#side-form, #site-logo').show();
        $('#councils_text').html(data.councils_text);
        $('#form_category_row').html(data.category);
<<<<<<< HEAD
        if ( data.extra_name_info && !$('#form_fms_extra_title').length ) {
            // there might be a first name field on some cobrands
            var lb = $('#form_first_name').prev();
            if ( lb.length == 0 ) { lb = $('#form_name').prev(); }
=======
        if ( data.extra_name_info ) {
            // there might be a first name field on some cobrands
            var lb = $('#form_first_name').prev() || $('#form_name').prev();
>>>>>>> aa59f68f
            lb.before(data.extra_name_info);
        }
    });

    if (!$('#side-form-error').is(':visible')) {
        $('#side-form, #site-logo').show();
    }
}

function fixmystreet_activate_drag() {
    fixmystreet.drag = new OpenLayers.Control.DragFeature( fixmystreet.markers, {
        onComplete: function(feature, e) {
            fixmystreet_update_pin( feature.geometry.clone() );
        }
    } );
    fixmystreet.map.addControl( fixmystreet.drag );
    fixmystreet.drag.activate();
}

function fms_markers_list(pins, transform) {
    var markers = [];
    for (var i=0; i<pins.length; i++) {
        var pin = pins[i];
        var loc = new OpenLayers.Geometry.Point(pin[1], pin[0]);
        if (transform) {
            // The Strategy does this for us, so don't do it in that case.
            loc.transform(
                new OpenLayers.Projection("EPSG:4326"),
                fixmystreet.map.getProjectionObject()
            );
        }
        var marker = new OpenLayers.Feature.Vector(loc, {
            colour: pin[2],
            size: pin[5] || 'normal',
            id: pin[3],
            title: pin[4] || ''
        });
        markers.push( marker );
    }
    return markers;
}

function fixmystreet_onload() {
    if ( fixmystreet.area ) {
        var area = new OpenLayers.Layer.Vector("KML", {
            strategies: [ new OpenLayers.Strategy.Fixed() ],
            protocol: new OpenLayers.Protocol.HTTP({
                url: "/mapit/area/" + fixmystreet.area + ".kml?simplify_tolerance=0.0001",
                format: new OpenLayers.Format.KML()
            })
        });
        fixmystreet.map.addLayer(area);
        area.events.register('loadend', null, function(a,b,c) {
            var bounds = area.getDataExtent();
            if (bounds) {
                var center = bounds.getCenterLonLat();
                var z = fixmystreet.map.getZoomForExtent(bounds);
                if ( z < 13 && $('html').hasClass('mobile') ) {
                    z = 13;
                }
                fixmystreet.map.setCenter(center, z, false, true);
            }
        });
    }

    var pin_layer_style_map = new OpenLayers.StyleMap({
        'default': new OpenLayers.Style({
            graphicTitle: "${title}",
            graphicOpacity: 1,
            graphicZIndex: 11,
            backgroundGraphicZIndex: 10
        })
    });
    pin_layer_style_map.addUniqueValueRules('default', 'size', {
        'normal': {
            externalGraphic: "/i/pin-${colour}.png",
            graphicWidth: 48,
            graphicHeight: 64,
            graphicXOffset: -24,
            graphicYOffset: -64,
            backgroundGraphic: "/i/pin-shadow.png",
            backgroundWidth: 60,
            backgroundHeight: 30,
            backgroundXOffset: -7,
            backgroundYOffset: -30
        },
        'big': {
            externalGraphic: "/i/pin-${colour}-big.png",
            graphicWidth: 78,
            graphicHeight: 105,
            graphicXOffset: -39,
            graphicYOffset: -105,
            backgroundGraphic: "/i/pin-shadow-big.png",
            backgroundWidth: 88,
            backgroundHeight: 40,
            backgroundXOffset: -10,
            backgroundYOffset: -35
        }
    });
    var pin_layer_options = {
        rendererOptions: {
            yOrdering: true
        },
        styleMap: pin_layer_style_map
    };
    if (fixmystreet.page == 'around') {
        fixmystreet.bbox_strategy = new OpenLayers.Strategy.BBOX({ ratio: 1 });
        pin_layer_options.strategies = [ fixmystreet.bbox_strategy ];
        pin_layer_options.protocol = new OpenLayers.Protocol.HTTP({
            url: '/ajax',
            params: fixmystreet.all_pins ? { all_pins: 1 } : { },
            format: new OpenLayers.Format.FixMyStreet()
        });
    }
    fixmystreet.markers = new OpenLayers.Layer.Vector("Pins", pin_layer_options);
    fixmystreet.markers.events.register( 'loadend', fixmystreet.markers, function(evt) {
        if (fixmystreet.map.popups.length) fixmystreet.map.removePopup(fixmystreet.map.popups[0]);
    });

    var markers = fms_markers_list( fixmystreet.pins, true );
    fixmystreet.markers.addFeatures( markers );
    if (fixmystreet.page == 'around' || fixmystreet.page == 'reports' || fixmystreet.page == 'my') {
        fixmystreet.select_feature = new OpenLayers.Control.SelectFeature( fixmystreet.markers );
        var selectedFeature;
        function onPopupClose(evt) {
            fixmystreet.select_feature.unselect(selectedFeature);
            OpenLayers.Event.stop(evt);
        }
        fixmystreet.markers.events.register( 'featureunselected', fixmystreet.markers, function(evt) {
            var feature = evt.feature, popup = feature.popup;
            fixmystreet.map.removePopup(popup);
            popup.destroy();
            feature.popup = null;
        });
        fixmystreet.markers.events.register( 'featureselected', fixmystreet.markers, function(evt) {
            var feature = evt.feature;
            selectedFeature = feature;
            var popup = new OpenLayers.Popup.FramedCloud("popup",
                feature.geometry.getBounds().getCenterLonLat(),
                null,
                feature.attributes.title + "<br><a href=/report/" + feature.attributes.id + ">More details</a>",
                { size: new OpenLayers.Size(0,0), offset: new OpenLayers.Pixel(0,-40) },
                true, onPopupClose);
            feature.popup = popup;
            fixmystreet.map.addPopup(popup);
        });
        fixmystreet.map.addControl( fixmystreet.select_feature );
        fixmystreet.select_feature.activate();
    } else if (fixmystreet.page == 'new') {
        fixmystreet_activate_drag();
    }
    fixmystreet.map.addLayer(fixmystreet.markers);

    if ( fixmystreet.zoomToBounds ) {
        var bounds = fixmystreet.markers.getDataExtent();
        if (bounds) {
            var center = bounds.getCenterLonLat();
            var z = fixmystreet.map.getZoomForExtent(bounds);
            if ( z < 13 && $('html').hasClass('mobile') ) {
                z = 13;
            }
            fixmystreet.map.setCenter(center, z);
        }
    }

    $('#hide_pins_link').click(function(e) {
        e.preventDefault();
        var showhide = [
            'Show pins', 'Hide pins',
            'Dangos pinnau', 'Cuddio pinnau',
            "Vis nåler", "Gjem nåler"
        ];
        for (var i=0; i<showhide.length; i+=2) {
            if (this.innerHTML == showhide[i]) {
                fixmystreet.markers.setVisibility(true);
                fixmystreet.select_feature.activate();
                this.innerHTML = showhide[i+1];
            } else if (this.innerHTML == showhide[i+1]) {
                fixmystreet.markers.setVisibility(false);
                fixmystreet.select_feature.deactivate();
                this.innerHTML = showhide[i];
            }
        }
    });

    $('#all_pins_link').click(function(e) {
        e.preventDefault();
        fixmystreet.markers.setVisibility(true);
        var texts = [
            'en', 'Show old', 'Hide old',
            'nb', 'Inkluder utdaterte problemer', 'Skjul utdaterte rapporter',
            'cy', 'Cynnwys hen adroddiadau', 'Cuddio hen adroddiadau'
        ];
        for (var i=0; i<texts.length; i+=3) {
            if (this.innerHTML == texts[i+1]) {
                this.innerHTML = texts[i+2];
                fixmystreet.markers.protocol.options.params = { all_pins: 1 };
                fixmystreet.markers.refresh( { force: true } );
                lang = texts[i];
            } else if (this.innerHTML == texts[i+2]) {
                this.innerHTML = texts[i+1];
                fixmystreet.markers.protocol.options.params = { };
                fixmystreet.markers.refresh( { force: true } );
                lang = texts[i];
            }
        }
        if (lang == 'cy') {
            document.getElementById('hide_pins_link').innerHTML = 'Cuddio pinnau';
        } else if (lang == 'nb') {
            document.getElementById('hide_pins_link').innerHTML = 'Gjem nåler';
        } else {
            document.getElementById('hide_pins_link').innerHTML = 'Hide pins';
        }
    });

}

$(function(){

    set_map_config();

    fixmystreet.map = new OpenLayers.Map("map", {
        controls: fixmystreet.controls,
        displayProjection: new OpenLayers.Projection("EPSG:4326")
    });

    if ($('html').hasClass('mobile') && fixmystreet.page == 'around') {
        $('#fms_pan_zoom').css({ top: '2.75em !important' });
    }

    fixmystreet.layer_options = OpenLayers.Util.extend({
        zoomOffset: fixmystreet.zoomOffset,
        transitionEffect: 'resize',
        numZoomLevels: fixmystreet.numZoomLevels
    }, fixmystreet.layer_options);
    var layer = new fixmystreet.map_type("", fixmystreet.layer_options);
    fixmystreet.map.addLayer(layer);

    if (!fixmystreet.map.getCenter()) {
        var centre = new OpenLayers.LonLat( fixmystreet.longitude, fixmystreet.latitude );
        centre.transform(
            new OpenLayers.Projection("EPSG:4326"),
            fixmystreet.map.getProjectionObject()
        );
        fixmystreet.map.setCenter(centre, fixmystreet.zoom || 3);
    }

    if (fixmystreet.state_map && fixmystreet.state_map == 'full') {
        // TODO Work better with window resizing, this is pretty 'set up' only at present
        var $content = $('.content'), mb = $('#map_box'),
            q = ( $content.offset().left - mb.offset().left + $content.width() ) / 2;
        if (q < 0) { q = 0; }
        // Need to try and fake the 'centre' being 75% from the left
        fixmystreet.map.pan(-q, -25, { animate: false });
        fixmystreet.map.events.register("movestart", null, function(e){
            fixmystreet.map.moveStart = { zoom: this.getZoom(), center: this.getCenter() };
        });
        fixmystreet.map.events.register("zoomend", null, function(e){
            if ( fixmystreet.map.moveStart && !fixmystreet.map.moveStart.zoom && fixmystreet.map.moveStart.zoom !== 0 ) {
                return true; // getZoom() on Firefox appears to return null at first?
            }
            if ( !fixmystreet.map.moveStart || !this.getCenter().equals(fixmystreet.map.moveStart.center) ) {
                // Centre has moved, e.g. by double-click. Same whether zoom in or out
                fixmystreet.map.pan(-q, -25, { animate: false });
                return;
            }
            var zoom_change = this.getZoom() - fixmystreet.map.moveStart.zoom;
            if (zoom_change == -1) {
                // Zoomed out, need to re'centre'
                fixmystreet.map.pan(-q/2, 0, { animate: false });
            } else if (zoom_change == 1) {
                // Using a zoom button
                fixmystreet.map.pan(q, 0, { animate: false });
            }
        });
    }

    if (document.getElementById('mapForm')) {
        var click = new OpenLayers.Control.Click();
        fixmystreet.map.addControl(click);
        click.activate();
    }

    $(window).hashchange(function(){
        if (location.hash == '#report' && $('.rap-notes').is(':visible')) {
            $('.rap-notes-close').click();
            return;
        }

        if (location.hash && location.hash != '#') {
            return;
        }

        // Okay, back to around view.
        fixmystreet.bbox_strategy.activate();
        fixmystreet.markers.refresh( { force: true } );
        if ( fixmystreet.state_pins_were_hidden ) {
            // If we had pins hidden when we clicked map (which had to show the pin layer as I'm doing it in one layer), hide them again.
            $('#hide_pins_link').click();
        }
        fixmystreet.drag.deactivate();
        $('#side-form').hide();
        $('#side').show();
        $('#sub_map_links').show();
        //only on mobile
        $('#mob_sub_map_links').remove();
        $('.mobile-map-banner').text('Place pin on map');
        fixmystreet.page = 'around';
    });

    // Vector layers must be added onload as IE sucks
    if ($.browser.msie) {
        $(window).load(fixmystreet_onload);
    } else {
        fixmystreet_onload();
    }
});

/* Overridding the buttonDown function of PanZoom so that it does
   zoomTo(0) rather than zoomToMaxExtent()
*/
OpenLayers.Control.PanZoomFMS = OpenLayers.Class(OpenLayers.Control.PanZoom, {
    buttonDown: function (evt) {
        if (!OpenLayers.Event.isLeftClick(evt)) {
            return;
        }

        switch (this.action) {
            case "panup":
                this.map.pan(0, -this.getSlideFactor("h"));
                break;
            case "pandown":
                this.map.pan(0, this.getSlideFactor("h"));
                break;
            case "panleft":
                this.map.pan(-this.getSlideFactor("w"), 0);
                break;
            case "panright":
                this.map.pan(this.getSlideFactor("w"), 0);
                break;
            case "zoomin":
                this.map.zoomIn();
                break;
            case "zoomout":
                this.map.zoomOut();
                break;
            case "zoomworld":
                this.map.zoomTo(0);
                break;
        }

        OpenLayers.Event.stop(evt);
    }
});

/* Overriding Permalink so that it can pass the correct zoom to OSM */
OpenLayers.Control.PermalinkFMS = OpenLayers.Class(OpenLayers.Control.Permalink, {
    updateLink: function() {
        var separator = this.anchor ? '#' : '?';
        var href = this.base;
        if (href.indexOf(separator) != -1) {
            href = href.substring( 0, href.indexOf(separator) );
        }

        href += separator + OpenLayers.Util.getParameterString(this.createParams(null, this.map.getZoom()+fixmystreet.zoomOffset));
        // Could use mlat/mlon here as well if we are on a page with a marker
        if (this.anchor && !this.element) {
            window.location.href = href;
        }
        else {
            this.element.href = href;
        }
    }
});

/* Pan data handler */
OpenLayers.Format.FixMyStreet = OpenLayers.Class(OpenLayers.Format.JSON, {
    read: function(json, filter) {
        if (typeof json == 'string') {
            obj = OpenLayers.Format.JSON.prototype.read.apply(this, [json, filter]);
        } else {
            obj = json;
        }
        var current, current_near;
        if (typeof(obj.current) != 'undefined' && (current = document.getElementById('current'))) {
            current.innerHTML = obj.current;
        }
        if (typeof(obj.current_near) != 'undefined' && (current_near = document.getElementById('current_near'))) {
            current_near.innerHTML = obj.current_near;
        }
        var markers = fms_markers_list( obj.pins, false );
        return markers;
    },
    CLASS_NAME: "OpenLayers.Format.FixMyStreet"
});

/* Click handler */
OpenLayers.Control.Click = OpenLayers.Class(OpenLayers.Control, {                
    defaultHandlerOptions: {
        'single': true,
        'double': false,
        'pixelTolerance': 0,
        'stopSingle': false,
        'stopDouble': false
    },

    initialize: function(options) {
        this.handlerOptions = OpenLayers.Util.extend(
            {}, this.defaultHandlerOptions);
        OpenLayers.Control.prototype.initialize.apply(
            this, arguments
        ); 
        this.handler = new OpenLayers.Handler.Click(
            this, {
                'click': this.trigger
            }, this.handlerOptions);
    }, 

    trigger: function(e) {
        if (typeof fixmystreet.nav_control != 'undefined') {
            fixmystreet.nav_control.disableZoomWheel();
        }
        var lonlat = fixmystreet.map.getLonLatFromViewPortPx(e.xy);
        if (fixmystreet.page == 'new') {
            /* Already have a pin */
            fixmystreet.markers.features[0].move(lonlat);
        } else {
            var markers = fms_markers_list( [ [ lonlat.lat, lonlat.lon, 'green' ] ], false );
            fixmystreet.bbox_strategy.deactivate();
            fixmystreet.markers.removeAllFeatures();
            fixmystreet.markers.addFeatures( markers );
            fixmystreet_activate_drag();
        }
<<<<<<< HEAD

=======
>>>>>>> aa59f68f
        // check to see if markers are visible. We click the
        // link so that it updates the text in case they go
        // back
        if ( ! fixmystreet.markers.getVisibility() ) {
            fixmystreet.state_pins_were_hidden = true;
            $('#hide_pins_link').click();
        }

        // Store pin location in form fields, and check coverage of point
        fixmystreet_update_pin(lonlat);

        // Already did this first time map was clicked, so no need to do it again.
        if (fixmystreet.page == 'new') {
            return;
        }

        fixmystreet.map.updateSize(); // might have done, and otherwise Firefox gets confused.
        /* For some reason on IOS5 if you use the jQuery show method it
         * doesn't display the JS validation error messages unless you do this
         * or you cause a screen redraw by changing the phone orientation.
         * NB: This has to happen after the call to show() */
        if ( navigator.userAgent.match(/like Mac OS X/i)) {
            document.getElementById('side-form').style.display = 'block';
        }
        $('#side').hide();
        if (typeof heightFix !== 'undefined') {
            heightFix('#report-a-problem-sidebar', '.content', 26);
        }

        // If we clicked the map somewhere inconvenient
        var sidebar = $('#report-a-problem-sidebar');
        if (sidebar.css('position') == 'absolute') {
            var w = sidebar.width(), h = sidebar.height(),
                o = sidebar.offset(),
                $map_box = $('#map_box'), bo = $map_box.offset();
            // e.xy is relative to top left of map, which might not be top left of page
            e.xy.x += bo.left;
            e.xy.y += bo.top;

            // 24 and 64 is the width and height of the marker pin
            if (e.xy.y <= o.top || (e.xy.x >= o.left && e.xy.x <= o.left + w + 24 && e.xy.y >= o.top && e.xy.y <= o.top + h + 64)) {
                // top of the page, pin hidden by header;
                // or underneath where the new sidebar will appear
                lonlat.transform(
                    new OpenLayers.Projection("EPSG:4326"),
                    fixmystreet.map.getProjectionObject()
                );
                var p = fixmystreet.map.getViewPortPxFromLonLat(lonlat);
                p.x -= ( o.left - bo.left + w ) / 2;
                lonlat = fixmystreet.map.getLonLatFromViewPortPx(p);
                fixmystreet.map.panTo(lonlat);
            }
        }

        $('#sub_map_links').hide();
        if ($('html').hasClass('mobile')) {
            var $map_box = $('#map_box'),
                width = $map_box.width(),
                height = $map_box.height();
            $map_box.append(
                '<p id="mob_sub_map_links">' +
                '<a href="#" id="try_again">Try again</a>' +
                '<a href="#ok" id="mob_ok">OK</a>' +
                '</p>'
            ).css({ position: 'relative', width: width, height: height, marginBottom: '1em' });
            // Making it relative here makes it much easier to do the scrolling later

            $('.mobile-map-banner').text('Right place?');

            // mobile user clicks 'ok' on map
            $('#mob_ok').toggle(function(){
                //scroll the height of the map box instead of the offset
                //of the #side-form or whatever as we will probably want
                //to do this on other pages where #side-form might not be
                $('html, body').animate({ scrollTop: height-60 }, 1000, function(){
                    $('#mob_sub_map_links').addClass('map_complete');
                    $('#mob_ok').text('MAP');
                });
            }, function(){
                $('html, body').animate({ scrollTop: 0 }, 1000, function(){
                    $('#mob_sub_map_links').removeClass('map_complete');
                    $('#mob_ok').text('OK');
                });
            });
        }

        fixmystreet.page = 'new';
        location.hash = 'report';
    }
});
<|MERGE_RESOLUTION|>--- conflicted
+++ resolved
@@ -23,16 +23,10 @@
         $('#side-form, #site-logo').show();
         $('#councils_text').html(data.councils_text);
         $('#form_category_row').html(data.category);
-<<<<<<< HEAD
         if ( data.extra_name_info && !$('#form_fms_extra_title').length ) {
             // there might be a first name field on some cobrands
             var lb = $('#form_first_name').prev();
             if ( lb.length == 0 ) { lb = $('#form_name').prev(); }
-=======
-        if ( data.extra_name_info ) {
-            // there might be a first name field on some cobrands
-            var lb = $('#form_first_name').prev() || $('#form_name').prev();
->>>>>>> aa59f68f
             lb.before(data.extra_name_info);
         }
     });
@@ -466,10 +460,7 @@
             fixmystreet.markers.addFeatures( markers );
             fixmystreet_activate_drag();
         }
-<<<<<<< HEAD
-
-=======
->>>>>>> aa59f68f
+
         // check to see if markers are visible. We click the
         // link so that it updates the text in case they go
         // back
