/* 
 * Maps for FMZ using Zurich council's WMTS tile server 
 */

<<<<<<< HEAD
// From 'fullExtent' from http://www.gis.stadt-zuerich.ch/maps/rest/services/tiled95/LuftbildHybrid/MapServer?f=pjson
var layer_bounds = new OpenLayers.Bounds(
    2676000.9069999997, // W
    1241399.842, // S
    2689900.9069999997, // E
    1254599.842); // N

var matrix_ids = [
  // The two highest zoom levels are pretty much useless so they're disabled.
  // {
  //   "matrixHeight": 882,
  //   "scaleDenominator": 241905.24571522293,
  //   "identifier": "0",
  //   "tileWidth": 512,
  //   "supportedCRS": "urn:ogc:def:crs:EPSG::2056",
  //   "tileHeight": 512,
  //   "matrixWidth": 868
  // },
  // {
  //   "matrixHeight": 1764,
  //   "scaleDenominator": 120952.62285761147,
  //   "identifier": "1",
  //   "tileWidth": 512,
  //   "supportedCRS": "urn:ogc:def:crs:EPSG::2056",
  //   "tileHeight": 512,
  //   "matrixWidth": 1735
  // },

  {
    "matrixHeight": 3527,
    "scaleDenominator": 60476.31142880573,
    "identifier": "2",
    "tileWidth": 512,
    "supportedCRS": "urn:ogc:def:crs:EPSG::2056",
    "tileHeight": 512,
    "matrixWidth": 3470
  },
  {
    "matrixHeight": 7053,
    "scaleDenominator": 30238.155714402867,
    "identifier": "3",
    "tileWidth": 512,
    "supportedCRS": "urn:ogc:def:crs:EPSG::2056",
    "tileHeight": 512,
    "matrixWidth": 6939
  },
  {
    "matrixHeight": 14106,
    "scaleDenominator": 15119.077857201433,
    "identifier": "4",
    "tileWidth": 512,
    "supportedCRS": "urn:ogc:def:crs:EPSG::2056",
    "tileHeight": 512,
    "matrixWidth": 13877
  },
  {
    "matrixHeight": 28211,
    "scaleDenominator": 7559.538928600717,
    "identifier": "5",
    "tileWidth": 512,
    "supportedCRS": "urn:ogc:def:crs:EPSG::2056",
    "tileHeight": 512,
    "matrixWidth": 27753
  },
  {
    "matrixHeight": 56422,
    "scaleDenominator": 3779.7694643003583,
    "identifier": "6",
    "tileWidth": 512,
    "supportedCRS": "urn:ogc:def:crs:EPSG::2056",
    "tileHeight": 512,
    "matrixWidth": 55505
  },
  {
    "matrixHeight": 112844,
    "scaleDenominator": 1889.8847321501792,
    "identifier": "7",
    "tileWidth": 512,
    "supportedCRS": "urn:ogc:def:crs:EPSG::2056",
    "tileHeight": 512,
    "matrixWidth": 111010
  },
  {
    "matrixHeight": 225687,
    "scaleDenominator": 944.9423660750896,
    "identifier": "8",
    "tileWidth": 512,
    "supportedCRS": "urn:ogc:def:crs:EPSG::2056",
    "tileHeight": 512,
    "matrixWidth": 222020
  },
  {
    "matrixHeight": 451374,
    "scaleDenominator": 472.4711830375448,
    "identifier": "9",
    "tileWidth": 512,
    "supportedCRS": "urn:ogc:def:crs:EPSG::2056",
    "tileHeight": 512,
    "matrixWidth": 444039
  },
  {
    "matrixHeight": 902748,
    "scaleDenominator": 236.2355915187724,
    "identifier": "10",
    "tileWidth": 512,
    "supportedCRS": "urn:ogc:def:crs:EPSG::2056",
    "tileHeight": 512,
    "matrixWidth": 888078
  }
];

function fixmystreet_zurich_admin_drag() {
    var admin_drag = new OpenLayers.Control.DragFeature( fixmystreet.markers, {
        onComplete: function(feature, e) {
            var lonlat = feature.geometry.clone();
            lonlat.transform(
                fixmystreet.map.getProjectionObject(),
                new OpenLayers.Projection("EPSG:4326")
            );
            if (window.confirm( 'Richtiger Ort?' ) ) {
                // Store new co-ordinates
                document.getElementById('fixmystreet.latitude').value = lonlat.y;
                document.getElementById('fixmystreet.longitude').value = lonlat.x;
            } else {
                // Put it back
                var lat = document.getElementById('fixmystreet.latitude').value;
                var lon = document.getElementById('fixmystreet.longitude').value;
                lonlat = new OpenLayers.LonLat(lon, lat).transform(
                    new OpenLayers.Projection("EPSG:4326"),
                    fixmystreet.map.getProjectionObject()
=======
(function() {

    function admin_drag() {
        var drag = new OpenLayers.Control.DragFeature( fixmystreet.markers, {
            onComplete: function(feature, e) {
                var lonlat = feature.geometry.clone();
                lonlat.transform(
                    fixmystreet.map.getProjectionObject(),
                    new OpenLayers.Projection("EPSG:4326")
>>>>>>> 03ad5de7
                );
                if (window.confirm( 'Richtiger Ort?' ) ) {
                    // Store new co-ordinates
                    document.getElementById('fixmystreet.latitude').value = lonlat.y;
                    document.getElementById('fixmystreet.longitude').value = lonlat.x;
                } else {
                    // Put it back
                    var lat = document.getElementById('fixmystreet.latitude').value;
                    var lon = document.getElementById('fixmystreet.longitude').value;
                    lonlat = new OpenLayers.LonLat(lon, lat).transform(
                        new OpenLayers.Projection("EPSG:4326"),
                        fixmystreet.map.getProjectionObject()
                    );
                    fixmystreet.markers.features[0].move(lonlat);
                }
            }
        } );
        fixmystreet.map.addControl( drag );
        drag.activate();
    }

    $(function(){
        $('#map_layer_toggle').toggle(function(){
            $(this).text('Luftbild');
            fixmystreet.map.setBaseLayer(fixmystreet.map.layers[1]);
        }, function(){
            $(this).text('Stadtplan');
            fixmystreet.map.setBaseLayer(fixmystreet.map.layers[0]);
        });

        /* Admin dragging of pin */
        if (fixmystreet.page == 'admin') {
            if ($.browser.msie) {
                $(window).load(admin_drag);
            } else {
                admin_drag();
            }
        }
    });

})();

/* 
 * maps.config() is called on dom ready in map-OpenLayers.js
 * to setup the way the map should operate.
 */
fixmystreet.maps.config = function() {
    // This stuff is copied from js/map-bing-ol.js

    fixmystreet.controls = [
        new OpenLayers.Control.ArgParser(),
        new OpenLayers.Control.Navigation()
    ];
    if ( fixmystreet.page != 'report' || !$('html').hasClass('mobile') ) {
        fixmystreet.controls.push( new OpenLayers.Control.PanZoomFMS({id: 'fms_pan_zoom' }) );
    }

    /* Linking back to around from report page, keeping track of map moves */
    if ( fixmystreet.page == 'report' ) {
        fixmystreet.controls.push( new OpenLayers.Control.PermalinkFMS('key-tool-problems-nearby', '/around') );
    }

    setup_wmts_base_map();

    fixmystreet.area_format = { fillColor: 'none', strokeWidth: 4, strokeColor: 'black' };
};

function fms_marker_size_for_zoom(zoom) {
    if (zoom >= 6) {
        return 'normal';
    } else if (zoom >= 3) {
        return 'small';
    } else {
        return 'mini';
    }
}<|MERGE_RESOLUTION|>--- conflicted
+++ resolved
@@ -2,7 +2,6 @@
  * Maps for FMZ using Zurich council's WMTS tile server 
  */
 
-<<<<<<< HEAD
 // From 'fullExtent' from http://www.gis.stadt-zuerich.ch/maps/rest/services/tiled95/LuftbildHybrid/MapServer?f=pjson
 var layer_bounds = new OpenLayers.Bounds(
     2676000.9069999997, // W
@@ -114,26 +113,6 @@
   }
 ];
 
-function fixmystreet_zurich_admin_drag() {
-    var admin_drag = new OpenLayers.Control.DragFeature( fixmystreet.markers, {
-        onComplete: function(feature, e) {
-            var lonlat = feature.geometry.clone();
-            lonlat.transform(
-                fixmystreet.map.getProjectionObject(),
-                new OpenLayers.Projection("EPSG:4326")
-            );
-            if (window.confirm( 'Richtiger Ort?' ) ) {
-                // Store new co-ordinates
-                document.getElementById('fixmystreet.latitude').value = lonlat.y;
-                document.getElementById('fixmystreet.longitude').value = lonlat.x;
-            } else {
-                // Put it back
-                var lat = document.getElementById('fixmystreet.latitude').value;
-                var lon = document.getElementById('fixmystreet.longitude').value;
-                lonlat = new OpenLayers.LonLat(lon, lat).transform(
-                    new OpenLayers.Projection("EPSG:4326"),
-                    fixmystreet.map.getProjectionObject()
-=======
 (function() {
 
     function admin_drag() {
@@ -143,7 +122,6 @@
                 lonlat.transform(
                     fixmystreet.map.getProjectionObject(),
                     new OpenLayers.Projection("EPSG:4326")
->>>>>>> 03ad5de7
                 );
                 if (window.confirm( 'Richtiger Ort?' ) ) {
                     // Store new co-ordinates
@@ -211,7 +189,7 @@
     fixmystreet.area_format = { fillColor: 'none', strokeWidth: 4, strokeColor: 'black' };
 };
 
-function fms_marker_size_for_zoom(zoom) {
+fixmystreet.maps.marker_size_for_zoom = function(zoom) {
     if (zoom >= 6) {
         return 'normal';
     } else if (zoom >= 3) {
@@ -219,4 +197,4 @@
     } else {
         return 'mini';
     }
-}+};