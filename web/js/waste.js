--- conflicted
+++ resolved
@@ -146,11 +146,7 @@
         message += 'you can add up to ' + (base_max - count) + ' more ' + (base_max - count === 1 ? 'item' : 'items') + '.';
         if (count && count < band1_max) {
             message += ' Adding another item will not increase the cost';
-<<<<<<< HEAD
-        } else if (count && count === band1_max) {
-=======
         } else if (count && count == band1_max) {
->>>>>>> f52d801a
             message += ' Adding another item will increase the cost to £' + base_price.toFixed(2);
         } else if (count && count < base_max) {
         } else {
