---
<<<<<<< HEAD
layout: default
title: How FixMyStreet assigns reports to bodies
=======
layout: page
title: How FixMyStreet uses MapIt
>>>>>>> 7f4f77b5
author: dave
---

# How FixMyStreet assigns reports to bodies

<p class="lead">When you add a <a href="/glossary/#body" class="glossary">body</a> toFixMyStreet,
you specify which <a href="/glossary/#area" class="glossary">areas</a> it
covers. The areas are typically defined by administrative boundaries: these
are <em>not</em> part of FixMyStreet, but are made available through our
service called <a href="/glossary/#mapit" class="glossary">MapIt</a>. </p>

Note that MapIt tells FixMyStreet what administrative boundaries a point lies
within: it does not actually draw the maps (by default, FixMyStreet uses
OpenStreetMap for that).

## How this works

When someone places a pin on the FixMyStreet <a href="/glossary/#map" class="glossary">map</a> to report a problem,
FixMyStreet sends the <a href="/glossary/#latlong" class="glossary">lat-long</a> coordinates of that position to MapIt. MapIt
responds with a list of the areas that the pin lies within. FixMyStreet then
looks in its own database to find all the bodies that cover that area, and the
<a href="/glossary/#contact" class="glossary">contacts</a> (which are usually email addresses) that you have added for each of
those bodies. Because each contact is associated with a <a href="/glossary/#category" class="glossary">category</a> of problem
(for example, "Potholes" or "Graffiti"), FixMyStreet can build a list of all
the problem categories that *can* be reported at this location. In fact, this
list appears as the drop-down menu ("Pick a category") on the report-a-problem
page.

This means that your FixMyStreet installation must be able to connect to a
MapIt service which knows about the administrative areas in your part of the
world.

## Detailed flow: location &rarr; map pin &rarr; drop-down menu

![FMS bodies and contacts](/assets/img/fms_bodies_and_contacts.png)


# Three ways FixMyStreet can use MapIt

There are three ways to use MapIt with your FixMyStreet installation.

1. just assume everywhere is within one boundless area
2. use mySociety's MapIt servers (OpenStreetMap data)
3. use your own MapIt server with custom data


## 1. FakeMapIt: Everything is in One Area

The simplest setup is to assume *everywhere* is covered by a single area
(called `Everywhere`). This is so simple that actually the default setup for
FixMyStreet behaves in this way. It connects to its own internal "FakeMapIt",
which responds with the same area every time.

This is all you need if you just want to get your installation up and running,
or don't need to send reports to different bodies simply because they are in
different places.

To use this approach, in the `conf/general.yml` file, set `MAPIT_URL` to be blank
(because you're not really connecting to a real MapIt service at all), and set
`MAPIT_TYPES` to `[ 'ZZZ' ]`, which is a list containing the single type that
FakeMapIt always returns for everywhere.


## 2. Use mapit.mysociety.org

We run two public MapIt services:
[mapit.mysociety.org](http://mapit.mysociety.org) covers the UK (because
that's where we're based, and it serves our own [UK
FixMySteet](www.fixmystreet.com) site), and
[global.mapit.mysociety.org](http://global.mapit.mysociety.org), which covers
the whole world. The data we use for global MapIt is from
[OpenStreetMap](http://www.openstreetmap.org), so if someone has put
administrative boundary data for your country into OSM, before too long global
MapIt will have it too.

Please get in touch with us if you are expecting to generate a lot of requests
or **if you are using it commercially**. We rate-limit calls to MapIt, so if
your site gets really busy, you should set up your own instance (we can help
you, and the [code is on github](http://github.com/mysociety/mapit)). But when
you're setting your site up to begin with, you can get it running using one of
these two servers.

To use the mySociety MapIt instances, set `MAPIT_URL` either to
`http://mapit.mysociety.org/` (UK) or `http://global.mapit.mysociety.org/`.
You **must** also list the `MAPIT_TYPES` you are interested in: different
types of area have a different code. For example, for UK FixMyStreet, we use:

    [ 'DIS', 'LBO', 'MTD', 'UTA', 'CTY', 'COI', 'LGD' ]

which covers all the UK council types (for example, `DIS` is district council,
`CTY` is county council). If you're using global mapit, the area types look
something like `[ 'O05', 'O06' ]`. (Note those contain capital letter O
followed by digits). To determine what types you need, look for the codes
marked "Administrative Boundary Levels" that MapIt returns -- for example,
here's [global MapIt's data for
Zurich](http://global.mapit.mysociety.org/point/4326/8.55,47.366667.html).

### Whitelisting specific areas

It's quite common for people setting up localised FixMyStreet to know exactly
which areas they are interested in. If this applies to you, you can specify a
`MAPIT_ID_WHITELIST` which explicitly lists *only* those area IDs (returned by
global MapIt) that your installation will use. For example,

    MAPIT_ID_WHITELIST: [ 240838, 246176, 246733 ]

FixMyStreet will work fine if you leave the whitelist blank, which is the
default. But if your FixMyStreet is only using a few areas, it's more
efficient to specify them in this way.

### Finding the right global MapIt values: example

Here's an example of the steps to follow to find the data you need to use
global MapIt. This example uses Zurich as an example city.

1. Go to [OpenStreetMap's geocoder](http://nominamtim.openstreetmap.org) and
   enter the name of the city, e.g., "Zurich, Switzerland".

2. Check that's found the right place (and, if you want, check the map is how
   you expected). Click on the **details** link just below the name of the top
   hit. The details page lists lots of data, including the centre point
   (lat/long values that will look something like `-34.9059039,-56.1913569`).

3. Go to [global MapIt](http://global.mapit.mysociety.org) and paste those
   lat/long values into the text input.

4. MapIt will show you all the [admin
boundaries](http://global.mapit.mysociety.org/point/4326/8.55,47.366667.html)
   that contain that point. You're interested in the ones that relate to
   bodies that serve those areas. For example, if a district council fixes the
   potholes in that district. Specifically, you need the **Administrative
   Boundary Levels** (which will look like `O04` or `O05`), which are the
   values for your `MAPIT_TYPES`. Remember this data is boundary data from
   OpenStreetMap -- if the boundaries you need are not shown, you may have to
   set up your own (described below). You can also click on any of the
   boundaries listed on MapIt to see the areas they actually cover on the map.

5. The individual *area_id*s are also useful, because you put them into the
   `MAPIT_ID_WHITELIST`.

### Missing OSM boundary data?

If you want to use global MapIt, but the OSM data does not cover your country,
there are two things you can do. Ideally, find the boundary data you need
(maybe the government publishes it?) and add it to OpenStreetMap, so that
MapIt global can use it. If you're going to do that, **the data must be open
data** and you should probably ask about it on the [OSM import
list](http://lists.openstreetmap.org/listinfo/imports) first. Of course, if
you do this, it means anyone else in the world can use it too, if they want.

Alternatively, if you can't get accurate boundary data, you can set up your
own MapIt instance that just covers what you need in order to get your
FixMyStreet working, which is described below.


## 3. Set up your own MapIt

If neither 1. or 2. work for you, you can
[set up your own installation of MapIt](http://code.mapit.mysociety.org/install/),
and add your own areas. The
[code is on github](http://github.com/mysociety/mapit) and is a simple Django
project. Ideally, if you have KML or Shapefile data for the admin boundaries you need,
or if you have GIS software that can produce these formats, you can
[import KML or Shapefiles into MapIt](http://code.mapit.mysociety.org/import/boundaries/).
Alternatively, you can add new areas just using MapIt: the admin lets you draw
your boundary over a map in the web browser and save it. (If you require accurate boundary
data, we recommend you use GIS software to do this, simply because MapIt's drawing tool
is rather basic).

When you add a new admin boundary to MapIt, you have to specify what kind of
area it is too, with a type: use a code that makes sense (in the UK we use
`DIS` for District councils, but you can use anything you want).

The advantage of this is you can just add the data you need (for example, if
you're getting FixMyStreet to work on a couple of islands, and you need them
to be different areas, the chances are you don't need super-accurate official
boundary data: just draw a close polygon around the coast). You only need to
be as accurate as your FixMyStreet requires.

If you want to run your own MapIt, in the `conf/general.yml` file you must set
the `MAPIT_URL` to the URL of your custom installation, and list the
`MAPIT_TYPES` that match the types you entered when you added your own areas,
for example, `[ 'ABC', 'XYZ ]`.

## Some notes

If you do want to use our UK or global MapIt services, but need it to not be
rate-limited, or **if you will be using it commercially**, let us know. We can
either help you set up your own (with the OSM data in it), or perhaps arrange
to run one for you.

Note that **more than one body can cover the same area** (actually it's quite
common) -- for example two national bodies (the Highways Department and the
Water Department) would both have the same (national) boundary data.

One useful consequence of the way you set up the areas (in MapIt) and bodies
(in FixMyStreet) is that **nobody can report a problem at a location that is
not in an area covered by a body**. This means, if someone tries to place a
pin in an area covered not by your FixMyStreet (for example, in the middle of
the sea), the application will be able to tell the user that that location is
not supported. Of course, this is the drawback of using FakeMapIt: every
location is always _within_ boundary of FakeMapIt's default area (which is
`Everywhere`).
<|MERGE_RESOLUTION|>--- conflicted
+++ resolved
@@ -1,11 +1,6 @@
 ---
-<<<<<<< HEAD
-layout: default
+layout: page
 title: How FixMyStreet assigns reports to bodies
-=======
-layout: page
-title: How FixMyStreet uses MapIt
->>>>>>> 7f4f77b5
 author: dave
 ---
 
