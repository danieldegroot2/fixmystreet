--- conflicted
+++ resolved
@@ -14,7 +14,7 @@
 DIRECTORY=$(cd `dirname $0`/../web && pwd)
 
 # FixMyStreet uses compass
-<<<<<<< HEAD
+
 NEWSTYLE="fixmystreet bromley fixmybarangay"
 NEWSTYLE_REGEX=${NEWSTYLE// /\\|}
 for site in $NEWSTYLE; do
@@ -23,14 +23,6 @@
 
 # The rest are plain sass
 for scss in `find $DIRECTORY -name "*.scss" -exec dirname {} \; | uniq | grep -v "cobrands/\($NEWSTYLE_REGEX\)"`
-=======
-compass compile --output-style compressed $DIRECTORY/cobrands/fixmystreet
-compass compile --output-style compressed $DIRECTORY/cobrands/bromley
-compass compile --output-style compressed $DIRECTORY/cobrands/barnet
-
-# The rest are plain sass
-for scss in `find $DIRECTORY -name "*.scss" -exec dirname {} \; | uniq | grep -v "cobrands/\(fixmystreet\|bromley\|barnet\)"`
->>>>>>> 45b30408
 do
     sass --scss --update --style compressed $scss
 done