#!/bin/bash
#
# make_css:
# Generate CSS files from SCSS files.
#
# Requires sass which you can get from http://sass-lang.com/
# FixMyStreet cobrand requires compass
#
# Copyright (c) 2012 UK Citizens Online Democracy. All rights reserved.
# Email: matthew@mysociety.org. WWW: http://www.mysociety.org
#
# $Id: send-reports,v 1.79 2010-01-06 16:50:26 louise Exp $
#set -x
DIRECTORY=$(cd `dirname $0`/../web && pwd)

# FixMyStreet uses compass
<<<<<<< HEAD
NEWSTYLE="fixmystreet bromley fixmybarangay barnet zurich default fixamingata"
=======
NEWSTYLE="fixmystreet fixamingata bromley fixmybarangay barnet zurich default"
>>>>>>> 03e4d274
NEWSTYLE_REGEX=${NEWSTYLE// /\\|}
for site in $NEWSTYLE; do
    $(cd `dirname $0`/../../gems/bin/ && pwd)/compass compile --output-style compressed $DIRECTORY/cobrands/$site
done

# The rest are plain sass
for scss in `find $DIRECTORY -name "*.scss" -exec dirname {} \; | uniq | grep -v "cobrands/\($NEWSTYLE_REGEX\)"`
do
    sass --scss --update --style compressed $scss
done<|MERGE_RESOLUTION|>--- conflicted
+++ resolved
@@ -14,11 +14,7 @@
 DIRECTORY=$(cd `dirname $0`/../web && pwd)
 
 # FixMyStreet uses compass
-<<<<<<< HEAD
 NEWSTYLE="fixmystreet bromley fixmybarangay barnet zurich default fixamingata"
-=======
-NEWSTYLE="fixmystreet fixamingata bromley fixmybarangay barnet zurich default"
->>>>>>> 03e4d274
 NEWSTYLE_REGEX=${NEWSTYLE// /\\|}
 for site in $NEWSTYLE; do
     $(cd `dirname $0`/../../gems/bin/ && pwd)/compass compile --output-style compressed $DIRECTORY/cobrands/$site
