--- conflicted
+++ resolved
@@ -14,8 +14,7 @@
 DIRECTORY=$(cd `dirname $0`/../web && pwd)
 
 # FixMyStreet uses compass
-<<<<<<< HEAD
-NEWSTYLE=${1:-"fixmystreet bromley fixmybarangay barnet zurich default"}
+NEWSTYLE=${1:-"fixmystreet bromley fixmybarangay barnet zurich default stevenage"}
 NEWSTYLE_REGEX=${NEWSTYLE// /\\|}
 for site in $NEWSTYLE; do
     compass compile --output-style compressed $DIRECTORY/cobrands/$site
@@ -28,17 +27,6 @@
 
 # The rest are plain sass
 for scss in `find $DIRECTORY -name "*.scss" -exec dirname {} \; | uniq | grep -v "cobrands/\($NEWSTYLE_REGEX\)"`
-=======
-compass compile --output-style compressed $DIRECTORY/cobrands/fixmystreet
-compass compile --output-style compressed $DIRECTORY/cobrands/bromley
-compass compile --output-style compressed $DIRECTORY/cobrands/barnet
-compass compile --output-style compressed $DIRECTORY/cobrands/zurich
-compass compile --output-style compressed $DIRECTORY/cobrands/stevenage
-compass compile --output-style compressed $DIRECTORY/cobrands/default
-
-# The rest are plain sass
-for scss in `find $DIRECTORY -name "*.scss" -exec dirname {} \; | uniq | grep -v "cobrands/\(fixmystreet\|bromley\|barnet\|stevenage\|default\|zurich\)"`
->>>>>>> b81ba981
 do
     sass --scss --update --style compressed $scss
 done