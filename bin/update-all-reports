--- conflicted
+++ resolved
@@ -61,11 +61,7 @@
             : ($problem{age} > $fourweeks ? 'older' : 'new');
         if (FixMyStreet::DB::Result::Problem->fixed_states()->{$problem{state}} || FixMyStreet::DB::Result::Problem->closed_states()->{$problem{state}}) {
             # Fixed problems are either old or new
-<<<<<<< HEAD
-            $fixed{$council}{$duration_str}++;
-=======
             $fixed{$body}{$duration_str}++;
->>>>>>> 28aa1dd7
         } else {
             # Open problems are either unknown, older, or new
             $open{$body}{$type}++ if $problem{state} eq 'confirmed';
