#!/usr/bin/env perl

use strict;
use warnings;
use lib '.'; # For the mock MapIt module

use Getopt::Long ':config' => qw(pass_through auto_help);

my ($run_server, $run_cypress, $vagrant, $wsl, $node, $config_file);
my ($cobrand, $coords, $area_id, $name, $mapit_url);

BEGIN {
    $config_file = 'conf/general.yml-example';
    $cobrand = [ 'fixmystreet', 'northamptonshire', 'bathnes', 'buckinghamshire' ];
    $coords = '51.532851,-2.284277';
    $area_id = 2608;
    $name = 'Borsetshire';
    $mapit_url = 'https://mapit.uk/';
    $node = 'C:\Program Files\nodejs\node.exe';

    GetOptions(
        'config=s' => \$config_file,
        'server' => \$run_server,
        'cypress' => \$run_cypress,
        'vagrant' => \$vagrant,
        'wsl=s' => \$wsl,
        'node=s' => \$node,
        'cobrand=s@' => \$cobrand,
        'coords=s' => \$coords,
        'area_id=s' => \$area_id,
        'name=s' => \$name,
        'mapit_url=s' => \$mapit_url,
    );
    $cobrand = [ split(',', join(',', @$cobrand)) ];

    if ($vagrant && $wsl) {
        print 'You cannot use both --vagrant and --wsl';
        exit 1;
    }

    if (!$run_server && !$run_cypress) {
        # If asked for neither, run both
        $run_server = $run_cypress = 1;
    }

    use File::Basename qw(dirname);
    use File::Spec;
    my $d = dirname(File::Spec->rel2abs($0));
    if (!$vagrant && $run_server) {
        require "$d/../setenv.pl";
    }
}

if ($vagrant) {
    # Test inception
    system('vagrant ssh -- "cd fixmystreet && bin/browser-tests --server 2>/dev/null" &');

    require IO::Socket;
    sub check_connection {
        my $remote = IO::Socket::INET->new(Proto => "tcp", PeerAddr => "localhost", PeerPort => 3001) or return;
        $remote->autoflush(1);
        print $remote "GET / HTTP/1.0\r\n\r\n";
        while (<$remote>) { return 1; }
        0;
    }

    local $| = 1;
    print 'Waiting for test server';
    while (!check_connection()) {
        print '.'; sleep 1;
    }
    print " done\n";
    system('bin/browser-tests', '--cypress', @ARGV);
    system('vagrant', 'ssh', '--', 'kill $(cat /tmp/cypress-server.pid)');
    exit;
}

sub run {
    my $cmd = shift @ARGV;
    die "Must specify a cypress command\n" unless $cmd || !$run_cypress;

    if ($run_server) {
        require FixMyStreet::TestAppProve;
        require t::Mock::MapIt;
        my $config_out = FixMyStreet::TestAppProve->get_config({
            config_file => $config_file,
            # Want this to be like .com
            ALLOWED_COBRANDS => $cobrand,
            MAPIT_URL => $mapit_url,
            BASE_URL => 'http://fixmystreet.localhost:3001',
            COBRAND_FEATURES => {
                category_groups => { map { $_ => 1 } @$cobrand },
            }
        });
        $ENV{FMS_OVERRIDE_CONFIG} = $config_out;

        # Set up, and load in some data
        system('bin/make_css', map { $_ eq 'fixmystreet' ? 'fixmystreet.com' : $_ } @$cobrand);
        system('bin/fixmystreet.com/fixture', '--test_fixtures', '--nonrandom', '--coords', $coords, '--name', $name, '--area-id', $area_id, '--commit');
    }

    my $pid;
    if ($run_server && $run_cypress) {
        $pid = fork();
        die if not defined $pid;
    }

    if (($run_cypress && !$run_server) || $pid) {
        # Parent, run the test runner (then kill the child)
        my @cypress = ('cypress');
        if ($wsl) {
            @cypress = ('cmd.exe', '/c', $node, $wsl);
        }
        my $exit = system(@cypress, $cmd, '--config', 'pluginsFile=false,supportFile=false', '--project', '.cypress', @ARGV);
        kill 'TERM', $pid if $pid;
        exit $exit >> 8;
    } else {
<<<<<<< HEAD
        require Test::MockModule;
        my $c = Test::MockModule->new('FixMyStreet::Cobrand::FixMyStreet');
        $c->mock('enable_category_groups', sub { 1 });
=======
>>>>>>> c6b480d0
        # Child, run the server on port 3001
        require FixMyStreet;
        FixMyStreet->test_mode(1); # So email doesn't try to send
        local $ENV{FIXMYSTREET_APP_DEBUG} = 0;
        require Plack::Runner;
        my $runner = Plack::Runner->new;
        $runner->parse_options('--listen', ':3001', '-s', 'Starman', '--env', 'deployment', '--pid', '/tmp/cypress-server.pid');
        $runner->run;
    }
}

run();


__END__

=head1 NAME

browser-tests - Run Cypress browser tests, set up for FixMyStreet.

=head1 SYNOPSIS

browser-tests [running options] [fixture options] [cypress options]

 Running options:
   --config         provide an override general.yml file
   --server         only run the test server, not cypress
   --cypress        only run cypress, not the test server
   --vagrant        run test server inside Vagrant, cypress outside
   --wsl            provide path to cypress node script, to run test server inside WSL, cypress outside
   --help           this help message

 Fixture option:
   --cobrand        Cobrand(s) to use, default is fixmystreet,northamptonshire,bathnes,buckinghamshire
   --coords         Default co-ordinates for created reports
   --area_id        Area ID to use for created body
   --name           Name to use for created body
   --mapit_url      MapIt URL to use, default mock

Use browser-tests instead of running cypress directly, so that a clean
database is set up for Cypress to use, not affecting your normal dev database.
If you're running FixMyStreet in a VM, you can use this script to run the test
server in the VM and Cypress outside of it.

 $ browser-tests open                # to run interactively
 $ browser-tests run                 # run headlessly
 $ browser-tests run --record --key  # record and upload a run
 $ browser-tests --vagrant run       # run if you use Vagrant
 $ browser-tests --wsl ..cypress run # run if you use WSL

You need to have installed cypress already using npm, and it needs to be on
your PATH.

=cut<|MERGE_RESOLUTION|>--- conflicted
+++ resolved
@@ -115,12 +115,6 @@
         kill 'TERM', $pid if $pid;
         exit $exit >> 8;
     } else {
-<<<<<<< HEAD
-        require Test::MockModule;
-        my $c = Test::MockModule->new('FixMyStreet::Cobrand::FixMyStreet');
-        $c->mock('enable_category_groups', sub { 1 });
-=======
->>>>>>> c6b480d0
         # Child, run the server on port 3001
         require FixMyStreet;
         FixMyStreet->test_mode(1); # So email doesn't try to send
