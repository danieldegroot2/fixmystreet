--- conflicted
+++ resolved
@@ -119,13 +119,12 @@
     say "Created body $params->{name} for MapIt area ID $params->{area_id}, categories $cats";
 
     foreach (
-<<<<<<< HEAD
         { area_id => 2504, categories => ['Damaged, dirty, or missing bin', 'Signs and bollards', 'Busking and Street performance'], name => 'Westminster City Council' },
         { area_id => 2482, categories => ['Lamp Column Damaged', 'Sign Light Not Working'], name => 'Bromley Council' },
-        { area_id => 2234, categories => ['Shelter Damaged', 'Very Urgent'], name => 'Northamptonshire Highways' },
-        { area_id => 2217, categories => ['Flytipping', 'Roads', 'Parks', 'Snow and ice problem/winter salting', 'Grass cutting', 'Hedge problem'], name => 'Buckinghamshire Council' },
+        { area_id => 164186, categories => ['Shelter Damaged', 'Very Urgent'], name => 'Northamptonshire Highways', cobrand => 'northamptonshire' },
+        { area_id => 163793, categories => ['Flytipping', 'Roads', 'Parks', 'Snow and ice problem/winter salting', 'Grass cutting', 'Hedge problem'], name => 'Buckinghamshire Council', cobrand => 'buckinghamshire' },
         { area_id => 53822, categories => [ 'Grass cutting', 'Hedge problem' ], name => 'Adstock Parish Council' }, # Buckinghamshire parish council
-        { area_id => 2397, categories => [ 'Graffiti' ], name => 'Northampton Borough Council' },
+        { area_id => 164186, categories => [ 'Graffiti' ], name => 'West Northamptonshire Council' },
         { area_id => 2483, categories => [ 'Potholes', 'Other' ], name => 'Hounslow Borough Council' },
         { area_id => 2508, categories => [ 'Potholes', 'Other' ], name => 'Hackney Council' },
         { area_id => 2636, categories => [ 'Potholes', 'Private', 'Extra' ], name => 'Isle of Wight Council' },
@@ -136,24 +135,6 @@
         { area_id => 2551, categories => [ 'Abandoned vehicles', 'Dog fouling', 'Blocked drain' ], name => 'Bath and North East Somerset Council' },
         { area_id => 2238, categories => [ 'Flytipping', 'Roads', 'Parks' ], name => 'Shropshire Council' },
         { area_id => 2500, categories => [ 'Abandoned vehicles', 'Flytipping', 'Flyposting' ], name => 'Merton Council' },
-=======
-        { area_id => 2504, categories => ['Damaged, dirty, or missing bin', 'Signs and bollards', 'Busking and Street performance'], name => 'Westminster City Council', cobrand => 'westminster' },
-        { area_id => 2482, categories => ['Lamp Column Damaged', 'Sign Light Not Working'], name => 'Bromley Council', cobrand => 'bromley' },
-        { area_id => 164186, categories => ['Shelter Damaged', 'Very Urgent'], name => 'Northamptonshire Highways', cobrand => 'northamptonshire' },
-        { area_id => 163793, categories => ['Flytipping', 'Roads', 'Parks', 'Snow and ice problem/winter salting'], name => 'Buckinghamshire Council', cobrand => 'buckinghamshire' },
-        { area_id => 2257, categories => ['Flytipping', 'Graffiti'], name => 'Chiltern District Council' },
-        { area_id => 164186, categories => [ 'Graffiti' ], name => 'West Northamptonshire Council' },
-        { area_id => 2483, categories => [ 'Potholes', 'Other' ], name => 'Hounslow Borough Council', cobrand => 'hounslow' },
-        { area_id => 2508, categories => [ 'Potholes', 'Other' ], name => 'Hackney Council', cobrand => 'hackney' },
-        { area_id => 2636, categories => [ 'Potholes', 'Private', 'Extra' ], name => 'Isle of Wight Council', cobrand => 'isleofwight' },
-        { area_id => 2232, categories => ['Damaged/missing cats eye'], name => 'Lincolnshire County Council', cobrand => 'lincolnshire' },
-        { area_id => 2566, categories => [ 'General fly tipping', 'Fallen branch', 'Light Out', 'Light Dim', 'Fallen Tree', 'Damaged Tree', 'Pothole' ], name => 'Peterborough City Council', cobrand => 'peterborough' },
-        { area_id => 2498, categories => [ 'Incorrect timetable', 'Glass broken', 'Mobile Crane Operation', 'Roadworks', 'Other (TfL)' ], name => 'TfL', cobrand => 'tfl' },
-        { area_id => 2237, categories => [ 'Flytipping', 'Roads', 'Parks', 'Lamp Out of Light' ], name => 'Oxfordshire County Council', cobrand => 'oxfordshire' },
-        { area_id => 2551, categories => [ 'Abandoned vehicles', 'Dog fouling', 'Blocked drain' ], name => 'Bath and North East Somerset Council', cobrand => 'bathnes' },
-        { area_id => 2238, categories => [ 'Flytipping', 'Roads', 'Parks' ], name => 'Shropshire Council', cobrand => 'shropshire' },
-        { area_id => 2500, categories => [ 'Abandoned vehicles', 'Flytipping', 'Flyposting' ], name => 'Merton Council', cobrand => 'merton' },
->>>>>>> 14dde837
     ) {
         $bodies->{$_->{area_id}} = FixMyStreet::DB::Factory::Body->find_or_create($_);
         if ($_->{cobrand}) {
