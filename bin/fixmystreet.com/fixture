--- conflicted
+++ resolved
@@ -115,11 +115,7 @@
         { area_id => 2504, categories => ['Damaged, dirty, or missing bin', 'Signs and bollards', 'Busking and Street performance'], name => 'Westminster City Council' },
         { area_id => 2482, categories => ['Lamp Column Damaged', 'Sign Light Not Working'], name => 'Bromley Council' },
         { area_id => 2234, categories => ['Shelter Damaged', 'Very Urgent'], name => 'Northamptonshire Highways' },
-<<<<<<< HEAD
-        { area_id => 2217, categories => ['Flytipping', 'Roads', 'Parks', 'Snow and ice problem/winter salting', 'Grass cutting', 'Hedge problem'], name => 'Buckinghamshire Council' },
-=======
         { area_id => 2217, categories => ['Flytipping', 'Roads', 'Parks', 'Snow and ice problem/winter salting', 'Grass cutting'], name => 'Buckinghamshire Council' },
->>>>>>> 3976a227
         { area_id => 53822, categories => [ 'Grass cutting', 'Hedge problem' ], name => 'Adstock Parish Council' }, # Buckinghamshire parish council
         { area_id => 2257, categories => ['Flytipping', 'Graffiti'], name => 'Chiltern District Council' },
         { area_id => 2397, categories => [ 'Graffiti' ], name => 'Northampton Borough Council' },
@@ -232,16 +228,6 @@
     }
 
     $child_cat = FixMyStreet::DB->resultset("Contact")->find({
-<<<<<<< HEAD
-        body => $bodies->{2217},
-        category => 'Hedge problem',
-    });
-    $child_cat->set_extra_metadata(group => 'Grass, hedges and weeds');
-    $child_cat->update;
-
-    $child_cat = FixMyStreet::DB->resultset("Contact")->find({
-=======
->>>>>>> 3976a227
         body => $bodies->{53822},
         category => 'Grass cutting',
     });
@@ -276,12 +262,6 @@
             category => $cat_name,
         });
         $child_cat->set_extra_metadata(group => 'Grass, hedges and weeds');
-<<<<<<< HEAD
-        if ($cat_name eq 'Hedge problem') {
-            $child_cat->set_extra_metadata(prefer_if_multiple => 1);
-        }
-=======
->>>>>>> 3976a227
         $child_cat->update;
     }
 
