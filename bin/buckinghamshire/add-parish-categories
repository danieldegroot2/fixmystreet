--- conflicted
+++ resolved
@@ -22,10 +22,6 @@
 
 my $contacts = [
     { category => 'Hedge problem', extra_metadata => { prefer_if_multiple => 1, group => 'Grass, hedges and weeds' } },
-<<<<<<< HEAD
-    { category => 'Fly posting', extra_metadata => { prefer_if_multiple => 1 } },
-    { category => 'Dirty signs', extra_metadata => { prefer_if_multiple => 1, group => 'Road and street Signs' } },
-=======
     { category => 'Dirty signs', extra_metadata => { prefer_if_multiple => 1, group => 'Road and street Signs' } },
     {
         category => 'Fly posting',
@@ -42,7 +38,6 @@
             }
         ]
     },
->>>>>>> 003e4019
     {
         category => 'Grass cutting',
         extra_metadata => {
