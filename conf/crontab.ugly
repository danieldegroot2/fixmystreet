--- conflicted
+++ resolved
@@ -7,17 +7,10 @@
 # $Id: crontab.ugly,v 1.23 2010-01-07 10:32:24 louise Exp $
 
 PATH=/usr/local/bin:/usr/bin:/bin
-<<<<<<< HEAD
 !!(* if ($vhost eq 'www.fixmystreet.com' || $vhost eq 'reportemptyhomes.com') { *)!!
 MAILTO=cron-!!(*= $site *)!!@mysociety.org
 !!(* } else { *)!!
 MAILTO=!!(*= $user *)!!@mysociety.org
-=======
-!!(* if ($vhost eq 'integration-staging.fixmystreet.com') { *)!!
-MAILTO=dave@mysociety.org
-!!(* } else { *)!!
-MAILTO=cron-!!(*= $site *)!!@mysociety.org
->>>>>>> 19417358
 !!(* } *)!!
 
 # On only one server
@@ -29,11 +22,7 @@
 #2 * * * * !!(*= $user *)!! run-with-lockfile -n /data/vhost/!!(*= $vhost *)!!/send-alerts.lock "/data/vhost/!!(*= $vhost *)!!/fixmystreet/bin/cron-wrapper send-alerts" || echo "stalled?"
 0,30 * * * * !!(*= $user *)!! run-with-lockfile -n /data/vhost/!!(*= $vhost *)!!/send-questionnaires.lock "/data/vhost/!!(*= $vhost *)!!/fixmystreet/bin/cron-wrapper send-questionnaires" || echo "stalled?"
 
-<<<<<<< HEAD
-!!(* } elsif (($vhost eq 'www.fixmystreet.com') || ($vhost eq 'matthew.fixmystreet.com')|| ($vhost eq 'bromley.test.mysociety.org') ) { *)!!
-=======
-!!(* } elsif (($vhost eq 'www.fixmystreet.com') || ($vhost eq 'matthew.fixmystreet.com') || ($vhost eq 'integration-staging.fixmystreet.com')) { *)!!
->>>>>>> 19417358
+!!(* } elsif (($vhost eq 'www.fixmystreet.com') || ($vhost eq 'bromley.test.mysociety.org') || ($vhost eq 'integration-staging.fixmystreet.com')) { *)!!
 5,10,15,20,25,30,35,40,45,50,55 * * * * !!(*= $user *)!! run-with-lockfile -n /data/vhost/!!(*= $vhost *)!!/send-reports.lock "/data/vhost/!!(*= $vhost *)!!/fixmystreet/bin/cron-wrapper send-reports" || echo "stalled?"
 0 0-8,10,11,13,14,16,17,19-23 * * * !!(*= $user *)!! run-with-lockfile -n /data/vhost/!!(*= $vhost *)!!/send-reports.lock "/data/vhost/!!(*= $vhost *)!!/fixmystreet/bin/cron-wrapper send-reports" || echo "stalled?"
 0 9,12,15,18 * * * !!(*= $user *)!! run-with-lockfile -n /data/vhost/!!(*= $vhost *)!!/send-reports.lock "/data/vhost/!!(*= $vhost *)!!/fixmystreet/bin/cron-wrapper send-reports --verbose" || echo "stalled?"
