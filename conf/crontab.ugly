--- conflicted
+++ resolved
@@ -20,25 +20,28 @@
     bromley.test.mysociety.org
     stevenage.test.mysociety.org
     barnet.fixmystreet.staging.mysociety.org
+    oxfordshire.fixmystreet.staging.mysociety.org
     fixmybarangay.test.mysociety.org
     demo.fixmybarangay.com
     www.fixmybarangay.com
     zurich.fixmystreet.staging.mysociety.org
+    seesomething.mysociety.org
 );
 my @no_alerts = qw(
     zurich.fixmystreet.staging.mysociety.org
+    seesomething.mysociety.org
+);
+my @no_open311 = qw(
+    zurich.fixmystreet.staging.mysociety.org
+    seesomething.mysociety.org
 );
 my %sending = map { $_ => 1 } @sending;
 my %no_alerts = map { $_ => 1 } @no_alerts;
 
 *)!!
 
-<<<<<<< HEAD
-!!(* } elsif (($vhost eq 'www.fixmystreet.com') || ($vhost eq 'bromley.test.mysociety.org') || ($vhost eq 'barnet.fixmystreet.staging.mysociety.org') || ($vhost eq 'oxfordshire.fixmystreet.staging.mysociety.org') || ($vhost eq 'demo.fixmybarangay.com') || ($vhost eq 'www.fixmybarangay.com') || ($vhost eq 'stevenage.test.mysociety.org')) { *)!!
-=======
 !!(* if ($sending{$vhost}) { *)!!
 # Sending of reports
->>>>>>> 28aa1dd7
 5,10,15,20,25,30,35,40,45,50,55 * * * * !!(*= $user *)!! run-with-lockfile -n /data/vhost/!!(*= $vhost *)!!/send-reports.lock "/data/vhost/!!(*= $vhost *)!!/fixmystreet/bin/cron-wrapper send-reports" || echo "stalled?"
 0 0-7,9-11,13-15,17-23 * * * !!(*= $user *)!! run-with-lockfile -n /data/vhost/!!(*= $vhost *)!!/send-reports.lock "/data/vhost/!!(*= $vhost *)!!/fixmystreet/bin/cron-wrapper send-reports" || echo "stalled?"
 0 8,12,16 * * * !!(*= $user *)!! run-with-lockfile -n /data/vhost/!!(*= $vhost *)!!/send-reports.lock "/data/vhost/!!(*= $vhost *)!!/fixmystreet/bin/cron-wrapper send-reports --verbose" || echo "stalled?"
@@ -49,11 +52,9 @@
 0,30 * * * * !!(*= $user *)!! run-with-lockfile -n /data/vhost/!!(*= $vhost *)!!/send-questionnaires.lock "/data/vhost/!!(*= $vhost *)!!/fixmystreet/bin/cron-wrapper send-questionnaires" || echo "stalled?"
 !!(* } *)!!
 
-<<<<<<< HEAD
-=======
+!!(* if (!$no_open311{$vhost}) { *)!!
 # Open311 sending and fetching of updates
 5,10,15,20,25,30,35,40,45,50,55 * * * * !!(*= $user *)!! run-with-lockfile -n /data/vhost/!!(*= $vhost *)!!/send-comments.lock "/data/vhost/!!(*= $vhost *)!!/fixmystreet/bin/cron-wrapper send-comments" || echo "stalled?"
->>>>>>> 28aa1dd7
 5,10,15,20,25,30,35,40,45,50,55 * * * * !!(*= $user *)!! run-with-lockfile -n /data/vhost/!!(*= $vhost *)!!/fetch-comments.lock "/data/vhost/!!(*= $vhost *)!!/fixmystreet/bin/cron-wrapper fetch-comments" || echo "stalled?"
 0 8 * * * !!(*= $user *)!! run-with-lockfile -n /data/vhost/!!(*= $vhost *)!!/fetch-comments.lock "/data/vhost/!!(*= $vhost *)!!/fixmystreet/bin/cron-wrapper fetch-comments --verbose" || echo "stalled?"
 0 1 * * * !!(*= $user *)!! run-with-lockfile -n /data/vhost/!!(*= $vhost *)!!/fetch-comments.lock "/data/vhost/!!(*= $vhost *)!!/fixmystreet/bin/cron-wrapper fetch-comments-24hs" || echo "stalled?"
@@ -62,14 +63,8 @@
 30 * * * * !!(*= $user *)!! run-with-lockfile -n /data/vhost/!!(*= $vhost *)!!/open311-populate-service-list.lock "/data/vhost/!!(*= $vhost *)!!/fixmystreet/bin/cron-wrapper open311-populate-service-list" || echo "stalled?"
 0 0-7,9-23 * * * !!(*= $user *)!! run-with-lockfile -n /data/vhost/!!(*= $vhost *)!!/open311-populate-service-list.lock "/data/vhost/!!(*= $vhost *)!!/fixmystreet/bin/cron-wrapper open311-populate-service-list" || echo "stalled?"
 0 8 * * * !!(*= $user *)!! run-with-lockfile -n /data/vhost/!!(*= $vhost *)!!/open311-populate-service-list.lock "/data/vhost/!!(*= $vhost *)!!/fixmystreet/bin/cron-wrapper open311-populate-service-list --warn" || echo "stalled?"
-<<<<<<< HEAD
+!!(* } *)!!
 
-!!(* } elsif ($vhost eq 'seesomething.mysociety.org') { *)!!
-5,10,15,20,25,30,35,40,45,50,55 * * * * !!(*= $user *)!! run-with-lockfile -n /data/vhost/!!(*= $vhost *)!!/send-reports.lock "/data/vhost/!!(*= $vhost *)!!/fixmystreet/bin/cron-wrapper send-reports" || echo "stalled?"
-0 0-7,9-11,13-15,17-23 * * * !!(*= $user *)!! run-with-lockfile -n /data/vhost/!!(*= $vhost *)!!/send-reports.lock "/data/vhost/!!(*= $vhost *)!!/fixmystreet/bin/cron-wrapper send-reports" || echo "stalled?"
-0 8,12,16 * * * !!(*= $user *)!! run-with-lockfile -n /data/vhost/!!(*= $vhost *)!!/send-reports.lock "/data/vhost/!!(*= $vhost *)!!/fixmystreet/bin/cron-wrapper send-reports --verbose" || echo "stalled?"
-=======
->>>>>>> 28aa1dd7
 !!(* } *)!!
 
 # Once an hour, update the all reports stats
