package Open311::PopulateServiceList;

use Moose;
use LWP::Simple;
use XML::Simple;
use FixMyStreet::App;
use Open311;

has bodies => ( is => 'ro' );
has found_contacts => ( is => 'rw', default => sub { [] } );
has verbose => ( is => 'ro', default => 0 );

has _current_body => ( is => 'rw' );
has _current_open311 => ( is => 'rw' );
has _current_service => ( is => 'rw' );

my $bodies = FixMyStreet::App->model('DB::Body');

sub process_bodies {
    my $self = shift;

<<<<<<< HEAD
    while ( my $council = $self->council_list->next ) {
        next unless $council->endpoint;
        next unless lc($council->send_method) eq 'open311';
        next if $council->jurisdiction =~ /^fixmybarangay_\w+$/; # FMB depts. not using service discovery yet
        $self->_current_council( $council );
        $self->process_council;
=======
    while ( my $body = $self->bodies->next ) {
        next unless $body->endpoint;
        next unless lc($body->send_method) eq 'open311';
        $self->_current_body( $body );
        $self->process_body;
>>>>>>> 28aa1dd7
    }
}

sub process_body {
    my $self = shift;
    my $open311 = Open311->new(
        endpoint => $self->_current_body->endpoint,
        jurisdiction => $self->_current_body->jurisdiction,
        api_key => $self->_current_body->api_key
    );

    $self->_current_open311( $open311 );
    $self->_check_endpoints;

    my $list = $open311->get_service_list;
    unless ( $list ) {
        my $id = $self->_current_body->id;
        my $areas = join( ",", keys %{$self->_current_body->areas} );
        warn "Body $id for areas $areas - http://mapit.mysociety.org/areas/$areas.html - did not return a service list\n"
            if $self->verbose >= 1;
        return;
    }
    $self->process_services( $list );
}



sub _check_endpoints {
    my $self = shift;

    # west berks end point not standard
    if ( $self->_current_body->areas->{2619} ) {
        $self->_current_open311->endpoints(
            {
                services => 'Services',
                requests => 'Requests'
            }
        );
    }
}


sub process_services {
    my $self = shift;
    my $list = shift;

    $self->found_contacts( [] );
    foreach my $service ( @{ $list->{service} } ) {
        $self->_current_service( $service );
        $self->process_service;
    }
    $self->_delete_contacts_not_in_service_list;
}

sub process_service {
    my $self = shift;

    my $category = $self->_current_body->areas->{2218} ?
                    $self->_current_service->{description} :
                    $self->_current_service->{service_name};

    print $self->_current_service->{service_code} . ': ' . $category .  "\n" if $self->verbose >= 2;
    my $contacts = FixMyStreet::App->model( 'DB::Contact')->search(
        {
            body_id => $self->_current_body->id,
            -OR => [
                email => $self->_current_service->{service_code},
                category => $category,
            ]
        }
    );

    if ( $contacts->count() > 1 ) {
        printf(
            "Multiple contacts for service code %s, category %s - Skipping\n",
            $self->_current_service->{service_code},
            $category,
        );

        # best to not mark them as deleted as we don't know what we're doing
        while ( my $contact = $contacts->next ) {
            push @{ $self->found_contacts }, $contact->email;
        }

        return;
    }

    my $contact = $contacts->first;

    if ( $contact ) {
        $self->_handle_existing_contact( $contact );
    } else {
        $self->_create_contact;
    }
}

sub _handle_existing_contact {
    my ( $self, $contact ) = @_;

    my $service_name = $self->_normalize_service_name;

    print $self->_current_body->id . " already has a contact for service code " . $self->_current_service->{service_code} . "\n" if $self->verbose >= 2;

    if ( $contact->deleted || $service_name ne $contact->category || $self->_current_service->{service_code} ne $contact->email ) {
        eval {
            $contact->update(
                {
                    category => $service_name,
                    email => $self->_current_service->{service_code},
                    confirmed => 1,
                    deleted => 0,
                    editor => $0,
                    whenedited => \'ms_current_timestamp()',
                    note => 'automatically undeleted by script',
                }
            );
        };

        if ( $@ ) {
            warn "Failed to update contact for service code " . $self->_current_service->{service_code} . " for body @{[$self->_current_body->id]}: $@\n"
                if $self->verbose >= 1;
            return;
        }
    }

    if ( $contact and lc( $self->_current_service->{metadata} ) eq 'true' ) {
        $self->_add_meta_to_contact( $contact );
    } elsif ( $contact and $contact->extra and lc( $self->_current_service->{metadata} ) eq 'false' ) {
        $contact->update( { extra => undef } );
    }

    push @{ $self->found_contacts }, $self->_current_service->{service_code};
}

sub _create_contact {
    my $self = shift;

    my $service_name = $self->_normalize_service_name;

    my $contact;
    eval {
        $contact = FixMyStreet::App->model( 'DB::Contact')->create(
            {
                email => $self->_current_service->{service_code},
                body_id => $self->_current_body->id,
                category => $service_name,
                confirmed => 1,
                deleted => 0,
                editor => $0,
                whenedited => \'ms_current_timestamp()',
                note => 'created automatically by script',
            }
        );
    };

    if ( $@ ) {
        warn "Failed to create contact for service code " . $self->_current_service->{service_code} . " for body @{[$self->_current_body->id]}: $@\n"
            if $self->verbose >= 1;
        return;
    }

    if ( $contact and lc( $self->_current_service->{metadata} ) eq 'true' ) {
        $self->_add_meta_to_contact( $contact );
    }

    if ( $contact ) {
        push @{ $self->found_contacts }, $self->_current_service->{service_code};
        print "created contact for service code " . $self->_current_service->{service_code} . " for body @{[$self->_current_body->id]}\n" if $self->verbose >= 2;
    }
}

sub _add_meta_to_contact {
    my ( $self, $contact ) = @_;

    print "Fetching meta data for $self->_current_service->{service_code}\n" if $self->verbose >= 2;
    my $meta_data = $self->_current_open311->get_service_meta_info( $self->_current_service->{service_code} );

    if ( ref $meta_data->{ attributes }->{ attribute } eq 'HASH' ) {
        $meta_data->{ attributes }->{ attribute } = [
            $meta_data->{ attributes }->{ attribute }
        ];
    }

    if ( ! $meta_data->{attributes}->{attribute} ) {
        warn sprintf( "Empty meta data for %s at %s",
                      $self->_current_service->{service_code},
                      $self->_current_body->endpoint )
        if $self->verbose;
        return;
    }

    # turn the data into something a bit more friendly to use
    my @meta =
        # remove trailing colon as we add this when we display so we don't want 2
        map { $_->{description} =~ s/:\s*//; $_ }
        # there is a display order and we only want to sort once
        sort { $a->{order} <=> $b->{order} }
        @{ $meta_data->{attributes}->{attribute} };

    # we add these later on from bromley so don't list them here
    # as we don't want to display them
    if ( $self->_current_body->areas->{2482} ) {
        my %ignore = map { $_ => 1 } qw/
            service_request_id_ext
            requested_datetime
            report_url
            title
            last_name
            email
            easting
            northing
            report_title
            public_anonymity_required
            email_alerts_requested
        /;

        @meta = grep { ! $ignore{ $_->{ code } } } @meta;
    }

    if ( @meta ) {
        $contact->extra( \@meta );
    } else {
        $contact->extra( undef );
    }
    $contact->update;
}

sub _normalize_service_name {
    my $self = shift;

    # FIXME - at the moment it makes more sense to use the description
    # for cambridgeshire but need a more flexible way to set this
    my $service_name = $self->_current_body->areas->{2218} ?
                        $self->_current_service->{description} :
                        $self->_current_service->{service_name};
    # remove trailing whitespace as it upsets db queries
    # to look up contact details when creating problem
    $service_name =~ s/\s+$//;

    return $service_name;
}

sub _delete_contacts_not_in_service_list {
    my $self = shift;

    my $found_contacts = FixMyStreet::App->model( 'DB::Contact')->search(
        {
            email => { -not_in => $self->found_contacts },
            body_id => $self->_current_body->id,
            deleted => 0,
        }
    );

    $found_contacts->update(
        {
            deleted => 1,
            editor  => $0,
            whenedited => \'ms_current_timestamp()',
            note => 'automatically marked as deleted by script'
        }
    );
}

1;<|MERGE_RESOLUTION|>--- conflicted
+++ resolved
@@ -19,20 +19,12 @@
 sub process_bodies {
     my $self = shift;
 
-<<<<<<< HEAD
-    while ( my $council = $self->council_list->next ) {
-        next unless $council->endpoint;
-        next unless lc($council->send_method) eq 'open311';
-        next if $council->jurisdiction =~ /^fixmybarangay_\w+$/; # FMB depts. not using service discovery yet
-        $self->_current_council( $council );
-        $self->process_council;
-=======
     while ( my $body = $self->bodies->next ) {
         next unless $body->endpoint;
         next unless lc($body->send_method) eq 'open311';
+        next if $body->jurisdiction =~ /^fixmybarangay_\w+$/; # FMB depts. not using service discovery yet
         $self->_current_body( $body );
         $self->process_body;
->>>>>>> 28aa1dd7
     }
 }
 
