=head1 NAME

FixMyStreet::Cobrand::Peterborough::Bulky - code specific to the Peterborough cobrand bulky waste collection

=head1 SYNOPSIS

Functions specific to Peterborough bulky waste collections.

=head1 DESCRIPTION

=cut

package FixMyStreet::Cobrand::Peterborough::Bulky;
use Moo::Role;
with 'FixMyStreet::Roles::CobrandBulkyWaste';

use utf8;
use DateTime;
use DateTime::Format::Strptime;
use FixMyStreet;
use Integrations::Bartec;
use JSON::MaybeXS;
use FixMyStreet::Email;

=head3 Defaults & constants for bulky waste

=over 4

=item * We search for available bulky collection dates 56 days into the future

=cut

sub bulky_collection_window_days     {56}

=item * We return a maximum of 2 date options to users when they are booking
a bulky waste collection

=cut

sub max_bulky_collection_dates       {2}

=item * Bulky workpack name is of the form 'Waste-BULKY WASTE-<date>' or
'Waste-WHITES-<date>'

=cut

sub bulky_workpack_name {
    qr/Waste-(BULKY WASTE|WHITES)-(?<date_suffix>\d{6})/;
}

=item * User can cancel bulky collection up to 15:00 before the day of
collection

=cut

sub bulky_cancellation_cutoff_time {
    {   hours   => 15,
        minutes => 0,
    }
}

=item * Bulky collections start at 6:45 each (working) day

=cut

sub bulky_collection_time {
    {   hours   => 6,
        minutes => 45,
    }
}

=item * Bulky collections can be amended up to 2pm before the day of collection

=back

=cut

sub bulky_amendment_cutoff_time {
    my $time = $_[0]->wasteworks_config->{amendment_cutoff_time} || "14:00";
    my ($hours, $minutes) = split /:/, $time;
    return { hours => $hours, minutes => $minutes };
}

sub bulky_daily_slots { $_[0]->wasteworks_config->{daily_slots} || 40 }

# XXX
# Error handling
# Holidays, bank holidays?
# Monday limit, Tuesday limit etc.?
# Check which bulky collections are pending, open
sub find_available_bulky_slots {
    my ( $self, $property, $last_earlier_date_str ) = @_;
    my $c = $self->{c};

    my $key
        = 'peterborough:bartec:available_bulky_slots:'
        . ( $last_earlier_date_str ? 'later' : 'earlier' ) . ':'
        . $property->{uprn};
    return $c->session->{$key} if $c->session->{$key};

    my $bartec = $self->feature('bartec');
    $bartec = Integrations::Bartec->new(%$bartec);

    my $window = $self->_bulky_collection_window($last_earlier_date_str);
    if ( $window->{error} ) {
        # XXX Handle error gracefully
        die $window->{error};
    }
    my $workpacks = $bartec->Premises_FutureWorkpacks_Get(
        date_from => $window->{date_from},
        date_to   => $window->{date_to},
        uprn      => $property->{uprn},
    );

    my @available_slots;
    my %seen_dates;

    my $last_workpack_date;
    for my $workpack (@$workpacks) {
        # Depending on the Collective API version (R1531 or R1611),
        # $workpack->{Actions} can be an arrayref or a hashref.
        # If a hashref, it may be an action structure of the form
        # { 'ActionName' => ... },
        # or it may have the key {Action}.
        # $workpack->{Actions}{Action} can also be an arrayref or hashref.
        # From this variety of structures, we want to get an arrayref of
        # action hashrefs of the form [ { 'ActionName' => ... }, {...} ].
        my $action_data = $workpack->{Actions};
        if ( ref $action_data eq 'HASH' ) {
            if ( exists $action_data->{Action} ) {
                $action_data = $action_data->{Action};
                $action_data = [$action_data] if ref $action_data eq 'HASH';
            } else {
                $action_data = [$action_data];
            }
        }

        my %action_hash = map {
            my $action_name = $_->{ActionName} // '';
            $action_name = $self->service_name_override()->{$action_name}
                // $action_name;

            $action_name => $_;
        } @$action_data;

        # We only want dates that coincide with black bin collections
        next if !exists $action_hash{'Black Bin'};

        # This case shouldn't occur, but in case there are multiple black bin
        # workpacks for the same date, we only take the first into account
        next if $workpack->{WorkPackDate} eq ( $last_workpack_date // '' );

        # Only include if max jobs not already reached
        if ($self->check_bulky_slot_available($workpack->{WorkPackDate}, bartec => $bartec)) {
            push @available_slots, {
                workpack_id => $workpack->{id},
                date        => $workpack->{WorkPackDate},
            };
            $seen_dates{$workpack->{WorkPackDate}} = 1;
        }

        $last_workpack_date = $workpack->{WorkPackDate};

        # Provision of $last_earlier_date_str implies we want to fetch all
        # remaining available slots in the given window, so we ignore the
        # limit
        last
            if !$last_earlier_date_str
            && @available_slots == max_bulky_collection_dates();
    }

    if (my $amend = $c->stash->{amending_booking}) {
        my $date = $amend->get_extra_field_value('DATE');
        if (!$seen_dates{$date}) {
            unshift @available_slots, { date => $date };
        }
    }

    $c->session->{$key} = \@available_slots;

    return \@available_slots;
}

sub collection_date {
    my ($self, $p) = @_;
    return $self->_bulky_date_to_dt($p->get_extra_field_value('DATE'));
}

sub _bulky_date_to_dt {
    my ($self, $date) = @_;
    my $parser = DateTime::Format::Strptime->new( pattern => '%FT%T', time_zone => FixMyStreet->local_time_zone);
    my $dt = $parser->parse_datetime($date);
    return $dt ? $dt->truncate( to => 'day' ) : undef;
}

# Checks if there is a slot available for a given date
sub check_bulky_slot_available {
    my ( $self, $date, %args ) = @_;

    my $bartec = $args{bartec};

    unless ($bartec) {
        $bartec = $self->feature('bartec');
        $bartec = Integrations::Bartec->new(%$bartec);
    }

    my $suffix_date_parser = DateTime::Format::Strptime->new( pattern => '%d%m%y' );
    my $workpack_dt = $self->_bulky_date_to_dt($date);
    next unless $workpack_dt;

    my $date_from = $workpack_dt->clone->strftime('%FT%T');
    my $date_to = $workpack_dt->clone->set(
        hour   => 23,
        minute => 59,
        second => 59,
    )->strftime('%FT%T');
    my $workpacks_for_day = $bartec->WorkPacks_Get(
        date_from => $date_from,
        date_to   => $date_to,
    );

    my %jobs_per_uprn;
    for my $wpfd (@$workpacks_for_day) {
        next if $wpfd->{Name} !~ bulky_workpack_name();

        # Ignore workpacks with names with faulty date suffixes
        my $suffix_dt = $suffix_date_parser->parse_datetime( $+{date_suffix} );

        next
            if !$suffix_dt
            || $workpack_dt->date ne $suffix_dt->date;

        my $jobs = $bartec->Jobs_Get_for_workpack( $wpfd->{ID} ) || [];

        # Group jobs by UPRN. For a bulky workpack, a UPRN/premises may
        # have multiple jobs (equivalent to item slots); these all count
        # as a single bulky collection slot.
        $jobs_per_uprn{ $_->{Job}{UPRN} }++ for @$jobs;
    }

    my $total_collection_slots = keys %jobs_per_uprn;

    return $total_collection_slots < $self->bulky_daily_slots;
}

sub bulky_cancellation_report {
    my ( $self, $collection ) = @_;

    return unless $collection && $collection->external_id;

    my $original_sr_number = $collection->external_id =~ s/Bartec-//r;

    # A cancelled collection will have a corresponding cancellation report
    # linked via external_id / ORIGINAL_SR_NUMBER
<<<<<<< HEAD
    return $self->problems->find(
        {   extra => {
                '@>' => encode_json({ _fields => [ { name => 'ORIGINAL_SR_NUMBER', value => $original_sr_number } ] })
            },
=======
    return $self->problems->find({
        category => 'Bulky cancel',
        extra => {
            '@>' => encode_json({ _fields => [ { name => 'ORIGINAL_SR_NUMBER', value => $original_sr_number } ] })
>>>>>>> 7bcee3d3
        },
    });
}

sub bulky_can_refund {
    my $self = shift;
    my $c    = $self->{c};

    # Skip refund eligibility check for bulky goods soft launch; just
    # assume if a collection can be cancelled, it can be refunded
    # (see https://3.basecamp.com/4020879/buckets/26662378/todos/5870058641)
    return $self->within_bulky_cancel_window($c->stash->{cancelling_booking})
        if $self->bulky_enabled_staff_only;

    return $c->stash->{cancelling_booking}
        ->get_extra_field_value('CHARGEABLE') ne 'FREE'
        && $self->within_bulky_refund_window($c->stash->{cancelling_booking});
}

# A cancellation made less than 24 hours before the collection is scheduled to
# begin is not entitled to a refund.
sub _bulky_refund_cutoff_date {
    my ($self, $collection_dt) = @_;
    my $collection_time = $self->bulky_collection_time();
    my $cutoff_dt       = $collection_dt->clone->set(
        hour   => $collection_time->{hours},
        minute => $collection_time->{minutes},
    )->subtract( days => 1 );
    return $cutoff_dt;
}

sub _bulky_amendment_cutoff_date {
<<<<<<< HEAD
    my ($self, $collection_date) = @_;
    my $cutoff_time = $self->bulky_amendment_cutoff_time();
    my $cutoff_dt = $collection_date->clone->set(
        hour   => $cutoff_time->{hours},
        minute => $cutoff_time->{minutes},
    )->subtract( days => 1 );
    return $cutoff_dt;
}

sub _bulky_cancellation_cutoff_date {
=======
>>>>>>> 7bcee3d3
    my ($self, $collection_date) = @_;
    my $cutoff_time = $self->bulky_amendment_cutoff_time();
    my $cutoff_dt = $collection_date->clone->set(
        hour   => $cutoff_time->{hours},
        minute => $cutoff_time->{minutes},
    )->subtract( days => 1 );
    return $cutoff_dt;
}

sub waste_munge_bulky_data {
    my ($self, $data) = @_;

    my $c = $self->{c};

    $data->{title} = "Bulky goods collection";
    $data->{detail} = "Address: " . $c->stash->{property}->{address};
    $data->{category} = "Bulky collection";
    $data->{extra_DATE} = $data->{chosen_date};

    my $max = $self->bulky_items_maximum;
    for (1..$max) {
        my $two = sprintf("%02d", $_);
        $data->{"extra_ITEM_$two"} = $data->{"item_$_"};
    }

    $self->bulky_total_cost($data);

    $data->{"extra_CREW NOTES"} = $data->{location};
}

sub waste_reconstruct_bulky_data {
    my ($self, $p) = @_;

    my $saved_data = {
        "chosen_date" => $p->get_extra_field_value('DATE'),
        "location" => $p->get_extra_field_value('CREW NOTES'),
        "location_photo" => $p->get_extra_metadata("location_photo"),
    };
    my @fields = grep { $_->{name} =~ /ITEM_/ } @{$p->get_extra_fields};
    foreach (@fields) {
        my ($id) = $_->{name} =~ /ITEM_(\d+)/;
        $saved_data->{"item_" . ($id+0)} = $_->{value};
        $saved_data->{"item_photo_" . ($id+0)} = $p->get_extra_metadata("item_photo_" . ($id+0));
    }

    $saved_data->{name} = $p->name;
    $saved_data->{email} = $p->user->email;
    $saved_data->{phone} = $p->user->phone;
    $saved_data->{resident} = 'Yes';

    return $saved_data;
}

sub waste_munge_bulky_cancellation_data {
    my ( $self, $data ) = @_;

    my $c = $self->{c};
    my $collection_report = $c->stash->{cancelling_booking} || $c->stash->{amending_booking};
    my $original_sr_number = $collection_report->external_id =~ s/Bartec-//r;

    $data->{title}    = 'Bulky goods cancellation';
    $data->{category} = 'Bulky cancel';
    $data->{detail} .= " | Original report ID: $original_sr_number (WasteWorks " . $collection_report->id . ")";

    $c->set_param( 'COMMENTS', 'Cancellation at user request' );
    $c->set_param( 'ORIGINAL_SR_NUMBER', $original_sr_number );
}

sub bulky_free_collection_available {
    my $self = shift;
    my $c = $self->{c};

    my $cfg = $self->wasteworks_config;

    my $attributes = $c->stash->{property}->{attributes};
    my $free_collection_available = !$attributes->{'FREE BULKY USED'};

    return $cfg->{free_mode} && $free_collection_available;
}

sub bulky_allowed_property {
    my ($self, $property) = @_;

    return
           $self->bulky_enabled
        && $property->{has_black_bin}
        && !$property->{commercial_property};
}

sub bulky_available_feature_types {
    my $self = shift;

    return unless $self->bulky_enabled;

    my $cfg = $self->feature('bartec');
    my $bartec = Integrations::Bartec->new(%$cfg);
    my @types = @{ $bartec->Features_Types_Get() };

    # Limit to the feature types that are for bulky waste
    my $waste_cfg = $self->body->get_extra_metadata("wasteworks_config", {});
    if ( my $classes = $waste_cfg->{bulky_feature_classes} ) {
        my %classes = map { $_ => 1 } @$classes;
        @types = grep { $classes{$_->{FeatureClass}->{ID}} } @types;
    }
    return { map { $_->{ID} => $_->{Name} } @types };
}

sub bulky_nice_item_list {
    my ($self, $report) = @_;

    my @fields = grep { $_->{value} && $_->{name} =~ /ITEM_/ } @{$report->get_extra_fields};

    my $items_extra = $self->bulky_items_extra;

    return [
        map {
            value       => $_->{value},
            message     => $items_extra->{ $_->{value} }{message},
        },
        @fields,
    ];
}

sub unset_free_bulky_used {
    my $self = shift;

    my $c = $self->{c};

    return
        unless $c->stash->{cancelling_booking}
        ->get_extra_field_value('CHARGEABLE') eq 'FREE';

    my $bartec = $self->feature('bartec');
    $bartec = Integrations::Bartec->new(%$bartec);

    # XXX At the time of writing, there does not seem to be a
    # 'FREE BULKY USED' attribute defined in Bartec
    $bartec->delete_premise_attribute( $c->stash->{property}{uprn},
        'FREE BULKY USED' );
}

1;<|MERGE_RESOLUTION|>--- conflicted
+++ resolved
@@ -252,17 +252,10 @@
 
     # A cancelled collection will have a corresponding cancellation report
     # linked via external_id / ORIGINAL_SR_NUMBER
-<<<<<<< HEAD
-    return $self->problems->find(
-        {   extra => {
-                '@>' => encode_json({ _fields => [ { name => 'ORIGINAL_SR_NUMBER', value => $original_sr_number } ] })
-            },
-=======
     return $self->problems->find({
         category => 'Bulky cancel',
         extra => {
             '@>' => encode_json({ _fields => [ { name => 'ORIGINAL_SR_NUMBER', value => $original_sr_number } ] })
->>>>>>> 7bcee3d3
         },
     });
 }
@@ -295,19 +288,6 @@
 }
 
 sub _bulky_amendment_cutoff_date {
-<<<<<<< HEAD
-    my ($self, $collection_date) = @_;
-    my $cutoff_time = $self->bulky_amendment_cutoff_time();
-    my $cutoff_dt = $collection_date->clone->set(
-        hour   => $cutoff_time->{hours},
-        minute => $cutoff_time->{minutes},
-    )->subtract( days => 1 );
-    return $cutoff_dt;
-}
-
-sub _bulky_cancellation_cutoff_date {
-=======
->>>>>>> 7bcee3d3
     my ($self, $collection_date) = @_;
     my $cutoff_time = $self->bulky_amendment_cutoff_time();
     my $cutoff_dt = $collection_date->clone->set(
