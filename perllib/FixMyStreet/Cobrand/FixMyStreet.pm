package FixMyStreet::Cobrand::FixMyStreet;
use base 'FixMyStreet::Cobrand::Default';

sub area_types          { return qw(DIS LBO MTD UTA CTY COI); }
sub area_min_generation { 10 }

# FixMyStreet should return all cobrands
sub restriction {
    return {};
}

<<<<<<< HEAD
sub enter_postcode_text {
    my ( $self ) = @_;
    return _("Enter a nearby GB postcode, or street name and area");
=======
sub get_council_sender {
    my ( $self, $area_id, $area_info ) = @_;

    my $send_method;

    my $council_config = FixMyStreet::App->model("DB::Open311conf")->search( { area_id => $area_id } )->first;
    $send_method = $council_config->send_method if $council_config;

    return $send_method if $send_method;

    return 'London' if $area_info->{type} eq 'LBO';

    return 'Email';
>>>>>>> 131ff6e9
}

sub generate_problem_banner {
    my ( $self, $problem ) = @_;

    my $banner = {};
    if ( $problem->is_open && time() - $problem->lastupdate_local->epoch > 8 * 7 * 24 * 60 * 60 )
    {
        $banner->{id}   = 'unknown';
        $banner->{text} = _('Unknown');
    }
    if ($problem->is_fixed) {
        $banner->{id} = 'fixed';
        $banner->{text} = _('Fixed');
    }
    if ($problem->is_closed) {
        $banner->{id} = 'closed';
        $banner->{text} = _('Closed');
    }

    if ( grep { $problem->state eq $_ } ( 'investigating', 'in progress', 'planned' ) ) {
        $banner->{id} = 'progress';
        $banner->{text} = _('In progress');
    }

    return $banner;
}

sub process_extras {
    my $self     = shift;
    my $ctx      = shift;
    my $contacts = shift;
    my $extra    = shift;
    my $fields   = shift || [];

    if ( $contacts->[0]->area_id == 2482 ) {
        my @fields = ( 'fms_extra_title', @$fields );
        for my $field ( @fields ) {
            my $value = $ctx->request->param( $field );

            if ( !$value ) {
                $ctx->stash->{field_errors}->{ $field } = _('This information is required');
            }
            push @$extra, {
                name => $field,
                description => uc( $field),
                value => $value || '',
            };
        }

        if ( $ctx->request->param('fms_extra_title') ) {
            $ctx->stash->{fms_extra_title} = $ctx->request->param('fms_extra_title');
            $ctx->stash->{extra_name_info} = 1;
        }
    }
}
1;
<|MERGE_RESOLUTION|>--- conflicted
+++ resolved
@@ -9,11 +9,11 @@
     return {};
 }
 
-<<<<<<< HEAD
 sub enter_postcode_text {
     my ( $self ) = @_;
     return _("Enter a nearby GB postcode, or street name and area");
-=======
+}
+
 sub get_council_sender {
     my ( $self, $area_id, $area_info ) = @_;
 
@@ -27,7 +27,6 @@
     return 'London' if $area_info->{type} eq 'LBO';
 
     return 'Email';
->>>>>>> 131ff6e9
 }
 
 sub generate_problem_banner {
