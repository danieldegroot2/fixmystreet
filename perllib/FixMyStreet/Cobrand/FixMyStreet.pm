package FixMyStreet::Cobrand::FixMyStreet;
use base 'FixMyStreet::Cobrand::UK';

use strict;
use warnings;

use mySociety::Random;

use constant COUNCIL_ID_BROMLEY => 2482;
use constant COUNCIL_ID_ISLEOFWIGHT => 2636;

sub on_map_default_status { return 'open'; }

# Special extra
sub path_to_web_templates {
    my $self = shift;
    return [
        FixMyStreet->path_to( 'templates/web/fixmystreet.com' ),
    ];
}
sub path_to_email_templates {
    my ( $self, $lang_code ) = @_;
    return [
        FixMyStreet->path_to( 'templates', 'email', 'fixmystreet.com'),
    ];
}

sub add_response_headers {
    my $self = shift;
    # uncoverable branch true
    return if $self->{c}->debug;
    my $csp_nonce = $self->{c}->stash->{csp_nonce} = unpack('h*', mySociety::Random::random_bytes(16, 1));
    $self->{c}->res->header('Content-Security-Policy', "script-src 'self' www.google-analytics.com www.googleadservices.com 'unsafe-inline' 'nonce-$csp_nonce'")
}

# FixMyStreet should return all cobrands
sub restriction {
    return {};
}

sub munge_around_category_where {
    my ($self, $where) = @_;

    my $user = $self->{c}->user;
    my @iow = grep { $_->name eq 'Isle of Wight Council' } @{ $self->{c}->stash->{around_bodies} };
    return unless @iow;

    # display all the categories on Isle of Wight at the moment as there's no way to
    # do the expand bit later as we fetch it using ajax which uses a bounding box so
    # can't determine the body
    $where->{send_method} = [ { '!=' => 'Triage' }, undef ];
    return $where;
}

sub munge_reports_categories_list {
    my ($self, $categories) = @_;

    my %bodies = map { $_->body->name => $_->body } @$categories;
    if ( $bodies{'Isle of Wight Council'} ) {
        my $user = $self->{c}->user;
        my $b = $bodies{'Isle of Wight Council'};

        if ( $user && ( $user->is_superuser || $user->belongs_to_body( $b->id ) ) ) {
            @$categories = grep { !$_->send_method || $_->send_method ne 'Triage' } @$categories;
            return @$categories;
        }

        @$categories = grep { $_->send_method && $_->send_method eq 'Triage' } @$categories;
        return @$categories;
    }
}

sub munge_report_new_category_list {
    my ($self, $options, $contacts, $extras) = @_;

    # No TfL Traffic Lights category in Hounslow
    my %bodies = map { $_->body->name => $_->body } @$contacts;
    if ( $bodies{'Hounslow Borough Council'} ) {
        @$options = grep { ($_->{category} || $_->category) !~ /^Traffic lights$/i } @$options;
    }

    if ( $bodies{'Isle of Wight Council'} ) {
        my $user = $self->{c}->user;
        if ( $user && ( $user->is_superuser || $user->belongs_to_body( $bodies{'Isle of Wight Council'}->id ) ) ) {
            @$contacts = grep { !$_->send_method || $_->send_method ne 'Triage' } @$contacts;
            my $seen = { map { $_->category => 1 } @$contacts };
            @$options = grep { my $c = ($_->{category} || $_->category); $c =~ 'Pick a category' || $seen->{ $c } } @$options;
            return;
        }

        @$contacts = grep { $_->send_method && $_->send_method eq 'Triage' } @$contacts;
        my $seen = { map { $_->category => 1 } @$contacts };
        @$options = grep { my $c = ($_->{category} || $_->category); $c =~ 'Pick a category' || $seen->{ $c } } @$options;
    }
}

sub munge_load_and_group_problems {
    my ($self, $where, $filter) = @_;

    return unless $where->{category} && $self->{c}->stash->{body}->name eq 'Isle of Wight Council';

    $where->{category} = $self->expand_triage_cat_list($where->{category});
}

sub expand_triage_cat_list {
    my ($self, $categories) = @_;

    my $b = $self->{c}->stash->{body};

    my $all_cats = $self->{c}->model('DB::Contact')->not_deleted->search(
        {
            body_id => $b->id,
            send_method => [{ '!=', 'Triage'}, undef]
        }
    );

    my %group_to_category;
    while ( my $cat = $all_cats->next ) {
        next unless $cat->get_extra_metadata('group');
        my $groups = $cat->get_extra_metadata('group');
        $groups = ref $groups eq 'ARRAY' ? $groups : [ $groups ];
        for my $group ( @$groups ) {
            $group_to_category{$group} //= [];
            push @{ $group_to_category{$group} }, $cat->category;
        }
    }

    my $cats = $self->{c}->model('DB::Contact')->not_deleted->search(
        {
            body_id => $b->id,
            category => $categories
        }
    );

    my @cat_names;
    while ( my $cat = $cats->next ) {
        if ( $cat->send_method && $cat->send_method eq 'Triage' ) {
            # include the category itself
            push @cat_names, $cat->category;
            push @cat_names, @{ $group_to_category{$cat->category} } if $group_to_category{$cat->category};
        } else {
            push @cat_names, $cat->category;
        }
    }

    return \@cat_names;
}

sub title_list {
    my $self = shift;
    my $areas = shift;
    my $first_area = ( values %$areas )[0];

    return ["MR", "MISS", "MRS", "MS", "DR"] if $first_area->{id} eq COUNCIL_ID_BROMLEY;
    return undef;
}

sub extra_contact_validation {
    my $self = shift;
    my $c = shift;

    my %errors;

    $c->stash->{dest} = $c->get_param('dest');

    if (!$c->get_param('dest')) {
        $errors{dest} = "Please enter who your message is for";
    } elsif ( $c->get_param('dest') eq 'council' || $c->get_param('dest') eq 'update' ) {
        $errors{not_for_us} = 1;
    }

    return %errors;
}

=head2 council_dashboard_hook

This is for council-specific dashboard pages, which can only be seen by
superusers and logged-in users with an email domain matching a body name.

=cut

sub council_dashboard_hook {
    my $self = shift;
    my $c = $self->{c};

    unless ( $c->user_exists ) {
        $c->res->redirect('/about/council-dashboard');
        $c->detach;
    }

    $c->forward('/admin/fetch_contacts');

    $c->detach('/reports/summary') if $c->user->is_superuser;

    my $body = $c->user->from_body || _user_to_body($c);
    if ($body) {
        # Matching URL and user's email body
        $c->detach('/reports/summary') if $body->id eq $c->stash->{body}->id;

        # Matched /a/ body, redirect to its summary page
        $c->stash->{body} = $body;
        $c->stash->{wards} = [ { name => 'summary' } ];
        $c->detach('/reports/redirect_body');
    }

    $c->res->redirect('/about/council-dashboard');
}

sub _user_to_body {
    my $c = shift;
    my $email = lc $c->user->email;
    return _email_to_body($c, $email);
}

sub _email_to_body {
    my ($c, $email) = @_;
    my ($domain) = $email =~ m{ @ (.*) \z }x;

    my @data = eval { FixMyStreet->path_to('../data/fixmystreet-councils.csv')->slurp };
    my $body;
    foreach (@data) {
        chomp;
        my ($d, $b) = split /\|/;
        if ($d eq $domain || $d eq $email) {
            $body = $b;
            last;
        }
    }
    # If we didn't find a lookup entry, default to the first part of the domain
    unless ($body) {
        $domain =~ s/\.gov\.uk$//;
        $body = ucfirst $domain;
    }

    $body = $c->forward('/reports/body_find', [ $body ]);
    return $body;
}

sub about_hook {
    my $self = shift;
    my $c = $self->{c};

    if ($c->stash->{template} eq 'about/council-dashboard.html') {
        $c->stash->{form_name} = $c->get_param('name') || '';
        $c->stash->{email} = $c->get_param('username') || '';
        if ($c->user_exists) {
            my $body = $c->user->from_body || _user_to_body($c);
            if ($body) {
                $c->stash->{body} = $body;
                $c->stash->{wards} = [ { name => 'summary' } ];
                $c->detach('/reports/redirect_body');
            }
        }
        if (my $email = $c->get_param('username')) {
            $email = lc $email;
            $email =~ s/\s+//g;
            my $body = _email_to_body($c, $email);
            if ($body) {
                # Send confirmation email (hopefully)
                $c->stash->{template} = 'auth/general.html';
                $c->detach('/auth/general');
            } else {
                $c->stash->{error} = 'bad_email';
            }
        }
    }
}

sub updates_disallowed {
    my $self = shift;
    my ($problem) = @_;
    my $c = $self->{c};

    # This is a hash of council name to match, and what to do
    my $cfg = $self->feature('updates_allowed') || {};

    my $type = '';
    my $body;
    foreach (keys %$cfg) {
        if ($problem->to_body_named($_)) {
            $type = $cfg->{$_};
            $body = $_;
            last;
        }
    }

    if ($type eq 'none') {
        return 1;
    } elsif ($type eq 'staff') {
        # Only staff and superusers can leave updates
        my $staff = $c->user_exists && $c->user->from_body && $c->user->from_body->name =~ /$body/;
        my $superuser = $c->user_exists && $c->user->is_superuser;
        return 1 unless $staff || $superuser;
    } elsif ($type eq 'reporter') {
        return 1 if !$c->user_exists || $c->user->id != $problem->user->id;
    } elsif ($type eq 'open') {
        return 1 if $problem->is_fixed || $problem->is_closed;
    }

    return $self->next::method(@_);
}

sub suppress_reporter_alerts {
    my $self = shift;
    my $c = $self->{c};
    my $problem = $c->stash->{report};
    if ($problem->to_body_named('Westminster')) {
        return 1;
    }
    return 0;
}

sub must_have_2fa {
    my ($self, $user) = @_;
    return 1 if $user->is_superuser;
    return 0;
}

<<<<<<< HEAD
sub send_questionnaire {
    my ($self, $problem) = @_;
    my $cobrand = $problem->get_cobrand_logged;
    return 0 if $cobrand->moniker eq 'tfl';
    return 0 if $problem->to_body_named('TfL');
    return 1;
=======
sub update_email_shortlisted_user {
    my ($self, $update) = @_;
    FixMyStreet::Cobrand::TfL::update_email_shortlisted_user($self, $update);
>>>>>>> ea4d0789
}

1;<|MERGE_RESOLUTION|>--- conflicted
+++ resolved
@@ -316,18 +316,17 @@
     return 0;
 }
 
-<<<<<<< HEAD
 sub send_questionnaire {
     my ($self, $problem) = @_;
     my $cobrand = $problem->get_cobrand_logged;
     return 0 if $cobrand->moniker eq 'tfl';
     return 0 if $problem->to_body_named('TfL');
     return 1;
-=======
+}
+
 sub update_email_shortlisted_user {
     my ($self, $update) = @_;
     FixMyStreet::Cobrand::TfL::update_email_shortlisted_user($self, $update);
->>>>>>> ea4d0789
 }
 
 1;