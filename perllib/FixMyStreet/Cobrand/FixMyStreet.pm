--- conflicted
+++ resolved
@@ -6,7 +6,6 @@
     return {};
 }
 
-<<<<<<< HEAD
 sub get_council_sender {
     my ( $self, $area_id, $area_info ) = @_;
 
@@ -21,9 +20,8 @@
 
     return 'Email';
 }
-=======
+
 sub all_reports_style { return 'detailed'; }
->>>>>>> aa59f68f
 
 sub generate_problem_banner {
     my ( $self, $problem ) = @_;
