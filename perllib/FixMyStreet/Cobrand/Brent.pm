=head1 NAME

FixMyStreet::Cobrand::Brent - code specific to the Brent cobrand

=head1 SYNOPSIS

Brent is a London borough using FMS and WasteWorks

=cut

package FixMyStreet::Cobrand::Brent;
use parent 'FixMyStreet::Cobrand::UKCouncils';

use Moo;

# We use the functionality of bulky waste, though it's called small items
with 'FixMyStreet::Roles::CobrandBulkyWaste';

use strict;
use warnings;
use Moo;
use DateTime;
use DateTime::Format::Strptime;
use Try::Tiny;
use LWP::Simple;
use URI;

=head1 INTEGRATIONS

Integrates with Echo and Symology for FixMyStreet

Integrates with Echo for WasteWorks.

Uses SCP for accepting payments.

Uses OpenUSRN for locating nearest addresses on the Highway

=cut

use FixMyStreet::App::Form::Waste::Request::Brent;
use FixMyStreet::App::Form::Waste::Garden::Sacks;
use FixMyStreet::App::Form::Waste::Garden::Sacks::Renew;
with 'FixMyStreet::Roles::Open311Multi';
with 'FixMyStreet::Roles::CobrandOpenUSRN';
with 'FixMyStreet::Roles::CobrandEcho';
with 'FixMyStreet::Roles::SCP';
use Integrations::Paye;

sub council_area_id { return 2488; }
sub council_area { return 'Brent'; }
sub council_name { return 'Brent Council'; }
sub council_url { return 'brent'; }

=head1 DESCRIPTION

=cut

=head2 FMS Defaults

=over 4

=cut

=item * Use their own brand colours for pins

=cut

sub path_to_pin_icons {
    return '/cobrands/oxfordshire/images/';
}

=item * Users with a brent.gov.uk email can always be found in the admin.

=cut

sub admin_user_domain { 'brent.gov.uk' }

=item * Allows anonymous reporting

=cut

sub allow_anonymous_reports { 'button' }

=item * Has a default map zoom of 5

=cut

sub default_map_zoom { 5 }

=item * Doesn't show reports before go live date 2023-03-06

=cut

sub cut_off_date { '2023-03-06'}

=item * Uses their own privacy policy

=cut

sub privacy_policy_url {
    'https://www.brent.gov.uk/the-council-and-democracy/access-to-information/data-protection-and-privacy/brent-privacy-policy'
}

=item * Uses the OSM geocoder

=cut

sub get_geocoder { 'OSM' }

=item * Doesn't allow the reopening of reports

=cut

sub reopening_disallowed { 1 }

=item * Uses slightly different text on the geocode form.

=cut

sub enter_postcode_text {
    my ($self) = @_;
    return 'Enter a ' . $self->council_area . ' postcode, or street name';
}

=item * Only returns search results from Brent

=cut

sub disambiguate_location { {
    centre => '51.5585509362304,-0.26781886445231',
    span   => '0.0727325098393763,0.144085171830317',
    bounds => [ 51.52763684136, -0.335577710963202, 51.6003693511994, -0.191492539132886 ],
    town => 'Brent',
} }

=item * Filters down search results to be the street name and the postcode only

=cut

sub geocoder_munge_results {
    my ($self, $result) = @_;

    $result->{display_name} =~ s/, London Borough of Brent, London, Greater London, England//;
}

=back

=head2 pin_colour

=over 4

=item * grey: closed

=item * green: fixed

=item * yellow: confirmed

=item * orange: all other open states, like "in progress"

=back

=cut

sub pin_colour {
    my ( $self, $p, $context ) = @_;
    return 'grey' if $p->is_closed;
    return 'green' if $p->is_fixed;
    return 'yellow' if $p->state eq 'confirmed';
    return 'orange'; # all the other `open_states` like "in progress"
}

=head2 categories_restriction

Doesn't show TfL's River Piers category as no piers in Brent

=cut

sub categories_restriction {
    my ($self, $rs) = @_;

    return $rs->search( { 'me.category' => { '-not_like' => 'River Piers%' } } );
}

=head2 social_auth_enabled and user_from_oidc

=over 4

=cut

=item * Single sign on is enabled from the cobrand feature 'oidc_login'

=cut

sub social_auth_enabled {
    my $self = shift;

    return $self->feature('oidc_login') ? 1 : 0;
}

=item * Checks Brent specific fields for the single sign on name and email

=cut

sub user_from_oidc {
    my ($self, $payload) = @_;

    my $name = join(" ", $payload->{givenName}, $payload->{surname});
    my $email = $payload->{email};

    return ($name, $email);
}

=back

=cut

=head2 dashboard_export_problems_add_columns

Brent have various additional columns for extra report data.

=cut

sub dashboard_export_problems_add_columns {
    my ($self, $csv) = @_;

    $csv->add_csv_columns(
        street_name => 'Street Name',
        location_name => 'Location Name',
        created_by => 'Created By',
        email => 'Email',
        usrn => 'USRN',
        uprn => 'UPRN',
        external_id => 'External ID',
        image_included => 'Does the report have an image?',

        flytipping_did_you_see => 'Did you see the fly-tipping take place',
        flytipping_statement => "If 'Yes', are you willing to provide a statement?",
        flytipping_quantity => 'How much waste is there',
        flytipping_type => 'Type of waste',

        container_req_action => 'Container Request Action',
        container_req_type => 'Container Request Container Type',
        container_req_reason => 'Container Request Reason',

        missed_collection_id => 'Service ID',
    );

    my $values;
    if (my $flytipping = $self->body->contacts->search({ category => 'Fly-tipping' })->first) {
        foreach my $field (@{$flytipping->get_extra_fields}) {
            next unless @{$field->{values} || []};
            foreach (@{$field->{values}}) {
                $values->{$field->{code}}{$_->{key}} = $_->{name};
            }
        }
    }

    my $flytipping_lookup = sub {
        my ($report, $field) = @_;

        my $v = $report->get_extra_field_value($field) // return '';
        return $values->{$field}{$v} || '';
    };

    $csv->csv_extra_data(sub {
        my $report = shift;

        return {
            street_name => $report->nearest_address_parts->{street},
            location_name => $report->get_extra_field_value('location_name') || '',
            created_by => $report->name || '',
            email => $report->user->email || '',
            usrn => $report->get_extra_field_value('usrn') || '',
            uprn => $report->get_extra_field_value('uprn') || '',
            external_id => $report->external_id || '',
            image_included => $report->photo ? 'Y' : 'N',
            flytipping_did_you_see => $flytipping_lookup->($report, 'Did_you_see_the_Flytip_take_place?_'),
            flytipping_statement => $flytipping_lookup->($report, 'Are_you_willing_to_be_a_WItness?_'),
            flytipping_quantity => $flytipping_lookup->($report, 'Flytip_Size'),
            flytipping_type => $flytipping_lookup->($report, 'Flytip_Type'),
            container_req_action => $report->get_extra_field_value('Container_Request_Action') || '',
            container_req_type => $report->get_extra_field_value('Container_Request_Container_Type') || '',
            container_req_reason => $report->get_extra_field_value('Container_Request_Reason') || '',
            missed_collection_id => $report->get_extra_field_value('service_id') || '',
        }
    });
}

=head2 open311_config

Sends all photo urls in the Open311 data

=cut

sub open311_config {
    my ($self, $row, $h, $params, $contact) = @_;
    $params->{multi_photos} = 1;
}

=head2 open311_munge_update_params

Updates which are sent over Open311 have 'service_request_id_ext' set
to the id of the update's report

=cut

sub open311_munge_update_params {
    my ($self, $params, $comment, $body) = @_;
    $params->{service_request_id_ext} = $comment->problem->id;
}

=head2 should_skip_sending_update

Do not try and send updates to the ATAK backend.

=cut

sub should_skip_sending_update {
    my ($self, $update) = @_;

    my $code = $update->problem->contact->email;
    return 1 if $code =~ /^ATAK/;
    return 0;
}


=head2 open311_extra_data_include

=over 4

=cut

sub open311_extra_data_include {
    my ($self, $row, $h, $contact) = @_;

=item * Adds NSGRef from WFS service as app doesn't include road layer for Symology

Reports made via the app probably won't have a NSGRef because we don't
display the road layer. Instead we'll look up the closest asset from the
WFS service at the point we're sending the report over Open311.

=cut

    my $open311_only;
    if ($contact->email =~ /^Symology/) {

        if (!$row->get_extra_field_value('NSGRef')) {
            if (my $ref = $self->lookup_site_code($row, 'usrn')) {
                $row->update_extra_field({ name => 'NSGRef', description => 'NSG Ref', value => $ref });
            }
        }

=item * Copies UnitID into the details field for the Drains and gullies category

=cut

        if ($contact->groups->[0] eq 'Drains and gullies') {
            if (my $id = $row->get_extra_field_value('UnitID')) {
                $self->{brent_original_detail} = $row->detail;
                my $detail = $row->detail . "\n\nukey: $id";
                $row->detail($detail);
            }
        }

=item * Adds NSGRef from WFS service as app doesn't include road layer for Echo

Same as Symology above, but different attribute name.

=cut

    } elsif ($contact->email =~ /^Echo/) {
        my $type = $contact->get_extra_metadata('type') || '';
        if ($type ne 'waste' && !$row->get_extra_field_value('usrn')) {
            if (my $ref = $self->lookup_site_code($row, 'usrn')) {
                $row->update_extra_field({ name => 'usrn', description => 'USRN', value => $ref });
            }
        }

=item * Adds information for constructing the description on the open311 side.

=cut

    } elsif ($contact->email =~ /^ATAK/) {

        push @$open311_only, { name => 'title', value => $row->title };
        push @$open311_only, { name => 'report_url', value => $h->{url} };
        push @$open311_only, { name => 'detail', value => $row->detail };
        push @$open311_only, { name => 'group', value => $row->get_extra_metadata('group') };


    }

=item * Adds location name from WFS service for reports in ATAK groups, if missing.

=cut

    my @atak_groups = keys %{$self->group_to_layer};
    my $group = $row->get_extra_metadata('group');
    my $group_is_atak = $group && grep { $_ eq $group } @atak_groups;
    my $contact_location_name_field = $contact->get_extra_field(code => 'location_name');
    my $row_location_name = $row->get_extra_field_value('location_name');

    if ($group_is_atak && $contact_location_name_field && !$row_location_name) {
        if (my $name = $self->lookup_location_name($row)) {
            $row->update_extra_field({ name => 'location_name', description => 'Location name', value => $name });
        }
    }

=item * The title field gets pushed to location fields in Echo/Symology, so include closest address

We use {closest_address}->summary as this is geocoder-agnostic.

=cut

    if ($contact->email =~ /^Echo/ || $contact->email =~ /^Symology/) {
        my $title = $row->title;
        if ( $h->{closest_address} ) {
            my $addr = $h->{closest_address}->summary;

            $addr =~ s/, England//;
            $addr =~ s/, United Kingdom$//;

            $title .= '; Nearest calculated address = ' . $addr;
        }

        push @$open311_only, { name => 'title', value => $title };
        push @$open311_only, { name => 'description', value => $row->detail };
    }

    return $open311_only;
}

=back

=cut

=head2 open311_extra_data_exclude

Doesn't send UnitID for Drains and gullies category as an extra
field in open311 data. It has been transferred to the details
field by open311_extra_data_include

=cut

sub open311_extra_data_exclude {
    my ($self, $row, $h, $contact) = @_;

    return ['UnitID'] if $contact->groups->[0] eq 'Drains and gullies';
    return [];
}

=head2 open311_post_send

Restore the original detail field if it was changed by open311_extra_data_include
to put the UnitID in the detail field for sending

=cut

sub open311_post_send {
    my ($self, $row) = @_;
    if ($row->contact->email =~ /ATAK/ && $row->external_id) {
        $row->state('investigating');
    }

    $row->detail($self->{brent_original_detail}) if $self->{brent_original_detail};
}

=head2 lookup_location_name

Looks up the location name from the WFS service

=cut

sub lookup_location_name {
    my ($self, $report) = @_;

    my $locations = $self->_atak_wfs_query($report);

    # Match the first element like <ms:site_name>King Edward VII Park, Wembley</ms:site_name> and return the value
    if ($locations && $locations =~ /<ms:site_name>(.+?)<\/ms:site_name>/) {
        return $1;
    }
}

=head2 report_validation

Ensure ATAK reports are in ATAK-owned areas

=cut

sub report_validation {
    my ($self, $report, $errors) = @_;

    my $contact = FixMyStreet::DB->resultset('Contact')->find({
        body_id => $self->body->id,
        category => $report->category,
    });

    if ($contact && $contact->email =~ /^ATAK/) {
        my $locations = $self->_atak_wfs_query($report);

        if (index($locations, '<gml:featureMember>') == -1) {
            # Location not found
            $errors->{category} = 'Please select a location in a Brent maintained area';
        }
    }

    return $errors;
}

sub _atak_wfs_query {
    my ($self, $report) = @_;

    my $group = $report->get_extra_metadata('group');
    return unless $group;

    my $asset_layer = $self->_group_to_asset_layer($group);
    return unless $asset_layer;

    my $uri = URI->new('https://tilma.mysociety.org/mapserver/brent');
    $uri->query_form(
        REQUEST => "GetFeature",
        SERVICE => "WFS",
        SRSNAME => "urn:ogc:def:crs:EPSG::27700",
        TYPENAME => $asset_layer,
        VERSION => "1.1.0",
        properties => 'site_name',
    );

    try {
        return $self->_get($self->_wfs_uri($report, $uri));
    } catch {
        # Ignore WFS errors.
        return '';
    };
}

has group_to_layer => (
    is => 'ro',
    default => sub {
        return {
            'Parks and open spaces' => 'Parks_and_Open_Spaces',
            'Allotments' => 'Allotments',
            'Council estates grounds maintenance' => 'Housing',
            'Roadside verges and flower beds' => 'Highway_Verges',
        };
    },
);

sub _group_to_asset_layer {
    my ($self, $group) = @_;

    return $self->group_to_layer->{$group};
}

sub _wfs_uri {
    my ($self, $report, $base_uri) = @_;

    # This fn may be called before cobrand has been set in the
    # reporting flow and local_coords needs it to be set
    $report->cobrand('brent') if !$report->cobrand;

    my ($x, $y) = $report->local_coords;
    my $buffer = 50; # metres
    my ($w, $s, $e, $n) = ($x-$buffer, $y-$buffer, $x+$buffer, $y+$buffer);

    my $filter = "
    <ogc:Filter xmlns:ogc=\"http://www.opengis.net/ogc\">
        <ogc:BBOX>
            <ogc:PropertyName>Shape</ogc:PropertyName>
            <gml:Envelope xmlns:gml='http://www.opengis.net/gml' srsName='EPSG:27700'>
                <gml:lowerCorner>$w $s</gml:lowerCorner>
                <gml:upperCorner>$e $n</gml:upperCorner>
            </gml:Envelope>
        </ogc:BBOX>
    </ogc:Filter>";
    $filter =~ s/\n\s+//g;

    $filter = URI::Escape::uri_escape_utf8($filter);

    return "$base_uri&filter=$filter";
}

# Wrapper around LWP::Simple::get to make mocking in tests easier.
sub _get {
    my ($self, $uri) = @_;

    return get($uri);
}

=head2 prevent_questionnaire_updating_status

Doesn't allow questionnaire responses to change the
status of reports

=cut

sub prevent_questionnaire_updating_status { 1 };

=head2 admin_templates_external_status_code_hook

Munges empty fields out of external status code used
for triggering template responses so non-waste
Echo status codes will trigger auto-templates

=cut

sub admin_templates_external_status_code_hook {
    my ($self) = @_;
    my $c = $self->{c};

    my $res_code = $c->get_param('resolution_code') || '';
    my $task_type = $c->get_param('task_type') || '';
    my $task_state = $c->get_param('task_state') || '';

    my $code = "$res_code,$task_type,$task_state";
    $code = '' if $code eq ',,';
    $code =~ s/,,$// if $code;

    return $code;
}

around waste_cc_get_redirect_url => sub {
    my ($orig, $self, $c, $back) = @_;

    if ($c->stash->{is_staff}) {
        my $payment = Integrations::Paye->new({
            config => $self->feature('payment_gateway')
        });

        my $p = $c->stash->{report};
        my $uprn = $p->get_extra_field_value('uprn');

        my $amount = $p->get_extra_field_value( 'pro_rata' );
        unless ($amount) {
            $amount = $p->get_extra_field_value( 'payment' );
        }
        my $admin_fee = $p->get_extra_field_value('admin_fee');

        my $redirect_id = mySociety::AuthToken::random_token();
        $p->set_extra_metadata('redirect_id', $redirect_id);
        $p->update;

        my $backUrl = $c->uri_for_action("/waste/$back", [ $c->stash->{property}{id} ]) . '';
        my $address = $c->stash->{property}{address};
        my @parts = split ',', $address;

        my @items = ({
            amount => $amount,
            reference => $payment->config->{customer_ref},
            description => $p->title,
            lineId => $self->waste_cc_payment_line_item_ref($p),
        });
        if ($admin_fee) {
            push @items, {
                amount => $admin_fee,
                reference => $payment->config->{customer_ref_admin_fee},
                description => 'Admin fee',
                lineId => $self->waste_cc_payment_admin_fee_line_item_ref($p),
            };
        }
        my $result = $payment->pay({
            returnUrl => $c->uri_for('pay_complete', $p->id, $redirect_id ) . '',
            backUrl => $backUrl,
            ref => $self->waste_cc_payment_sale_ref($p),
            request_id => $p->id,
            description => $p->title,
            name => $p->name,
            email => $p->user->email,
            uprn => $uprn,
            address1 => shift @parts,
            address2 => shift @parts,
            country => 'UK',
            postcode => pop @parts,
            items => \@items,
            staff => $c->stash->{staff_payments_allowed} eq 'cnp',
        });

        if ( $result ) {
            $c->stash->{xml} = $result;

            # GET back
            # requestId - should match above
            # apnReference - transaction Ref, used later for query
            # transactionState - InProgress
            # invokeResult/status - Success/...
            # invokeResult/redirectUrl - what is says
            # invokeResult/errorDetails - what it says
            if ( $result->{transactionState} eq 'InProgress' &&
                 $result->{invokeResult}->{status} eq 'Success' ) {

                 $p->set_extra_metadata('apnReference', $result->{apnReference});
                 $p->update;

                 my $redirect = $result->{invokeResult}->{redirectUrl};
                 if ($redirect =~ /#/) {
                     $redirect =~ s/#/?apnReference=$result->{apnReference}#/;
                 } else {
                     $redirect .= "?apnReference=$result->{apnReference}";
                 }
                 return $redirect;
             } else {
                 # XXX - should this do more?
                my $error = $result->{invokeResult}->{status};
                $c->stash->{error} = $error;
                return undef;
             }
         } else {
            return undef;
        }
        return;
    }

    return $self->$orig($c, $back);
};

=head2 waste_check_staff_payment_permissions

Staff can make payments via a PAYE endpoint.

=cut

sub waste_check_staff_payment_permissions {
    my $self = shift;
    my $c = $self->{c};
    return unless $c->stash->{is_staff};
    $c->stash->{staff_payments_allowed} = 'paye-api';
}

=head2 waste_event_state_map

State map for Echo states - not actually waste only as Echo
used for FMS integration for Brent

=cut

sub waste_event_state_map {
    return {
        New => { New => 'confirmed' },
        Pending => {
            Unallocated => 'action scheduled',
            Accepted => 'action scheduled',
            'Allocated to Crew' => 'in progress',
            'Allocated to EM' => 'investigating',
            'Replacement Bin Required' => 'action scheduled',
        },
        Closed => {
            Closed => 'fixed - council',
            Completed => 'fixed - council',
            'Not Completed' => 'unable to fix',
            'Partially Completed' => 'closed',
            'No Repair Required' => 'unable to fix',
        },
        Cancelled => {
            Rejected => 'closed',
        },
    };
}

=head2 waste_on_the_day_criteria

If it's before 10pm on the day of collection, treat an Outstanding/Allocated
task as if it's the next collection and in progress, and do not allow missed
collection reporting unless it's already been completed.

=cut

sub waste_on_the_day_criteria {
    my ($self, $completed, $state, $now, $row) = @_;

    return unless $now->hour < 22;
    if ($state eq 'Outstanding' || $state eq 'Allocated') {
        $row->{next} = $row->{last};
        $row->{next}{state} = 'In progress';
        delete $row->{last};
    }
    if (!$completed) {
        $row->{report_allowed} = 0;
    }
}

sub bin_services_for_address {
    my $self = shift;
    my $property = shift;

    $self->{c}->stash->{containers} = {
        1 => 'Blue rubbish sack',
        16 => 'General rubbish bin (grey bin)',
        8 => 'Clear recycling sack',
        6 => 'Recycling bin (blue bin)',
        11 => 'Food waste caddy',
        13 => 'Garden waste (green bin)',
        46 => 'Paper and cardboard blue sack',
    };

    $self->{c}->stash->{container_actions} = $self->waste_container_actions;

    my %service_to_containers = (
        262 => [ 16 ],
        265 => [ 6 ],
        269 => [ 8 ],
        316 => [ 11 ],
        317 => [ 13 ],
        807 => [ 46 ],
    );
    my %request_allowed = map { $_ => 1 } keys %service_to_containers;
    my %quantity_max = (
        262 => 1,
        265 => 1,
        269 => 1,
        316 => 1,
        317 => 5,
        807 => 1,
    );

    $self->{c}->stash->{quantity_max} = \%quantity_max;

    $self->{c}->stash->{garden_subs} = $self->waste_subscription_types;

    my $result = $self->{api_serviceunits};
    #return [] unless @$result;

    my $events = $self->_parse_events($self->{api_events});
    $self->{c}->stash->{open_service_requests} = $events->{enquiry};

    # If there is an open Garden subscription (1159) event, assume
    # that means a bin is being delivered and so a pending subscription
    if ($events->{enquiry}{1159}) {
        $self->{c}->stash->{pending_subscription} = { title => 'Garden Subscription - New' };
        $self->{c}->stash->{open_garden_event} = 1;
    }

    # Small items collection event
    $self->bulky_check_missed_collection($events, {
        # Not Completed
        18491 => {
            all => 'the collection could not be completed',
        },
    });

    my @to_fetch;
    my %schedules;
    my @task_refs;
    my %expired;
    my $calendar_save = {};
    foreach (@$result) {
        my $servicetask = $self->_get_current_service_task($_) or next;
        my $schedules = _parse_schedules($servicetask);
        # Brent has two overlapping schedules for food
        $schedules->{description} =~ s/other\s*// if $_->{ServiceId} == 316;
        $expired{$_->{Id}} = $schedules if $self->waste_sub_overdue( $schedules->{end_date}, weeks => 4 );

        next unless $schedules->{next} or $schedules->{last};
        $schedules{$_->{Id}} = $schedules;
        push @to_fetch, GetEventsForObject => [ ServiceUnit => $_->{Id} ];
        push @task_refs, $schedules->{last}{ref} if $schedules->{last};

        # Check calendar allocation
        if (($_->{ServiceId} == 262 || $_->{ServiceId} == 317 || $_->{ServiceId} == 807) && $schedules->{description} =~ /every other/ && $schedules->{next}{schedule}) {
            my $allocation = $schedules->{next}{schedule}{Allocation};
            my $day = lc $allocation->{RoundName};
            $day =~ s/\s+//g;
            my ($week) = $allocation->{RoundGroupName} =~ /Week (\d+)/;
            my $links;
            if ($_->{ServiceId} == 262 || $_->{ServiceId} == 807) {
                if ($week) {
                    $calendar_save->{number} = $week;
                } elsif (($week) = $allocation->{RoundGroupName} =~ /WK(\w)/) {
                    $calendar_save->{letter} = $week;
                };
                if ($calendar_save->{letter} && $calendar_save->{number}) {
                    my $id = sprintf("%s-%s%s", $day, $calendar_save->{letter}, $calendar_save->{number});
                    $links = $self->{c}->cobrand->feature('waste_calendar_links');
                    $self->{c}->stash->{calendar_link} = $links->{$id};
                }
            } elsif ($_->{ServiceId} == 317) {
                my $id = sprintf("%s-%s", $day, $week);
                my $links = $self->{c}->cobrand->feature('ggw_calendar_links');
                $self->{c}->stash->{ggw_calendar_link} = $links->{$id};
            }
        }

    }
    push @to_fetch, GetTasks => \@task_refs if @task_refs;

    my $cfg = $self->feature('echo');
    my $echo = Integrations::Echo->new(%$cfg);
    my $calls = $echo->call_api($self->{c}, 'brent', 'bin_services_for_address:' . $property->{id}, 1, @to_fetch);

    $property->{show_bulky_waste} = $self->bulky_allowed_property($property);

    my @out;
    my %task_ref_to_row;
    foreach (@$result) {
        my $service_id = $_->{ServiceId};
        my $service_name = $self->service_name_override($_);
        next unless $schedules{$_->{Id}} || ( $service_name eq 'Garden waste' && $expired{$_->{Id}} );

        my $schedules = $schedules{$_->{Id}} || $expired{$_->{Id}};
        my $servicetask = $self->_get_current_service_task($_);

        my $containers = $service_to_containers{$service_id};
        my $open_requests = { map { $_ => $events->{request}->{$_} } grep { $events->{request}->{$_} } @$containers };

        my $request_max = $quantity_max{$service_id};

        my $timeband = _timeband_for_schedule($schedules->{next});

        my $garden = 0;
        my $garden_bins;
        my $garden_sacks;
        my $garden_cost = 0;
        my $garden_due;
        my $garden_overdue;
        if ($service_name eq 'Garden waste') {
            $garden = 1;
            $garden_due = $self->waste_sub_due($schedules->{end_date});
            $garden_overdue = $expired{$_->{Id}};
            my $data = Integrations::Echo::force_arrayref($servicetask->{Data}, 'ExtensibleDatum');
            foreach (@$data) {
                if ( $_->{DatatypeName} eq 'BRT - Paid Collection Container Quantity' ) {
                    $garden_bins = $_->{Value};
                    # $_->{Value} is a code for the number of bins and corresponds 1:1 (bin), 2:2 (bins) etc,
                    # until it gets to 9 when it corresponds to sacks
                    if ($garden_bins == '9') {
                        $garden_sacks = 1;
                        $garden_cost = $self->garden_waste_sacks_cost_pa($garden_bins) / 100;
                    } else {
                        $garden_cost = $self->garden_waste_cost_pa($garden_bins) / 100;
                    }
                }
            }
            $request_max = $garden_bins;

            if ($self->{c}->stash->{waste_features}->{garden_disabled}) {
                $garden = 0;
            }
        }

        my $row = {
            id => $_->{Id},
            service_id => $service_id,
            service_name => $service_name,
            garden_waste => $garden,
            garden_bins => $garden_bins,
            garden_sacks => $garden_sacks,
            garden_cost => $garden_cost,
            garden_due => $garden_due,
            garden_overdue => $garden_overdue,
            request_allowed => $request_allowed{$service_id} && $request_max && $schedules->{next},
            requests_open => $open_requests,
            request_containers => $containers,
            request_max => $request_max,
            service_task_id => $servicetask->{Id},
            service_task_name => $servicetask->{TaskTypeName},
            service_task_type_id => $servicetask->{TaskTypeId},
            schedule => $schedules->{description},
            last => $schedules->{last},
            next => $schedules->{next},
            end_date => $schedules->{end_date},
            timeband => $timeband,
        };
        if ($row->{last}) {
            my $ref = join(',', @{$row->{last}{ref}});
            $task_ref_to_row{$ref} = $row;

            $row->{report_allowed} = $self->within_working_days($row->{last}{date}, 2);

            my $events_unit = $self->_parse_events($calls->{"GetEventsForObject ServiceUnit $_->{Id}"});
            my $missed_events = [
                @{$events->{missed}->{$service_id} || []},
                @{$events_unit->{missed}->{$service_id} || []},
            ];
            my $recent_events = $self->_events_since_date($row->{last}{date}, $missed_events);
            $row->{report_open} = $recent_events->{open} || $recent_events->{closed};
        }
        push @out, $row;
    }

    $self->waste_task_resolutions($calls->{GetTasks}, \%task_ref_to_row);

    return \@out;
}

sub _timeband_for_schedule {
    my $schedule = shift;

    return unless $schedule->{schedule};

    my $parser = DateTime::Format::Strptime->new( pattern => '%H:%M:%S.%3N' );
    if (my $timeband = $schedule->{schedule}->{TimeBand}) {
        return {
            start => $parser->parse_datetime($timeband->{Start}),
            end => $parser->parse_datetime($timeband->{End})
        };
    }
}

sub waste_container_actions {
    return {
        deliver => 1,
        remove => 2
    };
}

sub waste_subscription_types {
    return {
        New => 1,
        Renew => 2,
        Amend => 3,
    };
}

sub missed_event_types { {
    2936 => 'request',
    2891 => 'missed',
    2964 => 'bulky',
} }

around bulky_check_missed_collection => sub {
    my ($orig, $self) = (shift, shift);
    $orig->($self, @_);
    if ($self->{c}->stash->{bulky_missed}) {
        $self->{c}->stash->{bulky_missed}{service_name} = 'Small items';
    }
};

sub image_for_unit {
    my ($self, $unit) = @_;
    my $service_id = $unit->{service_id};

    my $base = '/i/waste-containers';
    my $images = {
        262 => "$base/bin-grey",
        265 => "$base/bin-grey-blue-lid-recycling",
        316 => "$base/caddy-green-recycling",
        317 => "$base/bin-green",
        263 => "$base/large-communal-black",
        266 => "$base/large-communal-blue-recycling",
        271 => "$base/bin-brown",
        267 => "$base/sack-black",
        269 => "$base/sack-clear",
        807 => "$base/bag-blue",
    };
    return $images->{$service_id};
}

sub service_name_override {
    my ($self, $service) = @_;

    my %service_name_override = (
        262 => 'Rubbish',
        265 => 'Recycling',
        316 => 'Food waste',
        317 => 'Garden waste',
        263 => 'Communal rubbish',
        266 => 'Communal recycling',
        271 => 'Communal food waste',
        267 => 'Rubbish (black sacks)',
        269 => 'Recycling (clear sacks)',
        807 => 'Paper and cardboard (blue sacks)',
    );

    return $service_name_override{$service->{ServiceId}} || $service->{ServiceName};
}

around look_up_property => sub {
    my ($orig, $self, $id) = @_;
    my $data = $orig->($self, $id);

    my @pending = $self->find_pending_bulky_collections($data->{uprn})->all;
    $self->{c}->stash->{pending_bulky_collections}
        = @pending ? \@pending : undef;

    return $data;
};

sub within_working_days {
    my ($self, $dt, $days, $future) = @_;
    my $wd = FixMyStreet::WorkingDays->new(public_holidays => FixMyStreet::Cobrand::UK::public_holidays());
    $dt = $wd->add_days($dt, $days)->ymd;
    my $today = DateTime->now->set_time_zone(FixMyStreet->local_time_zone)->ymd;
    if ( $future ) {
        return $today ge $dt;
    } else {
        return $today le $dt;
    }
}

sub waste_munge_report_data {
    my ($self, $id, $data) = @_;

    my $c = $self->{c};

    my $address = $c->stash->{property}->{address};
    my $service = $c->stash->{services}{$id}{service_name};
    $data->{title} = "Report missed $service";
    $data->{detail} = "$data->{title}\n\n$address";
    $c->set_param('service_id', $id);
}

# Replace the usual checkboxes grouped by service with one radio list
sub waste_munge_request_form_fields {
    my ($self, $field_list) = @_;

    my @radio_options;
    my %seen;
    for (my $i=0; $i<@$field_list; $i+=2) {
        my ($key, $value) = ($field_list->[$i], $field_list->[$i+1]);
        next unless $key =~ /^container-(\d+)/;
        my $id = $1;
        push @radio_options, {
            value => $id,
            label => $self->{c}->stash->{containers}->{$id},
            disabled => $value->{disabled},
        };
        $seen{$id} = 1;
    }

    @$field_list = (
        "container-choice" => {
            type => 'Select',
            widget => 'RadioGroup',
            label => 'Which container do you need?',
            options => \@radio_options,
            required => 1,
        }
    );
}


=head2 alternative_backend_field_names

Some field names to send for integrations are defined by earlier
integrations, so this can be used to fetch the different
field name for what is essentially the same field

=cut

sub alternative_backend_field_names {
    my ($self, $field) = @_;

    my %alternative_name = (
        'Subscription_End_Date' => 'End_Date',
    );

    return $alternative_name{$field};
}

sub waste_munge_request_data {
    my ($self, $id, $data, $form) = @_;

    my $c = $self->{c};

    my $address = $c->stash->{property}->{address};
    my $container = $c->stash->{containers}{$id};
    my $reason = $data->{request_reason} || '';
    my $nice_reason = $c->stash->{label_for_field}->($form, 'request_reason', $reason);

    my ($action_id, $reason_id);
    my $type = $id;
    my $quantity = 1;
    if ($reason eq 'damaged') {
        $action_id = '2::1'; # Collect/Deliver
        $reason_id = '4::4'; # Damaged
        $type = $id . '::' . $id;
        $quantity = '1::1';
    } elsif ($reason eq 'missing') {
        $action_id = 1; # Deliver
        $reason_id = 1; # Missing
    } elsif ($reason eq 'new_build') {
        $action_id = 1; # Deliver
        $reason_id = 6; # New Property
    } elsif ($reason eq 'extra') {
        $action_id = 1; # Deliver
        $reason_id = 9; # Increase capacity
    }

    $c->set_param('Container_Request_Action', $action_id);
    $c->set_param('Container_Request_Reason', $reason_id);
    $c->set_param('Container_Request_Container_Type', $type);
    $c->set_param('Container_Request_Quantity', $quantity);

    $data->{title} = "Request new $container";
    $data->{detail} = "Quantity: 1\n\n$address";
    $data->{detail} .= "\n\nReason: $nice_reason" if $nice_reason;

    my $notes;
    if ($data->{notes_damaged}) {
        $notes = $c->stash->{label_for_field}->($form, 'notes_damaged', $data->{notes_damaged});
        $data->{detail} .= " - $notes";
    }
    if ($data->{details_damaged}) {
        $data->{detail} .= "\n\nDamage reported during collection: " . $data->{details_damaged};
        $notes .= " - " . $data->{details_damaged};
    }
    $c->set_param('Container_Request_Notes', $notes) if $notes;

    # XXX Share somewhere with reverse?
    my %service_id = (
        16 => 262,
        6 => 265,
        8 => 269,
        11 => 316,
        13 => 317,
        46 => 807,
    );
    $c->set_param('service_id', $service_id{$id});
}

sub waste_request_form_first_next {
    my $self = shift;

    $self->{c}->stash->{form_class} = 'FixMyStreet::App::Form::Waste::Request::Brent';
    $self->{c}->stash->{form_title} = 'Which container do you need?';

    return sub {
        my $data = shift;
        my $choice = $data->{"container-choice"};
        return 'request_refuse_call_us' if $choice == 16;
        return 'replacement';
    };
}

# Take the chosen container and munge it into the normal data format
sub waste_munge_request_form_data {
    my ($self, $data) = @_;
    my $container_id = delete $data->{'container-choice'};
    $data->{"container-$container_id"} = 1;
}

=head2 Waste configuration

=over 4

=item * Waste reports do not have email confirmation.

=item * Staff cannot choose the payment method (if there were multiple)

=item * Cheque payments are not an option

=item * Renewals can happen within 28 days

=cut

sub waste_never_confirm_reports { 1 }
sub waste_staff_choose_payment_method { 0 }
sub waste_cheque_payments { 0 }

use constant GARDEN_WASTE_SERVICE_ID => 317;
use constant GARDEN_WASTE_PAID_COLLECTION_BIN => 1;
use constant GARDEN_WASTE_PAID_COLLECTION_SACK => 2;
sub garden_service_name { 'Garden waste collection service' }
sub garden_service_id { GARDEN_WASTE_SERVICE_ID }
sub garden_current_subscription { shift->{c}->stash->{services}{+GARDEN_WASTE_SERVICE_ID} }
sub get_current_garden_bins { shift->garden_current_subscription->{garden_bins} }
sub garden_due_days { 28 }

sub garden_current_service_from_service_units {
    my ($self, $services) = @_;

    my $garden;
    for my $service ( @$services ) {
        if ( $service->{ServiceId} == GARDEN_WASTE_SERVICE_ID ) {
            $garden = $self->_get_current_service_task($service);
            last;
        }
    }

    return $garden;
}

sub bin_payment_types {
    return {
        'csc' => 1,
        'credit_card' => 2,
        'direct_debit' => 3,
        'cheque' => 4,
    };
}

sub waste_cc_payment_line_item_ref {
    my ($self, $p) = @_;
    return "Brent-" . $p->id;
}

sub waste_cc_payment_sale_ref {
    my ($self, $p) = @_;
    return "Brent-" . $p->id;
}

=item * Staff can pick between sacks/bins for garden waste subscription/renewal

=cut

sub waste_garden_subscribe_form_setup {
    my ($self) = @_;
    my $c = $self->{c};
    if ($c->stash->{is_staff}) {
        $c->stash->{form_class} = 'FixMyStreet::App::Form::Waste::Garden::Sacks';
    }
}

sub waste_garden_renew_form_setup {
    my ($self) = @_;
    my $c = $self->{c};
    if ($c->stash->{is_staff}) {
        $c->stash->{first_page} = 'sacks_choice';
        $c->stash->{form_class} = 'FixMyStreet::App::Form::Waste::Garden::Sacks::Renew';
    }
}

sub waste_munge_enquiry_data {
    my ($self, $data) = @_;

    my $address = $self->{c}->stash->{property}->{address};
    $data->{title} = $data->{category};

    my $detail;
    foreach (sort grep { /^extra_/ } keys %$data) {
        $detail .= "$data->{$_}\n\n";
    }
    $detail .= $address;
    $data->{detail} = $detail;
}

sub waste_cc_payment_admin_fee_line_item_ref {
    my ($self, $p) = @_;
    return "Brent-" . $p->id;
}


sub waste_garden_sub_payment_params {
    my ($self, $data) = @_;
    my $c = $self->{c};

    my $container = $data->{container_choice} || '';
    if ($container eq 'sack') {
        my $bin_count = 1; # $data->{bins_wanted};
        $data->{bin_count} = $bin_count;
        $data->{new_bins} = $bin_count;
        my $cost_pa = $c->cobrand->garden_waste_sacks_cost_pa() * $bin_count;
        ($cost_pa) = $c->cobrand->apply_garden_waste_discount($cost_pa) if $data->{apply_discount};
        $c->set_param('payment', $cost_pa);
    }
}

sub waste_garden_sub_params {
    my ($self, $data, $type) = @_;
    my $c = $self->{c};

    my $container = $data->{container_choice} || '';
    $container = $container eq 'sack' ? GARDEN_WASTE_PAID_COLLECTION_SACK : GARDEN_WASTE_PAID_COLLECTION_BIN;
    $c->set_param('Paid_Collection_Container_Type', $container);
    $c->set_param('Paid_Collection_Container_Quantity', $data->{bin_count});
    $c->set_param('Payment_Value', $data->{cost_pa});
    if ( $data->{new_bins} > 0 && $container != GARDEN_WASTE_PAID_COLLECTION_SACK ) {
        $c->set_param('Container_Type', $container);
        $c->set_param('Container_Quantity', $data->{new_bins});
    }
}

sub waste_garden_mod_params {
    my ($self, $data) = @_;
    my $c = $self->{c};

    $data->{category} = 'Amend Garden Subscription';

    $c->set_param('Additional_Collection_Container_Type', 1);
    $c->set_param('Additional_Collection_Container_Quantity', $data->{new_bins} > 0 ? $data->{new_bins} : '');

    if ($data->{new_bins} > 0) {
        $c->set_param('Container_Type', 1);
        $c->set_param('Container_Quantity', $data->{new_bins});
    }
}

=item * Sacks cost the same as bins

=cut

sub garden_waste_sacks_cost_pa {
    return $_[0]->garden_waste_cost_pa();
}

=item * Garden subscription is half price in October-December.

=cut

sub garden_waste_cost_pa {
    my ($self, $bin_count) = @_;

    $bin_count ||= 1;

    my $cost = $self->feature('payment_gateway')->{ggw_cost} * $bin_count;
    my $now = DateTime->now( time_zone => FixMyStreet->local_time_zone );

    if ($now->month =~ /^(10|11|12)$/ ) {
        $cost = $cost/2;
    }

    return $cost;
}

=item * Uses custom text for the title field for new reports.

=cut

sub new_report_title_field_label {
    "Location of the problem"
}

sub new_report_title_field_hint {
    "Exact location, including any landmarks"
}

=item * Staff can apply a fixed discount to the garden subscription cost via a checkbox.

=back

=cut

sub apply_garden_waste_discount {
    my ($self, @charges ) = @_;

    my $discount = $self->{c}->stash->{waste_features}->{ggw_discount_as_percent};
    my $proportion_to_pay = 1 - $discount / 100;
    my @discounted = map { $_ ? $_ * $proportion_to_pay : $_ } @charges;
    return @discounted;
}

sub garden_waste_new_bin_admin_fee { 0 }

sub waste_get_pro_rata_cost {
    my $self = shift;

    return $self->feature('payment_gateway')->{ggw_cost};
}


sub bulky_collection_time { { hours => 7, minutes => 0 } }
sub bulky_cancellation_cutoff_time { { hours => 23, minutes => 59 } }
sub bulky_cancel_by_update { 1 }
sub bulky_collection_window_days { 28 }
<<<<<<< HEAD
sub bulky_can_amend_collection { 0 }
=======
>>>>>>> 405ba4c9
sub bulky_can_refund { 0 }
sub bulky_free_collection_available { 0 }
sub bulky_hide_later_dates { 1 }

sub bulky_allowed_property {
    my ( $self, $property ) = @_;
    return $self->bulky_enabled;
}

sub collection_date {
    my ($self, $p) = @_;
    return $self->_bulky_date_to_dt($p->get_extra_field_value('Collection_Date'));
}

sub _bulky_refund_cutoff_date { }

sub _bulky_date_to_dt {
    my ($self, $date) = @_;
    $date = (split(";", $date))[0];
    my $parser = DateTime::Format::Strptime->new( pattern => '%FT%T', time_zone => FixMyStreet->local_time_zone);
    my $dt = $parser->parse_datetime($date);
    return $dt ? $dt->truncate( to => 'day' ) : undef;
}

sub waste_munge_bulky_data {
    my ($self, $data) = @_;

    my $c = $self->{c};
    my ($date, $ref, $expiry) = split(";", $data->{chosen_date});

    my $guid_key = $self->council_url . ":echo:bulky_event_guid:" . $c->stash->{property}->{id};
    $data->{extra_GUID} = $self->{c}->session->{$guid_key};
    $data->{extra_reservation} = $ref;

    $data->{title} = "Small items collection";
    $data->{detail} = "Address: " . $c->stash->{property}->{address};
    $data->{category} = "Small items collection";
    $data->{extra_Collection_Date} = $date;
    $data->{extra_Exact_Location} = $data->{location};

    my (%types, @photos);
    my $max = $self->bulky_items_maximum;
<<<<<<< HEAD
    for (1..$max) {
        if (my $item = $data->{"item_$_"}) {
=======
    my $other_item = 'Small electricals: Other item under 30x30x30 cm';
    for (1..$max) {
        if (my $item = $data->{"item_$_"}) {
            if ($item eq $other_item) {
                $item .= ' (' . ($data->{"item_notes_$_"} || '') . ')';
            }
>>>>>>> 405ba4c9
            $types{$item}++;
            if ($item eq 'Tied bag of domestic batteries (min 10 - max 100)') {
                $data->{extra_Batteries} = 1;
            } elsif ($item eq 'Podback Bag') {
                $data->{extra_Coffee_Pods} = 1;
            } elsif ($item eq 'Paint, up to 5 litres capacity (1 x 5 litre tin, 5 x 1 litre tins etc.)') {
                $data->{extra_Paint} = 1;
            } elsif ($item eq 'Textiles, up to 60 litres (one black sack / 3 carrier bags)') {
                $data->{extra_Textiles} = 1;
            } else {
                $data->{extra_Small_WEEE} = 1;
            }
            push @photos, $data->{"item_photos_$_"} || '';
        };
    }
    $data->{extra_Notes} = join("\n", map { "$types{$_} x $_" } sort keys %types);
    $data->{extra_Image} = join("::", @photos);
}

sub waste_reconstruct_bulky_data {
    my ($self, $p) = @_;

    my $saved_data = {
        "chosen_date" => $p->get_extra_field_value('Collection_Date'),
        "location" => $p->get_extra_field_value('Exact_Location'),
        "location_photo" => $p->get_extra_metadata("location_photo"),
    };

    my @fields = grep { /^item_\d/ } keys %{$p->get_extra_metadata};
    for my $id (1..@fields) {
        $saved_data->{"item_$id"} = $p->get_extra_metadata("item_$id");
        $saved_data->{"item_photo_$id"} = $p->get_extra_metadata("item_photo_$id");
<<<<<<< HEAD
=======
        $saved_data->{"item_notes_$id"} = $p->get_extra_metadata("item_notes_$id");
>>>>>>> 405ba4c9
    }

    $saved_data->{name} = $p->name;
    $saved_data->{email} = $p->user->email;
    $saved_data->{phone} = $p->user->phone;

    return $saved_data;
}

1;<|MERGE_RESOLUTION|>--- conflicted
+++ resolved
@@ -1442,10 +1442,7 @@
 sub bulky_cancellation_cutoff_time { { hours => 23, minutes => 59 } }
 sub bulky_cancel_by_update { 1 }
 sub bulky_collection_window_days { 28 }
-<<<<<<< HEAD
 sub bulky_can_amend_collection { 0 }
-=======
->>>>>>> 405ba4c9
 sub bulky_can_refund { 0 }
 sub bulky_free_collection_available { 0 }
 sub bulky_hide_later_dates { 1 }
@@ -1488,17 +1485,12 @@
 
     my (%types, @photos);
     my $max = $self->bulky_items_maximum;
-<<<<<<< HEAD
-    for (1..$max) {
-        if (my $item = $data->{"item_$_"}) {
-=======
     my $other_item = 'Small electricals: Other item under 30x30x30 cm';
     for (1..$max) {
         if (my $item = $data->{"item_$_"}) {
             if ($item eq $other_item) {
                 $item .= ' (' . ($data->{"item_notes_$_"} || '') . ')';
             }
->>>>>>> 405ba4c9
             $types{$item}++;
             if ($item eq 'Tied bag of domestic batteries (min 10 - max 100)') {
                 $data->{extra_Batteries} = 1;
@@ -1531,10 +1523,7 @@
     for my $id (1..@fields) {
         $saved_data->{"item_$id"} = $p->get_extra_metadata("item_$id");
         $saved_data->{"item_photo_$id"} = $p->get_extra_metadata("item_photo_$id");
-<<<<<<< HEAD
-=======
         $saved_data->{"item_notes_$id"} = $p->get_extra_metadata("item_notes_$id");
->>>>>>> 405ba4c9
     }
 
     $saved_data->{name} = $p->name;
