--- conflicted
+++ resolved
@@ -1432,10 +1432,7 @@
 sub bulky_cancellation_cutoff_time { { hours => 6, minutes => 0 } }
 sub bulky_cancel_by_update { 1 }
 sub bulky_collection_window_days { 28 }
-<<<<<<< HEAD
 sub bulky_can_amend_collection { 0 }
-=======
->>>>>>> 337a66ff
 sub bulky_can_refund { 0 }
 sub bulky_free_collection_available { 0 }
 sub bulky_hide_later_dates { 1 }
