package FixMyStreet::Cobrand::Camden;
use parent 'FixMyStreet::Cobrand::Whitelabel';

use strict;
use warnings;

sub council_area_id { return 2505; }
sub council_area { return 'Camden'; }
sub council_name { return 'Camden Council'; }
sub council_url { return 'camden'; }

sub disambiguate_location {
    my $self    = shift;
    my $string  = shift;

    my $town = 'Camden';

    return {
        %{ $self->SUPER::disambiguate_location() },
        town   => $town,
        centre => '51.546390811297,-0.157422262955539',
        span   => '0.0603011959324533,0.108195286339115',
        bounds => [ 51.5126591342049, -0.213511484504216, 51.5729603301373, -0.105316198165101 ],
    };
}

sub send_questionnaires {
    return 0;
}

sub privacy_policy_url {
    'https://www.camden.gov.uk/data-protection-privacy-and-cookies'
}

sub admin_user_domain { 'camden.gov.uk' }

sub lookup_site_code_config {
    my ($self, $property) = @_;

    # uncoverable subroutine
    # uncoverable statement
    {
        buffer => 1000, # metres
        url => "https://tilma.mysociety.org/mapserver/camden",
        srsname => "urn:ogc:def:crs:EPSG::27700",
        typename => "Streets",
        property => $property,
<<<<<<< HEAD
        accept_feature => sub {
            # Sometimes the nearest feature has a NULL streetref1 property
            # but there is an overlapping feature that correctly has a streetref1
            # value a very small distance away. To avoid choosing the feature
            # with an empty streetref1 we reject those features, forcing selection
            # of the nearest feature that has a valid value.
            my $f = shift;
            return $f->{properties} && $f->{properties}->{$property};
        }
=======
        accept_feature => sub { 1 },
>>>>>>> e71f22bf
    }
}

sub open311_extra_data_include {
    my ($self, $row, $h, $contact) = @_;

    # Reports made via the app probably won't have a NSGRef because we don't
    # display the road layer. Instead we'll look up the closest asset from the
    # WFS service at the point we're sending the report over Open311.
    if (!$row->get_extra_field_value('NSGRef')) {
        if (my $ref = $self->lookup_site_code($row, 'NSG_REF')) {
            $row->update_extra_field({ name => 'NSGRef', description => 'NSG Ref', value => $ref });
        }
    }

    return [];
}

<<<<<<< HEAD
=======
sub open311_config {
    my ($self, $row, $h, $params) = @_;
    $params->{multi_photos} = 1;
}

sub open311_munge_update_params {
    my ($self, $params, $comment, $body) = @_;
    $params->{service_request_id_ext} = $comment->problem->id;
}

>>>>>>> e71f22bf
1;<|MERGE_RESOLUTION|>--- conflicted
+++ resolved
@@ -45,19 +45,7 @@
         srsname => "urn:ogc:def:crs:EPSG::27700",
         typename => "Streets",
         property => $property,
-<<<<<<< HEAD
-        accept_feature => sub {
-            # Sometimes the nearest feature has a NULL streetref1 property
-            # but there is an overlapping feature that correctly has a streetref1
-            # value a very small distance away. To avoid choosing the feature
-            # with an empty streetref1 we reject those features, forcing selection
-            # of the nearest feature that has a valid value.
-            my $f = shift;
-            return $f->{properties} && $f->{properties}->{$property};
-        }
-=======
         accept_feature => sub { 1 },
->>>>>>> e71f22bf
     }
 }
 
@@ -76,8 +64,6 @@
     return [];
 }
 
-<<<<<<< HEAD
-=======
 sub open311_config {
     my ($self, $row, $h, $params) = @_;
     $params->{multi_photos} = 1;
@@ -88,5 +74,4 @@
     $params->{service_request_id_ext} = $comment->problem->id;
 }
 
->>>>>>> e71f22bf
 1;