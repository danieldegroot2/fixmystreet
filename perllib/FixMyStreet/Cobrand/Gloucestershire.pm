--- conflicted
+++ resolved
@@ -201,21 +201,12 @@
     my @pins = map {
         my $coords = $_->{geometry}->{coordinates};
         my $props = $_->{properties};
-<<<<<<< HEAD
-        my $title = $props->{description};
-=======
->>>>>>> 5395fca9
         {
             id => $fake_id--,
             latitude => @$coords[1],
             longitude => @$coords[0],
-<<<<<<< HEAD
-            colour => 'defects',
-            title => $title,
-=======
             colour => $props->{state} eq 'open' ? 'yellow' : 'green',
             title => $props->{description},
->>>>>>> 5395fca9
         };
     } @{ $wfs->{features} };
 
@@ -230,11 +221,7 @@
     my $uri = URI->new("https://tilma.staging.mysociety.org/confirm.php");
     $uri->query_form(
         layer => 'jobs',
-<<<<<<< HEAD
-        url => 'https://gloucestershire.staging',
-=======
         url => 'https://gloucestershire.assets',
->>>>>>> 5395fca9
         bbox => $bbox,
     );
 
