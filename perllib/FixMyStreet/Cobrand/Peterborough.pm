--- conflicted
+++ resolved
@@ -722,23 +722,6 @@
     # Some need to be added manually as they don't appear in Bartec responses
     # as they're not "real" collection types (e.g. requesting all bins)
     
-<<<<<<< HEAD
-    @out = () if $self->{c}->get_param('food_only');
-    unless ( $self->{c}->get_param('skip_food') ) {
-        push @out, {
-            id => "FOOD_BINS",
-            service_name => "Food bins",
-            service_id => "FOOD_BINS",
-            request_containers => [ 424, 423, 428 ],
-            request_allowed => 1,
-            request_max => 1,
-            request_only => 1,
-            report_only => 1,
-        };
-    }
-
-    unless ( $self->{c}->get_param('food_only') ) {
-=======
     my $bags_only = $self->{c}->get_param('bags_only');
     my $skip_bags = $self->{c}->get_param('skip_bags');
 
@@ -757,7 +740,6 @@
     };
 
     unless ( $bags_only ) {
->>>>>>> 8721a1b2
         # We want this one to always appear first
         unshift @out, {
             id => "_ALL_BINS",
@@ -1041,7 +1023,6 @@
 
 sub waste_munge_problem_form_fields {
     my ($self, $field_list) = @_;
-<<<<<<< HEAD
 
     my %services_problems = (
         538 => {
@@ -1132,100 +1113,7 @@
 sub waste_munge_request_form_fields {
     my ($self, $field_list) = @_;
 
-    unless ($self->{c}->get_param('food_only')) {
-=======
-
-    my %services_problems = (
-        538 => {
-            container => 6533,
-            container_name => "Black bin",
-            label => "The bin’s lid is damaged",
-        },
-        541 => {
-            container => 6533,
-            container_name => "Black bin",
-            label => "The bin’s wheels are damaged",
-        },
-        537 => {
-            container => 6534,
-            container_name => "Green bin",
-            label => "The bin’s lid is damaged",
-        },
-        540 => {
-            container => 6534,
-            container_name => "Green bin",
-            label => "The bin’s wheels are damaged",
-        },
-        539 => {
-            container => 6579,
-            container_name => "Brown bin",
-            label => "The bin’s lid is damaged",
-        },
-        542 => {
-            container => 6579,
-            container_name => "Brown bin",
-            label => "The bin’s wheels are damaged",
-        },
-        497 => {
-            container_name => "General",
-            label => "The bin wasn’t returned to the collection point",
-        },
-    );
-    $self->{c}->stash->{services_problems} = \%services_problems;
-
-    my %services;
-    foreach (keys %services_problems) {
-        my $v = $services_problems{$_};
-        next unless $v->{container};
-        $services{$v->{container}} ||= {};
-        $services{$v->{container}}{$_} = $v->{label};
-    }
-
-    my $open_requests = $self->{c}->stash->{open_service_requests};
-    @$field_list = ();
-
-    foreach (@{$self->{c}->stash->{service_data}}) {
-        my $id = $_->{service_id};
-        my $name = $_->{service_name};
-
-        next unless $services{$id};
-
-        my $categories = $services{$id};
-        foreach (keys %$categories) {
-            my $cat_name = $categories->{$_};
-            push @$field_list, "service-$_" => {
-                type => 'Checkbox',
-                label => $name,
-                option_label => $cat_name,
-                $open_requests->{$_} ? ( disabled => 1 ) : (),
-            };
-
-            # Set this to empty so the heading isn't shown multiple times
-            $name = '';
-        }
-    }
-    push @$field_list, "service-497" => {
-        type => 'Checkbox',
-        label => $self->{c}->stash->{services_problems}->{497}->{container_name},
-        option_label => $self->{c}->stash->{services_problems}->{497}->{label},
-    };
-    push @$field_list, "extra_detail" => {
-        type => 'Text',
-        widget => 'Textarea',
-        label => 'Please supply any additional information such as the location of the bin.',
-        maxlength => 1_000,
-        messages => {
-            text_maxlength => 'Please use 1000 characters or less for additional information.',
-        },
-    };
-
-}
-
-sub waste_munge_request_form_fields {
-    my ($self, $field_list) = @_;
-
     unless ($self->{c}->get_param('bags_only')) {
->>>>>>> 8721a1b2
         push @$field_list, "request_reason" => {
             type => 'Select',
             widget => 'RadioGroup',
