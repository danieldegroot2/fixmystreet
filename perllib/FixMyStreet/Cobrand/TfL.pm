package FixMyStreet::Cobrand::TfL;
use parent 'FixMyStreet::Cobrand::Whitelabel';

use strict;
use warnings;

use POSIX qw(strcoll);

use FixMyStreet::MapIt;

sub council_area_id { return [
    2511, 2489, 2494, 2488, 2482, 2505, 2512, 2481, 2484, 2495,
    2493, 2508, 2502, 2509, 2487, 2485, 2486, 2483, 2507, 2503,
    2480, 2490, 2492, 2500, 2510, 2497, 2499, 2491, 2498, 2506,
    2496, 2501, 2504
]; }
sub council_area { return 'TfL'; }
sub council_name { return 'TfL'; }
sub council_url { return 'tfl'; }
sub area_types  { [ 'LBO' ] }
sub is_council { 0 }

sub send_questionnaires { 0 }

sub category_change_force_resend { 1 }

sub area_check {
    my ( $self, $params, $context ) = @_;

    my $councils = $params->{all_areas};
    my $council_match = grep { $councils->{$_} } @{ $self->council_area_id };

    return 1 if $council_match;
    return ( 0, $self->area_check_error_message($params, $context) );
}

sub enter_postcode_text {
    my ($self) = @_;
    return 'Enter a London postcode, or street name and area';
}

sub body {
    # Overridden because UKCouncils::body excludes TfL
    FixMyStreet::DB->resultset('Body')->search({ name => 'TfL' })->first;
}

# This needs to be overridden so the method in UKCouncils doesn't create
# a fixmystreet.com link (because of the false-returning owns_problem call)
sub relative_url_for_report { "" }

sub categories_restriction {
    my ($self, $rs) = @_;
    return $rs->search( { 'body.name' => 'TfL' } );
}

sub lookup_by_ref_regex {
    return qr/^\s*((?:FMS\s*)?\d+)\s*$/i;
}

sub lookup_by_ref {
    my ($self, $ref) = @_;

    if ( $ref =~ s/^\s*FMS\s*//i ) {
        return { 'id' => $ref };
    }

    return 0;
}

sub report_sent_confirmation_email { 'id' }

sub report_age { '6 weeks' }

sub password_expiry {
    return if FixMyStreet->test_mode;
    # uncoverable statement
    86400 * 365
}

sub pin_colour {
    my ( $self, $p, $context ) = @_;
    return 'green' if $p->is_closed;
    return 'green' if $p->is_fixed;
    return 'red' if $p->state eq 'confirmed';
    return 'orange'; # all the other `open_states` like "in progress"
}

sub admin_allow_user {
    my ( $self, $user ) = @_;
    return 1 if $user->is_superuser;
    return undef unless defined $user->from_body;
    return $user->from_body->name eq 'TfL';
}

sub fetch_area_children {
    my $self = shift;

    my $areas = FixMyStreet::MapIt::call('areas', $self->area_types);
    foreach (keys %$areas) {
        $areas->{$_}->{name} =~ s/\s*(Borough|City|District|County) Council$//;
    }
    return $areas;
}

sub available_permissions {
    my $self = shift;

    my $perms = $self->next::method();

    delete $perms->{Problems}->{report_edit_priority};
    delete $perms->{Bodies}->{responsepriority_edit};

    return $perms;
}

sub dashboard_export_problems_add_columns {
    my $self = shift;
    my $c = $self->{c};

    $c->stash->{csv}->{headers} = [
        map { $_ eq 'Ward' ? 'Borough' : $_ } @{ $c->stash->{csv}->{headers} },
        "Agent responsible",
        "Safety critical",
<<<<<<< HEAD
        "Reassigned at",
        "Reassigned by",
=======
        "Delivered to",
        "Closure email at",
>>>>>>> e52c9236
    ];

    $c->stash->{csv}->{columns} = [
        @{ $c->stash->{csv}->{columns} },
        "agent_responsible",
        "safety_critical",
<<<<<<< HEAD
        "reassigned_at",
        "reassigned_by",
=======
        "delivered_to",
        "closure_email_at",
>>>>>>> e52c9236
    ];

    $c->stash->{csv}->{extra_data} = sub {
        my $report = shift;

        my $agent = $report->shortlisted_user;

        my $change = $report->admin_log_entries->search(
            { action => 'category_change' },
            { prefetch => 'user', rows => 1, order_by => { -desc => 'me.id' } }
        )->single;
        my $reassigned_at = $change ? $change->whenedited : '';
        my $reassigned_by = $change ? $change->user->name : '';

        my $safety_critical = $report->get_extra_field_value('safety_critical') || 'no';
        my $delivered_to = $report->get_extra_metadata('sent_to') || [];
        my $closure_email_at = $report->get_extra_metadata('closure_alert_sent_at') || '';
        $closure_email_at = DateTime->from_epoch(
            epoch => $closure_email_at, time_zone => FixMyStreet->local_time_zone
        ) if $closure_email_at;
        return {
            acknowledged => $report->whensent,
            agent_responsible => $agent ? $agent->name : '',
            safety_critical => $safety_critical,
<<<<<<< HEAD
            reassigned_at => $reassigned_at,
            reassigned_by => $reassigned_by,
=======
            delivered_to => join(',', @$delivered_to),
            closure_email_at => $closure_email_at,
>>>>>>> e52c9236
        };
    };
}

sub must_have_2fa {
    my ($self, $user) = @_;

    require Net::Subnet;
    my $ips = $self->feature('internal_ips');
    my $is_internal_network = Net::Subnet::subnet_matcher(@$ips);

    my $ip = $self->{c}->req->address;
    return 'skip' if $is_internal_network->($ip);
    return 1 if $user->is_superuser;
    return 1 if $user->from_body && $user->from_body->name eq 'TfL';
    return 0;
}

sub update_email_shortlisted_user {
    my ($self, $update) = @_;
    my $c = $self->{c};
    my $shortlisted_by = $update->problem->shortlisted_user;
    if ($shortlisted_by && $shortlisted_by->from_body && $shortlisted_by->from_body->name eq 'TfL' && $shortlisted_by->id ne $update->user_id) {
        $c->send_email('alert-update.txt', {
            to => [ [ $shortlisted_by->email, $shortlisted_by->name ] ],
            report => $update->problem,
            problem_url => $c->cobrand->base_url_for_report($update->problem) . $update->problem->url,
            data => [ {
                item_photo => $update->photo,
                item_text => $update->text,
                item_name => $update->name,
                item_anonymous => $update->anonymous,
            } ],
        });
    }
}

sub report_new_munge_before_insert {
    my ($self, $report) = @_;

    # Sets the safety critical flag on this report according to category/extra
    # fields selected.

    my $safety_critical = 0;
    my $categories = $self->feature('safety_critical_categories');
    my $category = $categories->{$report->category};
    if ( ref $category eq 'HASH' ) {
        # report is safety critical if any of its field values match
        # the critical values from the config
        for my $code (keys %$category) {
            my $value = $report->get_extra_field_value($code);
            my %critical_values = map { $_ => 1 } @{ $category->{$code} };
            $safety_critical ||= $critical_values{$value};
        }
    } elsif ($category) {
        # the entire category is safety critical
        $safety_critical = 1;
    }

    my $extra = $report->get_extra_fields;
    @$extra = grep { $_->{name} ne 'safety_critical' } @$extra;
    push @$extra, { name => 'safety_critical', value => $safety_critical ? 'yes' : 'no' };
    $report->set_extra_fields(@$extra);
}

=head2 munge_sendreport_params

TfL want reports made in certain categories sent to different email addresses
depending on what London Borough they were made in. To achieve this we have
some config in COBRAND_FEATURES that specifies what address to direct reports
to based on the MapIt area IDs it's in.

Contacts that use this technique have a short code in their email field,
which is looked up in the `borough_email_addresses` hash.

For example, if you wanted Pothole reports in Bromley and Barnet to be sent to
one email address, and Pothole reports in Hounslow to be sent to another,
create a contact with category = "Potholes" and email = "BOROUGHPOTHOLES" and
use the following config in general.yml:

COBRAND_FEATURES:
  borough_email_addresses:
    tfl:
      BOROUGHPOTHOLES:
        - email: bromleybarnetpotholes@example.org
          areas:
            - 2482 # Bromley
            - 2489 # Barnet
        - email: hounslowpotholes@example.org
          areas:
            - 2483 # Hounslow

=cut

sub munge_sendreport_params {
    my ($self, $row, $h, $params) = @_;

    my $addresses = $self->feature('borough_email_addresses');
    return unless $addresses;

    my @report_areas = grep { $_ } split ',', $row->areas;

    my $to = $params->{To};
    my @munged_to = ();
    for my $recip ( @$to ) {
        my ($email, $name) = @$recip;
        if (my $teams = $addresses->{$email}) {
            for my $team (@$teams) {
                my %team_area_ids = map { $_ => 1 } @{ $team->{areas} };
                if ( grep { $team_area_ids{$_} } @report_areas ) {
                    $recip = [
                        $team->{email},
                        $name
                    ];
                }
            }
        }
        push @munged_to, $recip;
    }
    $params->{To} = \@munged_to;
}

1;<|MERGE_RESOLUTION|>--- conflicted
+++ resolved
@@ -121,26 +121,20 @@
         map { $_ eq 'Ward' ? 'Borough' : $_ } @{ $c->stash->{csv}->{headers} },
         "Agent responsible",
         "Safety critical",
-<<<<<<< HEAD
+        "Delivered to",
+        "Closure email at",
         "Reassigned at",
         "Reassigned by",
-=======
-        "Delivered to",
-        "Closure email at",
->>>>>>> e52c9236
     ];
 
     $c->stash->{csv}->{columns} = [
         @{ $c->stash->{csv}->{columns} },
         "agent_responsible",
         "safety_critical",
-<<<<<<< HEAD
+        "delivered_to",
+        "closure_email_at",
         "reassigned_at",
         "reassigned_by",
-=======
-        "delivered_to",
-        "closure_email_at",
->>>>>>> e52c9236
     ];
 
     $c->stash->{csv}->{extra_data} = sub {
@@ -165,13 +159,10 @@
             acknowledged => $report->whensent,
             agent_responsible => $agent ? $agent->name : '',
             safety_critical => $safety_critical,
-<<<<<<< HEAD
+            delivered_to => join(',', @$delivered_to),
+            closure_email_at => $closure_email_at,
             reassigned_at => $reassigned_at,
             reassigned_by => $reassigned_by,
-=======
-            delivered_to => join(',', @$delivered_to),
-            closure_email_at => $closure_email_at,
->>>>>>> e52c9236
         };
     };
 }
