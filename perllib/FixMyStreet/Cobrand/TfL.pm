--- conflicted
+++ resolved
@@ -98,7 +98,6 @@
     return $user->from_body->name eq 'TfL';
 }
 
-<<<<<<< HEAD
 =head2 admin_fetch_inspector_areas
 
 Inspector users in TfL are assigned to London borough (LBO) areas, not
@@ -207,7 +206,8 @@
             } ],
         });
     }
-=======
+}
+
 sub must_have_2fa {
     my ($self, $user) = @_;
 
@@ -219,7 +219,6 @@
     return 0 if $is_internal_network->($ip);
     return 1 if $user->from_body && $user->from_body->name eq 'TfL';
     return 0;
->>>>>>> c9599ab6
 }
 
 1;