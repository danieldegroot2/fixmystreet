package FixMyStreet::Cobrand::TfL;
use parent 'FixMyStreet::Cobrand::Whitelabel';

use strict;
use warnings;

<<<<<<< HEAD
use POSIX qw(strcoll);

use FixMyStreet::MapIt;
=======
use mySociety::AuthToken;
>>>>>>> c7b14f3b

sub council_area_id { return [
    2511, 2489, 2494, 2488, 2482, 2505, 2512, 2481, 2484, 2495,
    2493, 2508, 2502, 2509, 2487, 2485, 2486, 2483, 2507, 2503,
    2480, 2490, 2492, 2500, 2510, 2497, 2499, 2491, 2498, 2506,
    2496, 2501, 2504
]; }
sub council_area { return 'TfL'; }
sub council_name { return 'TfL'; }
sub council_url { return 'tfl'; }
sub area_types  { [ 'LBO' ] }
sub is_council { 0 }

sub send_questionnaires { 0 }

sub area_check {
    my ( $self, $params, $context ) = @_;

    my $councils = $params->{all_areas};
    my $council_match = grep { $councils->{$_} } @{ $self->council_area_id };

    return 1 if $council_match;
    return ( 0, $self->area_check_error_message($params, $context) );
}

sub enter_postcode_text {
    my ($self) = @_;
    return 'Enter a London postcode, or street name and area';
}

sub body {
    # Overridden because UKCouncils::body excludes TfL
    FixMyStreet::DB->resultset('Body')->search({ name => 'TfL' })->first;
}

# This needs to be overridden so the method in UKCouncils doesn't create
# a fixmystreet.com link (because of the false-returning owns_problem call)
sub relative_url_for_report { "" }

sub categories_restriction {
    my ($self, $rs) = @_;
    return $rs->search( { 'body.name' => 'TfL' } );
}

sub admin_user_domain { 'tfl.gov.uk' }

sub allow_anonymous_reports { 'button' }

sub anonymous_account {
    my $self = shift;
    my $token = mySociety::AuthToken::random_token();
    return {
        email => $self->feature('anonymous_account') . '-' . $token . '@' . $self->admin_user_domain,
        name => 'Anonymous user',
    };
}

sub lookup_by_ref_regex {
    return qr/^\s*((?:FMS\s*)?\d+)\s*$/;
}

sub lookup_by_ref {
    my ($self, $ref) = @_;

    if ( $ref =~ s/^\s*FMS\s*// ) {
        return { 'id' => $ref };
    }

    return 0;
}

sub report_sent_confirmation_email { 'id' }

sub report_age { '6 weeks' }

sub pin_colour {
    my ( $self, $p, $context ) = @_;
    return 'green' if $p->is_closed;
    return 'green' if $p->is_fixed;
    return 'red' if $p->state eq 'confirmed';
    return 'orange'; # all the other `open_states` like "in progress"
}

sub admin_allow_user {
    my ( $self, $user ) = @_;
    return 1 if $user->is_superuser;
    return undef unless defined $user->from_body;
    return $user->from_body->name eq 'TfL';
}

=head2 admin_fetch_inspector_areas

Inspector users in TfL are assigned to London borough (LBO) areas, not
wards/districts.

This hook is called when rendering the user editing form, and sets the
appropriate areas in the stash that are shown in the areas dropdown on the form.

=cut

sub admin_fetch_inspector_areas {
    my ($self, $body) = @_;

    return undef unless $body->name eq 'TfL';

    return $self->fetch_area_children;
}

sub fetch_area_children {
    my $self = shift;

    my $areas = FixMyStreet::MapIt::call('areas', $self->area_types);
    foreach (keys %$areas) {
        $areas->{$_}->{name} =~ s/\s*(Borough|City|District|County) Council$//;
    }
    return $areas;
}

1;<|MERGE_RESOLUTION|>--- conflicted
+++ resolved
@@ -4,13 +4,10 @@
 use strict;
 use warnings;
 
-<<<<<<< HEAD
 use POSIX qw(strcoll);
 
 use FixMyStreet::MapIt;
-=======
 use mySociety::AuthToken;
->>>>>>> c7b14f3b
 
 sub council_area_id { return [
     2511, 2489, 2494, 2488, 2482, 2505, 2512, 2481, 2484, 2495,
