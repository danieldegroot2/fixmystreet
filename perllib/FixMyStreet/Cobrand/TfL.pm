package FixMyStreet::Cobrand::TfL;
use parent 'FixMyStreet::Cobrand::Whitelabel';

use strict;
use warnings;

use POSIX qw(strcoll);

use FixMyStreet::MapIt;
use mySociety::AuthToken;

sub council_area_id { return [
    2511, 2489, 2494, 2488, 2482, 2505, 2512, 2481, 2484, 2495,
    2493, 2508, 2502, 2509, 2487, 2485, 2486, 2483, 2507, 2503,
    2480, 2490, 2492, 2500, 2510, 2497, 2499, 2491, 2498, 2506,
    2496, 2501, 2504
]; }
sub council_area { return 'TfL'; }
sub council_name { return 'TfL'; }
sub council_url { return 'tfl'; }
sub area_types  { [ 'LBO' ] }
sub is_council { 0 }

sub send_questionnaires { 0 }

sub area_check {
    my ( $self, $params, $context ) = @_;

    my $councils = $params->{all_areas};
    my $council_match = grep { $councils->{$_} } @{ $self->council_area_id };

    return 1 if $council_match;
    return ( 0, $self->area_check_error_message($params, $context) );
}

sub enter_postcode_text {
    my ($self) = @_;
    return 'Enter a London postcode, or street name and area';
}

sub body {
    # Overridden because UKCouncils::body excludes TfL
    FixMyStreet::DB->resultset('Body')->search({ name => 'TfL' })->first;
}

# This needs to be overridden so the method in UKCouncils doesn't create
# a fixmystreet.com link (because of the false-returning owns_problem call)
sub relative_url_for_report { "" }

sub categories_restriction {
    my ($self, $rs) = @_;
    return $rs->search( { 'body.name' => 'TfL' } );
}

sub admin_user_domain { 'tfl.gov.uk' }

sub allow_anonymous_reports { 'button' }

sub anonymous_account {
    my $self = shift;
    my $token = mySociety::AuthToken::random_token();
    return {
        email => $self->feature('anonymous_account') . '-' . $token . '@' . $self->admin_user_domain,
        name => 'Anonymous user',
    };
}

sub lookup_by_ref_regex {
    return qr/^\s*((?:FMS\s*)?\d+)\s*$/;
}

sub lookup_by_ref {
    my ($self, $ref) = @_;

    if ( $ref =~ s/^\s*FMS\s*// ) {
        return { 'id' => $ref };
    }

    return 0;
}

sub report_sent_confirmation_email { 'id' }

sub report_age { '6 weeks' }

sub pin_colour {
    my ( $self, $p, $context ) = @_;
    return 'green' if $p->is_closed;
    return 'green' if $p->is_fixed;
    return 'red' if $p->state eq 'confirmed';
    return 'orange'; # all the other `open_states` like "in progress"
}

sub admin_allow_user {
    my ( $self, $user ) = @_;
    return 1 if $user->is_superuser;
    return undef unless defined $user->from_body;
    return $user->from_body->name eq 'TfL';
}

<<<<<<< HEAD
=head2 admin_fetch_inspector_areas

Inspector users in TfL are assigned to London borough (LBO) areas, not
wards/districts.

This hook is called when rendering the user editing form, and sets the
appropriate areas in the stash that are shown in the areas dropdown on the form.

=cut

sub admin_fetch_inspector_areas {
    my ($self, $body) = @_;

    return undef unless $body->name eq 'TfL';

    return $self->fetch_area_children;
}

sub fetch_area_children {
    my $self = shift;

    my $areas = FixMyStreet::MapIt::call('areas', $self->area_types);
    foreach (keys %$areas) {
        $areas->{$_}->{name} =~ s/\s*(Borough|City|District|County) Council$//;
    }
    return $areas;
}

sub munge_singlevaluelist_value {
    my ($self, $prefix, $value) = @_;

    $value->{safety_critical} = 1 if $self->{c}->get_param("$prefix.safety_critical");
=======
sub available_permissions {
    my $self = shift;

    my $perms = $self->next::method();

    delete $perms->{Problems}->{report_edit_priority};
    delete $perms->{Bodies}->{responsepriority_edit};

    return $perms;
>>>>>>> ae14d28a
}

1;<|MERGE_RESOLUTION|>--- conflicted
+++ resolved
@@ -98,7 +98,6 @@
     return $user->from_body->name eq 'TfL';
 }
 
-<<<<<<< HEAD
 =head2 admin_fetch_inspector_areas
 
 Inspector users in TfL are assigned to London borough (LBO) areas, not
@@ -131,7 +130,8 @@
     my ($self, $prefix, $value) = @_;
 
     $value->{safety_critical} = 1 if $self->{c}->get_param("$prefix.safety_critical");
-=======
+}
+
 sub available_permissions {
     my $self = shift;
 
@@ -141,7 +141,6 @@
     delete $perms->{Bodies}->{responsepriority_edit};
 
     return $perms;
->>>>>>> ae14d28a
 }
 
 1;