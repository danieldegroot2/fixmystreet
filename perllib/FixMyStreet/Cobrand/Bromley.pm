--- conflicted
+++ resolved
@@ -142,11 +142,7 @@
 }
 
 sub title_list {
-<<<<<<< HEAD
-    return ["MR", "MISS", "MRS", "MS", "DR", 'PCSO', 'PC'];
-=======
     return ["MR", "MISS", "MRS", "MS", "DR", 'PCSO', 'PC', 'N/A'];
->>>>>>> 52e33c84
 }
 
 sub waste_check_staff_payment_permissions {
