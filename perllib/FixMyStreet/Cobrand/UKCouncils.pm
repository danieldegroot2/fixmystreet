--- conflicted
+++ resolved
@@ -233,18 +233,8 @@
     return $self->problems->recent_photos( $num, $lat, $lon, $dist );
 }
 
-<<<<<<< HEAD
-sub area_ids_for_problems {
-    my ($self) = @_;
-
-    return $self->council_area_id;
-}
-
-# Returns true if the cobrand owns the problem.
-=======
 # Returns true if the cobrand owns the problem, i.e. it was sent to the body
 # associated with this cobrand.
->>>>>>> 14dde837
 sub owns_problem {
     my ($self, $report) = @_;
     my @bodies;
@@ -255,17 +245,9 @@
     } else { # Object
         @bodies = values %{$report->bodies};
     }
-<<<<<<< HEAD
-    # Want to ignore the TfL body that covers London councils, and HE that is all England
-    my %areas = map { %{$_->areas} } grep { $_->name !~ /TfL|National Highways/ } @bodies;
-
-    foreach my $area_id ($self->area_ids_for_problems) {
-        return 1 if $areas{$area_id};
-=======
 
     foreach (@bodies) {
         return 1 if $_->get_extra_metadata('cobrand', '') eq $self->moniker;
->>>>>>> 14dde837
     }
 }
 
