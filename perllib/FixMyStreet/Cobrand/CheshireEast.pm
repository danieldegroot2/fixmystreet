package FixMyStreet::Cobrand::CheshireEast;
use parent 'FixMyStreet::Cobrand::Whitelabel';

use strict;
use warnings;
use Moo;
with 'FixMyStreet::Roles::ConfirmOpen311';
with 'FixMyStreet::Roles::ConfirmValidation';

sub council_area_id { 21069 }
sub council_area { 'Cheshire East' }
sub council_name { 'Cheshire East Council' }
sub council_url { 'cheshireeast' }

sub pin_colour {
    my ( $self, $p, $context ) = @_;
    return 'grey' if $p->state eq 'not responsible' || !$self->owns_problem( $p );
    return 'green' if $p->is_fixed || $p->is_closed;
    return 'yellow' if $p->is_in_progress;
    return 'red';
}

sub disambiguate_location {
    my $self    = shift;
    my $string  = shift;

    return {
        %{ $self->SUPER::disambiguate_location() },
        centre => '53.180415,-2.349354',
        bounds => [ 52.947150, -2.752929, 53.387445, -1.974789 ],
    };
}

sub enter_postcode_text {
    'Enter a postcode, or a road and place name';
}

sub admin_user_domain { 'cheshireeast.gov.uk' }

sub get_geocoder { 'OSM' }

around open311_extra_data_include => sub {
    my ($orig, $self, $row, $h) = @_;
    my $open311_only = $self->$orig($row, $h);

    if ($row->geocode) {
        my $address = $row->geocode->{resourceSets}->[0]->{resources}->[0]->{address};
        push @$open311_only, (
            { name => 'closest_address', value => $address->{formattedAddress} }
        );
    }

    return $open311_only
};

sub geocoder_munge_results {
    my ($self, $result) = @_;
    $result->{display_name} = '' unless $result->{display_name} =~ /Cheshire East/;
    $result->{display_name} =~ s/, UK$//;
    $result->{display_name} =~ s/, Cheshire East, North West England, England//;
}

sub map_type { 'CheshireEast' }

sub default_map_zoom { 3 }

sub on_map_default_status { 'open' }

sub abuse_reports_only { 1 }

sub send_questionnaires { 0 }

sub anonymous_account {
    my $self = shift;
    return {
        email => $self->feature('anonymous_account') . '@' . $self->admin_user_domain,
        name => 'Anonymous user',
    };
}

# TODO These values may not be accurate
sub lookup_site_code_config { {
    buffer => 200, # metres
    url => "https://tilma.mysociety.org/mapserver/cheshireeast",
    srsname => "urn:ogc:def:crs:EPSG::27700",
    typename => "AdoptedRoads",
    property => "site_code",
    accept_feature => sub { 1 }
} }

sub council_rss_alert_options {
    my $self = shift;
    my $all_areas = shift;
    my $c = shift;

    my %councils = map { $_ => 1 } @{$self->area_types};

    my @options;

    my $body = $self->body;

    my ($council, $ward);
    foreach (values %$all_areas) {
        if ($_->{type} eq 'UTA') {
            $council = $_;
            $council->{id} = $body->id; # Want to use body ID, not MapIt area ID
            $council->{short_name} = $self->short_name( $council );
            ( $council->{id_name} = $council->{short_name} ) =~ tr/+/_/;
        } else {
            $ward = $_;
            $ward->{short_name} = $self->short_name( $ward );
            ( $ward->{id_name} = $ward->{short_name} ) =~ tr/+/_/;
        }
    }

    push @options, {
        type      => 'council',
        id        => sprintf( 'council:%s:%s', $council->{id}, $council->{id_name} ),
        text      => 'All reported problems within the council',
        rss_text  => sprintf( 'RSS feed of problems within %s', $council->{name}),
        uri       => $c->uri_for( '/rss/reports/' . $council->{short_name} ),
    };
    push @options, {
        type     => 'ward',
        id       => sprintf( 'ward:%s:%s:%s:%s', $council->{id}, $ward->{id}, $council->{id_name}, $ward->{id_name} ),
        rss_text => sprintf( 'RSS feed of reported problems within %s ward', $ward->{name}),
        text     => sprintf( 'Reported problems within %s ward', $ward->{name}),
        uri      => $c->uri_for( '/rss/reports/' . $council->{short_name} . '/' . $ward->{short_name} ),
    } if $ward;

    return ( \@options, undef );
}

# Make sure fetched report description isn't shown.
sub filter_report_description { "" }


=head2 open311_extra_data_include

For reports made by staff on behalf of another user, append the staff
user's email & name to the report description.

=cut
around open311_extra_data_include => sub {
    my ($orig, $self, $row, $h) = @_;

    $h->{ce_original_detail} = $row->detail;

    my $contributed_suffix;
    if (my $contributed_by = $row->get_extra_metadata("contributed_by")) {
        if (my $staff_user = $self->users->find({ id => $contributed_by })) {
            $contributed_suffix = "\n\n(this report was made by <" . $staff_user->email . "> (" . $staff_user->name .") on behalf of the user)";
        }
    }

    my $open311_only = $self->$orig($row, $h);
    if ($contributed_suffix) {
        foreach (@$open311_only) {
            if ($_->{name} eq 'description') {
                $_->{value} .= $contributed_suffix;
            }
        }
        $row->detail($row->detail . $contributed_suffix);
    }

    return $open311_only;
};

sub open311_post_send {
    my ($self, $row, $h) = @_;

    $row->detail($h->{ce_original_detail});
}

<<<<<<< HEAD
sub public_update_default_checked { 0 }
=======
sub get_list_of_report_assignees {
    my ($self, $problems) = @_;

    my $planned_reports = $problems->search(
        {},
        {
            prefetch => ['user_planned_reports'],
        });

    my %assignees = map { $_->shortlisted_user->id => $_->shortlisted_user->name } grep { $_->shortlisted_user } $planned_reports->search;
    return %assignees ? \%assignees : {};
}

sub filter_problems_by_assignee {
    my ($self, $problems, $selected_assignee, $order, $p_page) = @_;

    my $query = {};
    if ($selected_assignee =~ 'Unassigned') {
        $query = {"user_planned_reports.user_id" => undef };
    } elsif ($selected_assignee =~ /^\d+$/) {
        $query = {
            "user_planned_reports.user_id" => $selected_assignee,
            "user_planned_reports.removed" => { -is => undef },
        };
    };

    $problems = $problems->search(
        $query,
            {
                prefetch => 'user_planned_reports',
                order_by => $order,
                rows => 50
            }
            )->page( $p_page );

    return $problems;
};
>>>>>>> aa724941

1;<|MERGE_RESOLUTION|>--- conflicted
+++ resolved
@@ -172,9 +172,8 @@
     $row->detail($h->{ce_original_detail});
 }
 
-<<<<<<< HEAD
 sub public_update_default_checked { 0 }
-=======
+
 sub get_list_of_report_assignees {
     my ($self, $problems) = @_;
 
@@ -212,6 +211,5 @@
 
     return $problems;
 };
->>>>>>> aa724941
 
 1;