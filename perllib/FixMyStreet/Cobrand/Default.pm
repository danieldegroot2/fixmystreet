--- conflicted
+++ resolved
@@ -944,7 +944,6 @@
     return [ 'B2 4QA', 'Tib St, Manchester' ];
 }
 
-<<<<<<< HEAD
 =head2 only_authed_can_create
 
 If true, only users with the from_council flag set are able to create reports.
@@ -961,8 +960,8 @@
 
 =cut
 
-sub areas_on_around {
-=======
+sub areas_on_around {}
+
 sub process_extras {}
 
 =head 2 pin_colour
@@ -976,7 +975,6 @@
     #return 'green' if time() - $p->confirmed_local->epoch < 7 * 24 * 60 * 60;
     return 'yellow' if $context eq 'around';
     return $p->is_fixed ? 'green' : 'red';
->>>>>>> 131ff6e9
 }
 
 1;
