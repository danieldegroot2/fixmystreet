--- conflicted
+++ resolved
@@ -27,21 +27,6 @@
     };
 }
 
-<<<<<<< HEAD
-=======
-# If we ever link to a county problem report, needs to be to main FixMyStreet
-sub base_url_for_report {
-    my ( $self, $report ) = @_;
-    my $bodies = $report->bodies;
-    my %areas = map { %{$_->areas} } values %$bodies;
-    if ( $areas{2434} ) {
-        return $self->base_url;
-    } else {
-        return FixMyStreet->config('BASE_URL');
-    }
-}
-
->>>>>>> 28aa1dd7
 sub map_type {
     return 'OSM';
 }
