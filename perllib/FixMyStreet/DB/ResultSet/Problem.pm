package FixMyStreet::DB::ResultSet::Problem;
use base 'DBIx::Class::ResultSet';

use strict;
use warnings;

use CronFns;

use Utils;
use mySociety::Config;
use mySociety::EmailUtil;
use mySociety::MaPit;

use FixMyStreet::App;
use FixMyStreet::SendReport;

my $site_key;

sub set_restriction {
    my ( $rs, $key ) = @_;
    $site_key = $key;
}

# Front page statistics

sub recent_fixed {
    my $rs = shift;
    my $key = "recent_fixed:$site_key";
    my $result = Memcached::get($key);
    unless ($result) {
        $result = $rs->search( {
            state => [ FixMyStreet::DB::Result::Problem->fixed_states() ],
            lastupdate => { '>', \"current_timestamp-'1 month'::interval" },
        } )->count;
        Memcached::set($key, $result, 3600);
    }
    return $result;
}

sub number_comments {
    my $rs = shift;
    my $key = "number_comments:$site_key";
    my $result = Memcached::get($key);
    unless ($result) {
        $result = $rs->search(
            { 'comments.state' => 'confirmed' },
            { join => 'comments' }
        )->count;
        Memcached::set($key, $result, 3600);
    }
    return $result;
}

sub recent_new {
    my ( $rs, $interval ) = @_;
    (my $key = $interval) =~ s/\s+//g;
    $key = "recent_new:$site_key:$key";
    my $result = Memcached::get($key);
    unless ($result) {
        $result = $rs->search( {
            state => [ FixMyStreet::DB::Result::Problem->visible_states() ],
            confirmed => { '>', \"current_timestamp-'$interval'::interval" },
        } )->count;
        Memcached::set($key, $result, 3600);
    }
    return $result;
}

# Front page recent lists

sub recent {
    my ( $rs ) = @_;
    return _recent( $rs, 5 );
}

sub recent_photos {
    my ( $rs, $num, $lat, $lon, $dist ) = @_;
    return _recent( $rs, $num, $lat, $lon, $dist, 1);
}

sub _recent {
    my ( $rs, $num, $lat, $lon, $dist, $photos ) = @_;

    my $key = $photos ? 'recent_photos' : 'recent';
    $key .= ":$site_key:$num";

    # unconfirmed might be returned for e.g. Zurich, but would mean in moderation, so no photo
    my @states = grep { $_ ne 'unconfirmed' } FixMyStreet::DB::Result::Problem->visible_states();
    my $query = {
        non_public => 0,
        state      => \@states,
    };
    $query->{photo} = { '!=', undef } if $photos;

    my $attrs = {
        order_by => { -desc => 'coalesce(confirmed, created)' },
        rows => $num,
    };

    my $probs;
    my $new = 0;
    if (defined $lat) {
        my $dist2 = $dist; # Create a copy of the variable to stop it being stringified into a locale in the next line!
        $key .= ":$lat:$lon:$dist2";
        $probs = Memcached::get($key);
        unless ($probs) {
            $attrs->{bind} = [ $lat, $lon, $dist ];
            $attrs->{join} = 'nearby';
            $probs = [ mySociety::Locale::in_gb_locale {
                $rs->search( $query, $attrs )->all;
            } ];
            $new = 1;
        }
    } else {
        $probs = Memcached::get($key);
        unless ($probs) {
            $probs = [ $rs->search( $query, $attrs )->all ];
            $new = 1;
        }
    }

    if ( $new ) {
        Memcached::set($key, $probs, 3600);
    } else {
        # Need to reattach schema so that confirmed column gets reinflated.
        $probs->[0]->result_source->schema( $rs->result_source->schema ) if $probs->[0];
    }

    return $probs;
}

# Problems around a location

sub around_map {
    my ( $rs, $min_lat, $max_lat, $min_lon, $max_lon, $interval, $limit ) = @_;
    my $attr = {
        order_by => { -desc => 'created' },
    };
    $attr->{rows} = $limit if $limit;

    my $q = {
            non_public => 0,
            state => [ FixMyStreet::DB::Result::Problem->visible_states() ],
            latitude => { '>=', $min_lat, '<', $max_lat },
            longitude => { '>=', $min_lon, '<', $max_lon },
    };
    $q->{'current_timestamp - lastupdate'} = { '<', \"'$interval'::interval" }
        if $interval;

    my @problems = mySociety::Locale::in_gb_locale { $rs->search( $q, $attr )->all };
    return \@problems;
}

# Admin functions

sub timeline {
    my ( $rs ) = @_;

    my $prefetch = 
        FixMyStreet::App->model('DB')->schema->storage->sql_maker->quote_char ?
        [ qw/user/ ] :
        [];

    return $rs->search(
        {
            -or => {
                created  => { '>=', \"ms_current_timestamp()-'7 days'::interval" },
                confirmed => { '>=', \"ms_current_timestamp()-'7 days'::interval" },
                whensent  => { '>=', \"ms_current_timestamp()-'7 days'::interval" },
            }
        },
        {
            prefetch => $prefetch,
        }
    );
}

sub summary_count {
    my ( $rs ) = @_;

    return $rs->search(
        undef,
        {
            group_by => ['state'],
            select   => [ 'state', { count => 'id' } ],
            as       => [qw/state state_count/]
        }
    );
}

sub unique_users {
    my ( $rs ) = @_;

    return $rs->search( {
        state => [ FixMyStreet::DB::Result::Problem->visible_states() ],
    }, {
        select => [ { count => { distinct => 'user_id' } } ],
        as     => [ 'count' ]
    } )->first->get_column('count');
}

sub categories_summary {
    my ( $rs ) = @_;

    my $fixed_case = "case when state IN ( '" . join( "', '", FixMyStreet::DB::Result::Problem->fixed_states() ) . "' ) then 1 else null end";
    my $categories = $rs->search( {
        state => [ FixMyStreet::DB::Result::Problem->visible_states() ],
        whensent => { '<' => \"NOW() - INTERVAL '4 weeks'" },
    }, {
        select   => [ 'category', { count => 'id' }, { count => \$fixed_case } ],
        as       => [ 'category', 'c', 'fixed' ],
        group_by => [ 'category' ],
        result_class => 'DBIx::Class::ResultClass::HashRefInflator'
    } );
    my %categories = map { $_->{category} => { total => $_->{c}, fixed => $_->{fixed} } } $categories->all;
    return \%categories;
}

sub send_reports {
    my ( $rs, $site_override ) = @_;

    # Set up site, language etc.
    my ($verbose, $nomail) = CronFns::options();
    my $base_url = mySociety::Config::get('BASE_URL');
    my $site = $site_override || CronFns::site($base_url);

    my $states = [ 'confirmed', 'fixed' ];
    $states = [ 'unconfirmed', 'confirmed', 'in progress', 'planned', 'closed' ] if $site eq 'zurich';
    my $unsent = FixMyStreet::App->model("DB::Problem")->search( {
        state => $states,
        whensent => undef,
        bodies_str => { '!=', undef },
    } );
    my (%notgot, %note);

    my $send_report = FixMyStreet::SendReport->new();
    my $senders = $send_report->get_senders;
    my %sending_skipped_by_method;

    while (my $row = $unsent->next) {

        my $cobrand = FixMyStreet::Cobrand->get_class_for_moniker($row->cobrand)->new();

        # Cobranded and non-cobranded messages can share a database. In this case, the conf file 
        # should specify a vhost to send the reports for each cobrand, so that they don't get sent 
        # more than once if there are multiple vhosts running off the same database. The email_host
        # call checks if this is the host that sends mail for this cobrand.
        next unless $cobrand->email_host();
        $cobrand->set_lang_and_domain($row->lang, 1);
        if ( $row->is_from_abuser ) {
            $row->update( { state => 'hidden' } );
            next;
        }

        # Template variables for the email
        my $email_base_url = $cobrand->base_url_for_report($row);
        my %h = map { $_ => $row->$_ } qw/id title detail name category latitude longitude used_map/;
        map { $h{$_} = $row->user->$_ } qw/email phone/;
        $h{confirmed} = DateTime::Format::Pg->format_datetime( $row->confirmed->truncate (to => 'second' ) )
            if $row->confirmed;

        $h{query} = $row->postcode;
        $h{url} = $email_base_url . $row->url;
        $h{admin_url} = $cobrand->admin_base_url . 'report_edit/' . $row->id;
        $h{phone_line} = $h{phone} ? _('Phone:') . " $h{phone}\n\n" : '';
        if ($row->photo) {
            $h{has_photo} = _("This web page also contains a photo of the problem, provided by the user.") . "\n\n";
            $h{image_url} = $email_base_url . '/photo/' . $row->id . '.full.jpeg';
        } else {
            $h{has_photo} = '';
            $h{image_url} = '';
        }
        $h{fuzzy} = $row->used_map ? _('To view a map of the precise location of this issue')
            : _('The user could not locate the problem on a map, but to see the area around the location they entered');
        $h{closest_address} = '';

        # If we are in the UK include eastings and northings, and nearest stuff
        $h{easting_northing} = '';
        if ( $cobrand->country eq 'GB' ) {

            ( $h{easting}, $h{northing} ) = Utils::convert_latlon_to_en( $h{latitude}, $h{longitude} );

            # email templates don't have conditionals so we need to farmat this here
            $h{easting_northing}                             #
              = "Easting: $h{easting}\n\n"                   #
              . "Northing: $h{northing}\n\n";

        }

        if ( $row->used_map ) {
            $h{closest_address} = $cobrand->find_closest( $h{latitude}, $h{longitude}, $row );
        }

        if ( $cobrand->allow_anonymous_reports &&
             $row->user->email eq $cobrand->anonymous_account->{'email'}
         ) {
             $h{anonymous_report} = 1;
             $h{user_details} = _('This report was submitted anonymously');
         } else {
             $h{user_details} = sprintf(_('Name: %s'), $row->name) . "\n\n";
             $h{user_details} .= sprintf(_('Email: %s'), $row->user->email) . "\n\n";
         }

        my %reporters = ();
        my ( $sender_count );
        if ($site eq 'emptyhomes') {

            my $body = $row->bodies_str;
            $body = FixMyStreet::App->model("DB::Body")->find($body);
            my $sender = "FixMyStreet::SendReport::EmptyHomes";
            $reporters{ $sender } = $sender->new() unless $reporters{$sender};
            $reporters{ $sender }->add_body( $body );

        } else {

            # XXX Needs locks!
            # XXX Only copes with at most one missing body
            my ($bodies, $missing) = $row->bodies_str =~ /^([\d,]+)(?:\|(\d+))?/;
            my @bodies = split(/,/, $bodies);
            $bodies = FixMyStreet::App->model("DB::Body")->search({ id => \@bodies });
            $missing = FixMyStreet::App->model("DB::Body")->find($missing) if $missing;
            my @dear;

            while (my $body = $bodies->next) {
                my $sender_info = $cobrand->get_body_sender( $body, $row->category );
                my $sender = "FixMyStreet::SendReport::" . $sender_info->{method};

                if ( ! exists $senders->{ $sender } ) {
                    warn "No such sender [ $sender ] for body $body->name ( $body->id )";
                    next;
                }
                $reporters{ $sender } ||= $sender->new();

                if ( $reporters{ $sender }->should_skip( $row ) ) {
                    $sending_skipped_by_method{ $sender }++ if 
                        $reporters{ $sender }->skipped;
                } else {
                    push @dear, $body->name;
                    $reporters{ $sender }->add_body( $body, $sender_info->{config} );
                }
            }

            if ($h{category} eq _('Other')) {
                $h{category_footer} = _('this type of local problem');
                $h{category_line} = '';
            } else {
                $h{category_footer} = "'" . $h{category} . "'";
                $h{category_line} = sprintf(_("Category: %s"), $h{category}) . "\n\n";
            }

<<<<<<< HEAD
            if ( $row->subcategory ) {
                $h{subcategory_line} = sprintf(_("Subcategory: %s"), $row->subcategory) . "\n\n";
            }

            $h{councils_name} = join(_(' and '), @dear);
=======
            $h{bodies_name} = join(_(' and '), @dear);
>>>>>>> 28aa1dd7
            if ($h{category} eq _('Other')) {
                $h{multiple} = @dear>1 ? "[ " . _("This email has been sent to both councils covering the location of the problem, as the user did not categorise it; please ignore it if you're not the correct council to deal with the issue, or let us know what category of problem this is so we can add it to our system.") . " ]\n\n"
                    : '';
            } else {
                $h{multiple} = @dear>1 ? "[ " . _("This email has been sent to several councils covering the location of the problem, as the category selected is provided for all of them; please ignore it if you're not the correct council to deal with the issue.") . " ]\n\n"
                    : '';
            }
            $h{missing} = ''; 
            if ($missing) {
                $h{missing} = '[ '
                  . sprintf(_('We realise this problem might be the responsibility of %s; however, we don\'t currently have any contact details for them. If you know of an appropriate contact address, please do get in touch.'), $missing->name)
                  . " ]\n\n";
            }

            $sender_count = scalar @dear;
        }

        unless ( keys %reporters ) {
            die 'Report not going anywhere for ID ' . $row->id . '!';
        }

        next unless $sender_count;

<<<<<<< HEAD
        if (mySociety::Config::get('STAGING_SITE')) {
            # on a staging server send emails to ourselves rather than the councils
            # however, we can configure a list of councils that we use non email
            # delivery, e.g. Open311, for testing purposes. For those we want to
            # send using the non email method and for everyone else we want to use
            # email
            my @testing_councils = split( '\|', mySociety::Config::get('TESTING_COUNCILS') );

            # we only care about non missing councils so we get the missing ones
            # and then essentially throw them away as we're not going to have
            # configured them to do anything.
            my %councils = map { $_ => 1 } @{ $row->councils };

            # We now take the councils that we have contact details for and if any of them
            # are in the list of testing councils we look a bit harder otherwise we throw
            # away all the non email delivery methods
            if ( grep { $councils{ $_ } } @testing_councils ) {
                my %tc = map { $_ => 1 } @testing_councils;
                my @non_matching = grep { !$tc{$_} } keys %councils;
                for my $sender ( keys %reporters ) {
                    next if $sender =~ /FixMyStreet::SendReport::(Email|NI)/;
                    for my $council ( @non_matching ) {
                        $reporters{$sender}->delete_council( $council );
                    }
                }
                if ( @non_matching ) {
                    $reporters{'FixMyStreet::SendReport::Email'} = FixMyStreet::SendReport::Email->new();
                }
            } else {
=======
        if (mySociety::Config::get('STAGING_SITE') && !mySociety::Config::get('SEND_REPORTS_ON_STAGING')) {
            # on a staging server send emails to ourselves rather than the bodies
            my @testing_bodies = split( '\|', mySociety::Config::get('TESTING_COUNCILS') );
            unless ( grep { $row->bodies_str eq $_ } @testing_bodies ) {
>>>>>>> 28aa1dd7
                %reporters = map { $_ => $reporters{$_} } grep { /FixMyStreet::SendReport::(Email|NI)/ } keys %reporters;
                unless (%reporters) {
                    %reporters = ( 'FixMyStreet::SendReport::Email' => FixMyStreet::SendReport::Email->new() );
                }
            }
        }

        # Multiply results together, so one success counts as a success.
        my $result = -1;

        for my $sender ( keys %reporters ) {
            $result *= $reporters{ $sender }->send( $row, \%h );
            if ( $reporters{ $sender }->unconfirmed_counts) {
                foreach my $e (keys %{ $reporters{ $sender }->unconfirmed_counts } ) {
                    foreach my $c (keys %{ $reporters{ $sender }->unconfirmed_counts->{$e} }) {
                        $notgot{$e}{$c} += $reporters{ $sender }->unconfirmed_counts->{$e}{$c};
                    }
                }
                %note = (
                    %note,
                    %{ $reporters{ $sender }->unconfirmed_notes }
                );
            }
        }

        if ($result == mySociety::EmailUtil::EMAIL_SUCCESS) {
            $row->update( {
                whensent => \'ms_current_timestamp()',
                lastupdate => \'ms_current_timestamp()',
            } );
            if ( $cobrand->report_sent_confirmation_email && !$h{anonymous_report}) {
                _send_report_sent_email( $row, \%h, $nomail );
            }
        } else {
            my @errors;
            for my $sender ( keys %reporters ) {
                unless ( $reporters{ $sender }->success ) {
                    push @errors, $reporters{ $sender }->error;
                }
            }
            $row->update_send_failed( join( '|', @errors ) );
        }
    }

    if ($verbose) {
        print "Council email addresses that need checking:\n" if keys %notgot;
        foreach my $e (keys %notgot) {
            foreach my $c (keys %{$notgot{$e}}) {
                print "    " . $notgot{$e}{$c} . " problem, to $e category $c (" . $note{$e}{$c}. ")\n";
            }
        }
        if (keys %sending_skipped_by_method) {
            my $c = 0;
            print "\nProblem reports that send-reports did not attempt to send the following:\n";
            foreach my $send_method (sort keys %sending_skipped_by_method) {
                printf "    %-24s %4d\n", "$send_method:", $sending_skipped_by_method{$send_method};
                $c+=$sending_skipped_by_method{$send_method};
            }
            printf "    %-24s %4d\n", "Total:", $c;
        }
        my $sending_errors = '';
        my $unsent = FixMyStreet::App->model("DB::Problem")->search( {
            state => [ 'confirmed', 'fixed' ],
            whensent => undef,
            bodies_str => { '!=', undef },
            send_fail_count => { '>', 0 }
        } );
        while (my $row = $unsent->next) {
            $sending_errors .= "* http://www.fixmystreet.com/report/" . $row->id . ", failed "
                . $row->send_fail_count . " times, last at " . $row->send_fail_timestamp
                . ", reason " . $row->send_fail_reason . "\n";
        }
        if ($sending_errors) {
            print "The following reports had problems sending:\n$sending_errors";
        }
    }
}

sub _send_report_sent_email {
    my $row = shift;
    my $h = shift;
    my $nomail = shift;

    my $template = 'confirm_report_sent.txt';
    my $template_path = FixMyStreet->path_to( "templates", "email", $row->cobrand, $row->lang, $template )->stringify;
    $template_path = FixMyStreet->path_to( "templates", "email", $row->cobrand, $template )->stringify
        unless -e $template_path;
    $template_path = FixMyStreet->path_to( "templates", "email", "default", $template )->stringify
        unless -e $template_path;
    $template = Utils::read_file( $template_path );

    my $result = FixMyStreet::App->send_email_cron(
        {
            _template_ => $template,
            _parameters_ => $h,
            To => $row->user->email,
            From => mySociety::Config::get('CONTACT_EMAIL'),
        },
        mySociety::Config::get('CONTACT_EMAIL'),
        [ $row->user->email ],
        $nomail
    );
}

1;<|MERGE_RESOLUTION|>--- conflicted
+++ resolved
@@ -348,15 +348,11 @@
                 $h{category_line} = sprintf(_("Category: %s"), $h{category}) . "\n\n";
             }
 
-<<<<<<< HEAD
             if ( $row->subcategory ) {
                 $h{subcategory_line} = sprintf(_("Subcategory: %s"), $row->subcategory) . "\n\n";
             }
 
-            $h{councils_name} = join(_(' and '), @dear);
-=======
             $h{bodies_name} = join(_(' and '), @dear);
->>>>>>> 28aa1dd7
             if ($h{category} eq _('Other')) {
                 $h{multiple} = @dear>1 ? "[ " . _("This email has been sent to both councils covering the location of the problem, as the user did not categorise it; please ignore it if you're not the correct council to deal with the issue, or let us know what category of problem this is so we can add it to our system.") . " ]\n\n"
                     : '';
@@ -380,46 +376,11 @@
 
         next unless $sender_count;
 
-<<<<<<< HEAD
-        if (mySociety::Config::get('STAGING_SITE')) {
-            # on a staging server send emails to ourselves rather than the councils
-            # however, we can configure a list of councils that we use non email
-            # delivery, e.g. Open311, for testing purposes. For those we want to
-            # send using the non email method and for everyone else we want to use
-            # email
-            my @testing_councils = split( '\|', mySociety::Config::get('TESTING_COUNCILS') );
-
-            # we only care about non missing councils so we get the missing ones
-            # and then essentially throw them away as we're not going to have
-            # configured them to do anything.
-            my %councils = map { $_ => 1 } @{ $row->councils };
-
-            # We now take the councils that we have contact details for and if any of them
-            # are in the list of testing councils we look a bit harder otherwise we throw
-            # away all the non email delivery methods
-            if ( grep { $councils{ $_ } } @testing_councils ) {
-                my %tc = map { $_ => 1 } @testing_councils;
-                my @non_matching = grep { !$tc{$_} } keys %councils;
-                for my $sender ( keys %reporters ) {
-                    next if $sender =~ /FixMyStreet::SendReport::(Email|NI)/;
-                    for my $council ( @non_matching ) {
-                        $reporters{$sender}->delete_council( $council );
-                    }
-                }
-                if ( @non_matching ) {
-                    $reporters{'FixMyStreet::SendReport::Email'} = FixMyStreet::SendReport::Email->new();
-                }
-            } else {
-=======
         if (mySociety::Config::get('STAGING_SITE') && !mySociety::Config::get('SEND_REPORTS_ON_STAGING')) {
             # on a staging server send emails to ourselves rather than the bodies
-            my @testing_bodies = split( '\|', mySociety::Config::get('TESTING_COUNCILS') );
-            unless ( grep { $row->bodies_str eq $_ } @testing_bodies ) {
->>>>>>> 28aa1dd7
-                %reporters = map { $_ => $reporters{$_} } grep { /FixMyStreet::SendReport::(Email|NI)/ } keys %reporters;
-                unless (%reporters) {
-                    %reporters = ( 'FixMyStreet::SendReport::Email' => FixMyStreet::SendReport::Email->new() );
-                }
+            %reporters = map { $_ => $reporters{$_} } grep { /FixMyStreet::SendReport::(Email|NI)/ } keys %reporters;
+            unless (%reporters) {
+                %reporters = ( 'FixMyStreet::SendReport::Email' => FixMyStreet::SendReport::Email->new() );
             }
         }
 
