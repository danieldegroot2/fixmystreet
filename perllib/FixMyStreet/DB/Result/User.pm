--- conflicted
+++ resolved
@@ -26,13 +26,10 @@
   { data_type => "text", is_nullable => 1 },
   "password",
   { data_type => "text", default_value => "", is_nullable => 0 },
-<<<<<<< HEAD
   "from_council",
   { data_type => "integer", is_nullable => 1 },
-=======
   "flagged",
   { data_type => "boolean", default_value => \"false", is_nullable => 0 },
->>>>>>> f38b8e98
 );
 __PACKAGE__->set_primary_key("id");
 __PACKAGE__->add_unique_constraint("users_email_key", ["email"]);
