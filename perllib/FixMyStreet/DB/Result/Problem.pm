--- conflicted
+++ resolved
@@ -85,20 +85,13 @@
   "geocode",
   { data_type => "bytea", is_nullable => 1 },
   "send_fail_count",
-<<<<<<< HEAD
   { data_type => "integer", is_nullable => 1 },
-=======
-  { data_type => "integer", default_value => 0, is_nullable => 0 },
->>>>>>> 19417358
   "send_fail_reason",
   { data_type => "text", is_nullable => 1 },
   "send_fail_timestamp",
   { data_type => "timestamp", is_nullable => 1 },
-<<<<<<< HEAD
-=======
   "send_method_used",
   { data_type => "text", is_nullable => 1 },
->>>>>>> 19417358
 );
 __PACKAGE__->set_primary_key("id");
 __PACKAGE__->has_many(
@@ -121,13 +114,8 @@
 );
 
 
-<<<<<<< HEAD
-# Created by DBIx::Class::Schema::Loader v0.07017 @ 2012-03-16 10:08:56
-# DO NOT MODIFY THIS OR ANYTHING ABOVE! md5sum:VODeZlWk8l/+IzBBlRNV0A
-=======
 # Created by DBIx::Class::Schema::Loader v0.07017 @ 2012-05-03 16:05:20
 # DO NOT MODIFY THIS OR ANYTHING ABOVE! md5sum:EvwI91Ot7SioQWqwnXRTBQ
->>>>>>> 19417358
 
 # Add fake relationship to stored procedure table
 __PACKAGE__->has_one(
