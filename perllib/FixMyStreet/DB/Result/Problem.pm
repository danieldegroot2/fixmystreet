use utf8;
package FixMyStreet::DB::Result::Problem;

# Created by DBIx::Class::Schema::Loader
# DO NOT MODIFY THE FIRST PART OF THIS FILE

use strict;
use warnings;

use base 'DBIx::Class::Core';
__PACKAGE__->load_components("FilterColumn", "InflateColumn::DateTime", "EncodedColumn");
__PACKAGE__->table("problem");
__PACKAGE__->add_columns(
  "id",
  {
    data_type         => "integer",
    is_auto_increment => 1,
    is_nullable       => 0,
    sequence          => "problem_id_seq",
  },
  "postcode",
  { data_type => "text", is_nullable => 0 },
  "latitude",
  { data_type => "double precision", is_nullable => 0 },
  "longitude",
  { data_type => "double precision", is_nullable => 0 },
  "council",
  { data_type => "text", is_nullable => 1 },
  "areas",
  { data_type => "text", is_nullable => 0 },
  "category",
  { data_type => "text", default_value => "Other", is_nullable => 0 },
  "title",
  { data_type => "text", is_nullable => 0 },
  "detail",
  { data_type => "text", is_nullable => 0 },
  "photo",
  { data_type => "bytea", is_nullable => 1 },
  "used_map",
  { data_type => "boolean", is_nullable => 0 },
  "user_id",
  { data_type => "integer", is_foreign_key => 1, is_nullable => 0 },
  "name",
  { data_type => "text", is_nullable => 0 },
  "anonymous",
  { data_type => "boolean", is_nullable => 0 },
  "external_id",
  { data_type => "text", is_nullable => 1 },
  "external_body",
  { data_type => "text", is_nullable => 1 },
  "external_team",
  { data_type => "text", is_nullable => 1 },
  "created",
  {
    data_type     => "timestamp",
    default_value => \"ms_current_timestamp()",
    is_nullable   => 0,
  },
  "confirmed",
  { data_type => "timestamp", is_nullable => 1 },
  "state",
  { data_type => "text", is_nullable => 0 },
  "lang",
  { data_type => "text", default_value => "en-gb", is_nullable => 0 },
  "service",
  { data_type => "text", default_value => "", is_nullable => 0 },
  "cobrand",
  { data_type => "text", default_value => "", is_nullable => 0 },
  "cobrand_data",
  { data_type => "text", default_value => "", is_nullable => 0 },
  "lastupdate",
  {
    data_type     => "timestamp",
    default_value => \"ms_current_timestamp()",
    is_nullable   => 0,
  },
  "whensent",
  { data_type => "timestamp", is_nullable => 1 },
  "send_questionnaire",
  { data_type => "boolean", default_value => \"true", is_nullable => 0 },
  "extra",
  { data_type => "text", is_nullable => 1 },
  "flagged",
  { data_type => "boolean", default_value => \"false", is_nullable => 0 },
  "geocode",
  { data_type => "bytea", is_nullable => 1 },
  "send_fail_count",
  { data_type => "integer", default_value => 0, is_nullable => 0 },
  "send_fail_reason",
  { data_type => "text", is_nullable => 1 },
  "send_fail_timestamp",
  { data_type => "timestamp", is_nullable => 1 },
  "send_method_used",
  { data_type => "text", is_nullable => 1 },
<<<<<<< HEAD
  "non_public",
  { data_type => "boolean", default_value => \"false", is_nullable => 1 },
=======
  "external_source",
  { data_type => "text", is_nullable => 1 },
  "external_source_id",
  { data_type => "text", is_nullable => 1 },
  "interest_count",
  { data_type => "integer", is_nullable => 1 },
>>>>>>> f16a3e96
);
__PACKAGE__->set_primary_key("id");
__PACKAGE__->has_many(
  "comments",
  "FixMyStreet::DB::Result::Comment",
  { "foreign.problem_id" => "self.id" },
  { cascade_copy => 0, cascade_delete => 0 },
);
__PACKAGE__->has_many(
  "questionnaires",
  "FixMyStreet::DB::Result::Questionnaire",
  { "foreign.problem_id" => "self.id" },
  { cascade_copy => 0, cascade_delete => 0 },
);
__PACKAGE__->belongs_to(
  "user",
  "FixMyStreet::DB::Result::User",
  { id => "user_id" },
  { is_deferrable => 1, on_delete => "CASCADE", on_update => "CASCADE" },
);


<<<<<<< HEAD
# Created by DBIx::Class::Schema::Loader v0.07017 @ 2012-08-31 10:25:34
# DO NOT MODIFY THIS OR ANYTHING ABOVE! md5sum:mudIAiLAUdmK8gGWIPiq6g
=======
# Created by DBIx::Class::Schema::Loader v0.07017 @ 2012-08-23 12:14:00
# DO NOT MODIFY THIS OR ANYTHING ABOVE! md5sum:05LIWlb0CUWAR7bN5RAhOA
>>>>>>> f16a3e96

# Add fake relationship to stored procedure table
__PACKAGE__->has_one(
  "nearby",
  "FixMyStreet::DB::Result::Nearby",
  { "foreign.problem_id" => "self.id" },
  { cascade_copy => 0, cascade_delete => 0 },
);

__PACKAGE__->filter_column(
    extra => {
        filter_from_storage => sub {
            my $self = shift;
            my $ser  = shift;
            return undef unless defined $ser;
            my $h = new IO::String($ser);
            return RABX::wire_rd($h);
        },
        filter_to_storage => sub {
            my $self = shift;
            my $data = shift;
            my $ser  = '';
            my $h    = new IO::String($ser);
            RABX::wire_wr( $data, $h );
            return $ser;
        },
    }
);

__PACKAGE__->filter_column(
    geocode => {
        filter_from_storage => sub {
            my $self = shift;
            my $ser  = shift;
            return undef unless defined $ser;
            my $h = new IO::String($ser);
            return RABX::wire_rd($h);
        },
        filter_to_storage => sub {
            my $self = shift;
            my $data = shift;
            my $ser  = '';
            my $h    = new IO::String($ser);
            RABX::wire_wr( $data, $h );
            return $ser;
        },
    }
);

use DateTime::TimeZone;
use Image::Size;
use Moose;
use namespace::clean -except => [ 'meta' ];
use Utils;
use RABX;

with 'FixMyStreet::Roles::Abuser';

=head2

    @states = FixMyStreet::DB::Problem::open_states();

Get a list or states that are regarded as open. If called in
array context then returns an array of names, otherwise returns a
HASHREF.

=cut

sub open_states {
    my $states = {
        'confirmed'     => 1,
        'investigating' => 1,
        'planned'       => 1,
        'in progress'   => 1,
    };

    return wantarray ? keys %{$states} : $states;
}

=head2

    @states = FixMyStreet::DB::Problem::fixed_states();

Get a list or states that should be regarded as fixed. If called in
array context then returns an array of names, otherwise returns a
HASHREF.

=cut

sub fixed_states {
    my $states = {
        'fixed'           => 1,
        'fixed - user'    => 1,
        'fixed - council' => 1,
    };

    return wantarray ? keys %{ $states } : $states;
}

=head2

    @states = FixMyStreet::DB::Problem::closed_states();

Get a list or states that should be regarded as closed. If called in
array context then returns an array of names, otherwise returns a
HASHREF.

=cut

sub closed_states {
    my $states = {
        'closed'          => 1,
    };

    return wantarray ? keys %{$states} : $states;
}


=head2

    @states = FixMyStreet::DB::Problem::visible_states();

Get a list or states that should be visible on the site. If called in
array context then returns an array of names, otherwise returns a
HASHREF.

=cut

sub visible_states {
    my $states = {
        'confirmed'       => 1,
        'planned'         => 1,
        'investigating'   => 1,
        'in progress'     => 1,
        'fixed'           => 1,
        'fixed - council' => 1,
        'fixed - user'    => 1,
        'closed'          => 1,
    };

    return wantarray ? keys %{$states} : $states;
}


my $tz = DateTime::TimeZone->new( name => "local" );

sub confirmed_local {
    my $self = shift;

    return $self->confirmed
      ? $self->confirmed->set_time_zone($tz)
      : $self->confirmed;
}

sub created_local {
    my $self = shift;

    return $self->created
      ? $self->created->set_time_zone($tz)
      : $self->created;
}

sub whensent_local {
    my $self = shift;

    return $self->whensent
      ? $self->whensent->set_time_zone($tz)
      : $self->whensent;
}

sub lastupdate_local {
    my $self = shift;

    return $self->lastupdate
      ? $self->lastupdate->set_time_zone($tz)
      : $self->lastupdate;
}

around service => sub {
    my ( $orig, $self ) = ( shift, shift );
    my $s = $self->$orig(@_);
    $s =~ s/_/ /g;
    return $s;
};

=head2 check_for_errors

    $error_hashref = $problem->check_for_errors();

Look at all the fields and return a hashref with all errors found, keyed on the
field name. This is intended to be passed back to the form to display the
errors.

TODO - ideally we'd pass back error codes which would be humanised in the
templates (eg: 'missing','email_not_valid', etc).

=cut

sub check_for_errors {
    my $self = shift;

    my %errors = ();

    $errors{title} = _('Please enter a subject')
      unless $self->title =~ m/\S/;

    $errors{detail} = _('Please enter some details')
      unless $self->detail =~ m/\S/;

    $errors{council} = _('No council selected')
      unless $self->council
          && $self->council =~ m/^(?:-1|[\d,]+(?:\|[\d,]+)?)$/;

    if ( !$self->name || $self->name !~ m/\S/ ) {
        $errors{name} = _('Please enter your name');
    }
    elsif (length( $self->name ) < 5
        || $self->name !~ m/\s/
        || $self->name =~ m/\ba\s*n+on+((y|o)mo?u?s)?(ly)?\b/i )
    {
        $errors{name} = _(
'Please enter your full name, councils need this information – if you do not wish your name to be shown on the site, untick the box below'
        );
    }

    if (   $self->category
        && $self->category eq _('-- Pick a category --') )
    {
        $errors{category} = _('Please choose a category');
        $self->category(undef);
    }
    elsif ($self->category
        && $self->category eq _('-- Pick a property type --') )
    {
        $errors{category} = _('Please choose a property type');
        $self->category(undef);
    }

    return \%errors;
}

=head2 confirm

    $bool = $problem->confirm(  );
    $problem->update;


Set the state to 'confirmed' and put current time into 'confirmed' field. This
is a no-op if the report is already confirmed.

NOTE - does not update storage - call update or insert to do that.

=cut

sub confirm {
    my $self = shift;

    return if $self->state eq 'confirmed';

    $self->state('confirmed');
    $self->confirmed( \'ms_current_timestamp()' );
    return 1;
}

=head2 councils

Returns an arrayref of councils to which a report was sent.

=cut

sub councils {
    my $self = shift;
    return [] unless $self->council;
    (my $council = $self->council) =~ s/\|.*$//;
    my @council = split( /,/, $council );
    return \@council;
}

=head2 url

Returns a URL for this problem report.

=cut

sub url {
    my $self = shift;
    return "/report/" . $self->id;
}

=head2 get_photo_params

Returns a hashref of details of any attached photo for use in templates.

=cut

sub get_photo_params {
    my $self = shift;
    return FixMyStreet::App::get_photo_params($self, 'id');
}

=head2 is_open

Returns 1 if the problem is in a open state otherwise 0.

=cut

sub is_open {
    my $self = shift;

    return exists $self->open_states->{ $self->state } ? 1 : 0;
}


=head2 is_fixed

Returns 1 if the problem is in a fixed state otherwise 0.

=cut

sub is_fixed {
    my $self = shift;

    return exists $self->fixed_states->{ $self->state } ? 1 : 0;
}

=head2 is_closed

Returns 1 if the problem is in a closed state otherwise 0.

=cut

sub is_closed {
    my $self = shift;

    return exists $self->closed_states->{ $self->state } ? 1 : 0;
}

=head2 is_visible

Returns 1 if the problem should be displayed on the site otherwise 0.

=cut

sub is_visible {
    my $self = shift;

    return exists $self->visible_states->{ $self->state } ? 1 : 0;
}

=head2 meta_line

Returns a string to be used on a problem report page, describing some of the
meta data about the report.

=cut

sub meta_line {
    my ( $problem, $c ) = @_;

    my $date_time =
      Utils::prettify_epoch( $problem->confirmed_local->epoch );
    my $meta = '';

    # FIXME Should be in cobrand
    if ($c->cobrand->moniker eq 'emptyhomes') {

        my $category = _($problem->category);
        utf8::decode($category);
        if ($problem->anonymous) {
            $meta = sprintf(_('%s, reported anonymously at %s'), $category, $date_time);
        } else {
            $meta = sprintf(_('%s, reported by %s at %s'), $category, $problem->name, $date_time);
        }

    } else {

        if ( $problem->anonymous ) {
            if (    $problem->service
                and $problem->category && $problem->category ne _('Other') )
            {
                $meta =
                sprintf( _('Reported by %s in the %s category anonymously at %s'),
                    $problem->service, $problem->category, $date_time );
            }
            elsif ( $problem->service ) {
                $meta = sprintf( _('Reported by %s anonymously at %s'),
                    $problem->service, $date_time );
            }
            elsif ( $problem->category and $problem->category ne _('Other') ) {
                $meta = sprintf( _('Reported in the %s category anonymously at %s'),
                    $problem->category, $date_time );
            }
            else {
                $meta = sprintf( _('Reported anonymously at %s'), $date_time );
            }
        }
        else {
            if (    $problem->service
                and $problem->category && $problem->category ne _('Other') )
            {
                $meta = sprintf(
                    _('Reported by %s in the %s category by %s at %s'),
                    $problem->service, $problem->category,
                    $problem->name,    $date_time
                );
            }
            elsif ( $problem->service ) {
                $meta = sprintf( _('Reported by %s by %s at %s'),
                    $problem->service, $problem->name, $date_time );
            }
            elsif ( $problem->category and $problem->category ne _('Other') ) {
                $meta = sprintf( _('Reported in the %s category by %s at %s'),
                    $problem->category, $problem->name, $date_time );
            }
            else {
                $meta =
                sprintf( _('Reported by %s at %s'), $problem->name, $date_time );
            }
        }

    }

    $meta .= '; ' . _('the map was not used so pin location may be inaccurate')
        unless $problem->used_map;

    return $meta;
}

sub body {
    my ( $problem, $c ) = @_;
    my $body;
    if ($problem->external_body) {
        $body = $problem->external_body;
    } else {
        my $councils = $problem->councils;
        my $areas_info = mySociety::MaPit::call('areas', $councils);
        $body = join( _(' and '),
            map {
                my $name = $areas_info->{$_}->{name};
                if (mySociety::Config::get('AREA_LINKS_FROM_PROBLEMS')) {
                    '<a href="'
                    . $c->uri_for( '/reports/' . $c->cobrand->short_name( $areas_info->{$_} ) )
                    . '">' . $name . '</a>';
                } else {
                    $name;
                }
            } @$councils
        );
    }
    return $body;
}

# returns true if the external id is the council's ref, i.e., useful to publish it
# (by way of an example, the barnet send method returns a useful reference when
# it succeeds, so that is the ref we should show on the problem report page).
#     Future: this is installation-dependent so maybe should be using the contact
#             data to determine if the external id is public on a council-by-council basis.
#     Note:   this only makes sense when called on a problem that has been sent!
sub can_display_external_id {
    my $self = shift;
    if ($self->external_id && $self->send_method_used && $self->send_method_used eq 'barnet') {
        return 1;
    }
    return 0;    
}

# TODO Some/much of this could be moved to the template

# either: 
#   "sent to council 3 mins later"
#   "[Council name] ref: XYZ"
# or
#   "sent to council 3 mins later, their ref: XYZ"
#
# Note: some silliness with pronouns and the adjacent comma mean this is
#       being presented as a single string rather than two
sub processed_summary_string {
    my ( $problem, $c ) = @_;
    my ($duration_clause, $external_ref_clause);
    if ($problem->whensent) {
        $duration_clause = $problem->duration_string($c)
    }
    if ($problem->can_display_external_id) {
        if ($duration_clause) {
            $external_ref_clause = sprintf(_('their ref:&nbsp;%s'), $problem->external_id);
        } else {
            $external_ref_clause = sprintf(_('%s ref:&nbsp;%s'), $problem->external_body, $problem->external_id);
        }
    }
    if ($duration_clause and $external_ref_clause) {
        return "$duration_clause, $external_ref_clause"
    } else { 
        return $duration_clause || $external_ref_clause
    }
}

sub duration_string {
    my ( $problem, $c ) = @_;
    my $body = $problem->body( $c );
    return sprintf(_('Sent to %s %s later'), $body,
        Utils::prettify_duration($problem->whensent_local->epoch - $problem->confirmed_local->epoch, 'minute')
    );
}

=head2 update_from_open311_service_request

    $p->update_from_open311_service_request( $request, $council_details, $system_user );

Updates the problem based on information in the passed in open311 request. If the request
has an older update time than the problem's lastupdate time then nothing happens.

Otherwise a comment will be created if there is status update text in the open311 request.
If the open311 request has a state of closed then the problem will be marked as fixed.

NB: a comment will always be created if the problem is being marked as fixed.

Fixed problems will not be re-opened by this method.

=cut

sub update_from_open311_service_request {
    my ( $self, $request, $council_details, $system_user ) = @_;

    my ( $updated, $status_notes );

    if ( ! ref $request->{updated_datetime} ) {
        $updated = $request->{updated_datetime};
    }

    if ( ! ref $request->{status_notes} ) {
        $status_notes = $request->{status_notes};
    }

    my $update = FixMyStreet::App->model('DB::Comment')->new(
        {
            problem_id => $self->id,
            state      => 'confirmed',
            created    => $updated || \'ms_current_timestamp()',
            confirmed => \'ms_current_timestamp()',
            text      => $status_notes,
            mark_open => 0,
            mark_fixed => 0,
            user => $system_user,
            anonymous => 0,
            name => $council_details->{name},
        }
    );


    my $w3c = DateTime::Format::W3CDTF->new;
    my $req_time = $w3c->parse_datetime( $request->{updated_datetime} );

    # set a timezone here as the $req_time will have one and if we don't
    # use a timezone then the date comparisons are invalid.
    # of course if local timezone is not the one that went into the data
    # base then we're also in trouble
    my $lastupdate = $self->lastupdate;
    $lastupdate->set_time_zone( DateTime::TimeZone->new( name => 'local' ) );

    # update from open311 is older so skip
    if ( $req_time < $lastupdate ) {
        return 0;
    }

    if ( $request->{status} eq 'closed' ) {
        if ( $self->state ne 'fixed' ) {
            $self->state('fixed');
            $update->mark_fixed(1);

            if ( !$status_notes ) {
                # FIXME - better text here
                $status_notes = _('Closed by council');
            }
        }
    }

    if ( $status_notes ) {
        $update->text( $status_notes );
        $self->lastupdate( $req_time );
        $self->update;
        $update->insert;
    }

    return 1;
}

sub update_send_failed {
    my $self = shift;
    my $msg  = shift;

    $self->update( {
        send_fail_count => $self->send_fail_count + 1,
        send_fail_timestamp => \'ms_current_timestamp()',
        send_fail_reason => $msg
    } );
}

# we need the inline_constructor bit as we don't inherit from Moose
__PACKAGE__->meta->make_immutable( inline_constructor => 0 );

1;<|MERGE_RESOLUTION|>--- conflicted
+++ resolved
@@ -92,17 +92,14 @@
   { data_type => "timestamp", is_nullable => 1 },
   "send_method_used",
   { data_type => "text", is_nullable => 1 },
-<<<<<<< HEAD
   "non_public",
   { data_type => "boolean", default_value => \"false", is_nullable => 1 },
-=======
   "external_source",
   { data_type => "text", is_nullable => 1 },
   "external_source_id",
   { data_type => "text", is_nullable => 1 },
   "interest_count",
   { data_type => "integer", is_nullable => 1 },
->>>>>>> f16a3e96
 );
 __PACKAGE__->set_primary_key("id");
 __PACKAGE__->has_many(
@@ -125,13 +122,8 @@
 );
 
 
-<<<<<<< HEAD
 # Created by DBIx::Class::Schema::Loader v0.07017 @ 2012-08-31 10:25:34
 # DO NOT MODIFY THIS OR ANYTHING ABOVE! md5sum:mudIAiLAUdmK8gGWIPiq6g
-=======
-# Created by DBIx::Class::Schema::Loader v0.07017 @ 2012-08-23 12:14:00
-# DO NOT MODIFY THIS OR ANYTHING ABOVE! md5sum:05LIWlb0CUWAR7bN5RAhOA
->>>>>>> f16a3e96
 
 # Add fake relationship to stored procedure table
 __PACKAGE__->has_one(
