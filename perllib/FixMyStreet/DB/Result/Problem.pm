--- conflicted
+++ resolved
@@ -78,13 +78,10 @@
   { data_type => "timestamp", is_nullable => 1 },
   "send_questionnaire",
   { data_type => "boolean", default_value => \"true", is_nullable => 0 },
-<<<<<<< HEAD
   "extra",
   { data_type => "text", is_nullable => 1 },
-=======
   "flagged",
   { data_type => "boolean", default_value => \"false", is_nullable => 0 },
->>>>>>> f6ddc9d4
 );
 __PACKAGE__->set_primary_key("id");
 __PACKAGE__->has_many(
