package FixMyStreet::App::Controller::Waste;
use Moose;
use namespace::autoclean;

BEGIN { extends 'FixMyStreet::App::Controller::Form' }

use utf8;
use Lingua::EN::Inflect qw( NUMWORDS );
use List::Util qw(any);
use FixMyStreet::App::Form::Field::JSON;
use FixMyStreet::App::Form::Waste::UPRN;
use FixMyStreet::App::Form::Waste::AboutYou;
use FixMyStreet::App::Form::Waste::Report;
use FixMyStreet::App::Form::Waste::Problem;
use FixMyStreet::App::Form::Waste::Enquiry;
use FixMyStreet::App::Form::Waste::Garden;
use FixMyStreet::App::Form::Waste::Garden::Modify;
use FixMyStreet::App::Form::Waste::Garden::Cancel;
use FixMyStreet::App::Form::Waste::Garden::Renew;
use FixMyStreet::App::Form::Waste::Garden::Sacks::Purchase;
use Memcached;
use JSON::MaybeXS;

has feature => (
    is => 'ro',
    default => 'waste',
);

has index_template => (
    is => 'ro',
    default => 'waste/form.html'
);

sub auto : Private {
    my ( $self, $c ) = @_;

    $self->SUPER::auto($c);

    $c->stash->{is_staff} = $c->user && $c->cobrand->admin_allow_user($c->user);

    my $features = $c->cobrand->feature('waste_features') || {};
    # Copy so cobrands can switch things off depending on situation
    $c->stash->{waste_features} = $features = { %$features };
    if ($features->{garden_waste_staff_only} && !$c->stash->{is_staff}) {
        $features->{garden_disabled} = 1;
    }

    if ( my $site_name = Utils::trim_text($c->render_fragment('waste/site-name.html')) ) {
        $c->stash->{site_name} = $site_name;
    }

    $c->stash->{staff_payments_allowed} = '';
    $c->cobrand->call_hook( 'waste_check_staff_payment_permissions' );

    return 1;
}

sub pre_form : Private {
    my ($self, $c) = @_;

    # Special button to go back to existing (as form wraps whole page)
    if ($c->get_param('goto-existing')) {
        $c->set_param('goto', 'existing');
        $c->set_param('process', '');
    }
}

sub index : Path : Args(0) {
    my ( $self, $c ) = @_;

    if (my $id = $c->get_param('address')) {
        $c->cobrand->call_hook( clear_cached_lookups_property => $id );
        $c->detach('redirect_to_id', [ $id ]);
    }

    if (my $id = $c->get_param('continue_id')) {
        $c->stash->{continue_id} = $id;
        if (my $p = $c->cobrand->problems->search({ state => 'unconfirmed' })->find($id)) {
<<<<<<< HEAD
            if ($c->stash->{is_staff}) {
=======
            if ($c->stash->{is_staff} && $c->stash->{waste_features}{bulky_retry_bookings}) {
>>>>>>> 2e49d609
                my $property_id = $p->get_extra_field_value('property_id');
                my $saved_data = $c->cobrand->waste_reconstruct_bulky_data($p);
                $saved_data->{continue_id} = $id;
                my $saved_data_field = FixMyStreet::App::Form::Field::JSON->new(name => 'saved_data');
                $saved_data = $saved_data_field->deflate_json($saved_data);
                $c->set_param(saved_data => $saved_data);
                $c->set_param('goto', 'summary');
                $c->go('/waste/bulky/index', [ $property_id ], []);
            }
        }
        $c->stash->{form} = {
            errors => 1,
            all_form_errors => [ 'That booking reference could not be found' ],
        };
        return;
    }

    $c->cobrand->call_hook( clear_cached_lookups_postcode => $c->get_param('postcode') )
        if $c->get_param('postcode');

    $c->stash->{title} = 'What is your address?';
    my $form = FixMyStreet::App::Form::Waste::UPRN->new( cobrand => $c->cobrand );
    $form->process( params => $c->req->body_params );
    if ($form->validated) {
        my $addresses = $form->value->{postcode};
        $c->stash->{template} = 'waste/form.html';
        $form = address_list_form($addresses);
    }
    $c->stash->{form} = $form;
}

sub address_list_form {
    my $addresses = shift;
    HTML::FormHandler->new(
        field_list => [
            address => {
                required => 1,
                type => 'Select',
                label => 'Select an address',
                tags => { last_differs => 1, small => 1, autocomplete => 1 },
                options => $addresses,
            },
            go => {
                type => 'Submit',
                value => 'Continue',
                element_attr => { class => 'govuk-button' },
            },
        ],
    );
}

sub redirect_to_id : Private {
    my ($self, $c, $id) = @_;
    my $uri = '/waste/' . $id;
    my $type = $c->get_param('type') || '';
    $uri .= '/request' if $type eq 'request';
    $uri .= '/report' if $type eq 'report';
    $uri .= '/garden_check' if $type eq 'garden';
    $uri .= '/bulky' if $type eq 'bulky';
    $c->res->redirect($uri);
    $c->detach;
}

sub check_payment_redirect_id : Private {
    my ( $self, $c, $id, $token ) = @_;

    $c->detach( '/page_error_404_not_found' ) unless $id =~ /^\d+$/;

    my $p = $c->model('DB::Problem')->find({
        id => $id,
    });

    $c->detach( '/page_error_404_not_found' )
        unless $p && $p->get_extra_metadata('redirect_id') eq $token;

    $c->stash->{report} = $p;
}

sub get_pending_subscription : Private {
    my ($self, $c) = @_;

    my $uprn = $c->stash->{property}{uprn};
    my $subs = $c->model('DB::Problem')->search({
        state => 'unconfirmed',
        created => { '>=' => \"current_timestamp-'20 days'::interval" },
        category => { -in => ['Garden Subscription', 'Cancel Garden Subscription'] },
        title => { -in => ['Garden Subscription - Renew', 'Garden Subscription - New', 'Garden Subscription - Cancel'] },
        extra => { '@>' => encode_json({ "_fields" => [ { name => "uprn", value => $c->stash->{property}{uprn} } ] }) }
    })->to_body($c->cobrand->body);

    my ($new, $cancel);
    while (my $sub = $subs->next) {
        if ( $sub->get_extra_field_value('payment_method') eq 'direct_debit' ) {
            if ( $sub->title eq 'Garden Subscription - New' ||
                 $sub->title eq 'Garden Subscription - Renew' ) {
                $new = $sub;
            } elsif ( $sub->title eq 'Garden Subscription - Cancel' ) {
                $cancel = $sub;
            }
        }

    }
    $new = $c->cobrand->call_hook( 'garden_waste_check_pending' => $new );
    $c->stash->{pending_subscription} ||= $new;
    $c->stash->{pending_cancellation} = $cancel;
}

sub pay_retry : Path('pay_retry') : Args(0) {
    my ($self, $c) = @_;

    my $id = $c->get_param('id');
    my $token = $c->get_param('token');
    $c->forward('check_payment_redirect_id', [ $id, $token ]);

    my $p = $c->stash->{report};
    $c->stash->{property} = $c->cobrand->call_hook(look_up_property => $p->get_extra_field_value('property_id'));
    $c->forward('pay', [ 'bin_days' ]);
}

sub pay : Path('pay') : Args(0) {
    my ($self, $c, $back) = @_;

    if ( $c->cobrand->can('waste_cc_get_redirect_url') ) {
        my $redirect_url = $c->cobrand->waste_cc_get_redirect_url($c, $back);

        if ( $redirect_url ) {
            $c->res->redirect( $redirect_url );
            $c->detach;
        } else {
            unless ( $c->stash->{error} ) {
                $c->stash->{error} = 'Unknown error';
            }
            $c->stash->{template} = 'waste/pay_error.html';
            $c->detach;
        }
    } else {
        $c->forward('populate_cc_details');
        $c->cobrand->call_hook('garden_waste_cc_munge_form_details' => $c);
        $c->stash->{template} = 'waste/cc.html';
        $c->detach;
    }
}

# redirect from cc processing - bulky goods only at present
sub pay_cancel : Local : Args(2) {
    my ($self, $c, $id, $token) = @_;

    my $property_id = $c->get_param('property_id');

    $c->forward('check_payment_redirect_id', [ $id, $token ]);

    $c->forward('/auth/get_csrf_token');

    my $p = $c->stash->{report};
    my $saved_data = $c->cobrand->waste_reconstruct_bulky_data($p);
    my $saved_data_field = FixMyStreet::App::Form::Field::JSON->new(name => 'saved_data');
    $saved_data = $saved_data_field->deflate_json($saved_data);
    $c->set_param(saved_data => $saved_data);
    $c->set_param(goto => 'summary');
    $c->set_param(process => '');
    $c->go('/waste/bulky/index', [ $property_id ], []);
}

# redirect from cc processing
sub pay_complete : Path('pay_complete') : Args(2) {
    my ($self, $c, $id, $token) = @_;

    $c->forward('check_payment_redirect_id', [ $id, $token ]);
    my $p = $c->stash->{report};

    my $ref = $c->cobrand->garden_cc_check_payment_status($c, $p);

    if ( $ref ) {
        $c->stash->{title} = 'Payment successful';
        $c->stash->{reference} = $ref;
        $c->stash->{action} = $p->title eq 'Garden Subscription - Amend' ? 'add_containers' : 'new_subscription';
        $c->forward( 'confirm_subscription', [ $ref ] );
    } else {
        $c->stash->{template} = 'waste/pay_error.html';
        $c->detach;
    }
}

sub confirm_subscription : Private {
    my ($self, $c, $reference) = @_;
    my $p = $c->stash->{report};

    $c->stash->{property_id} = $p->get_extra_field_value('property_id');

<<<<<<< HEAD
    if ($p->category eq 'Bulky collection' || $p->category eq 'Small items collection') {
=======
    my $already_confirmed;
    if ($p->category eq 'Bulky collection') {
>>>>>>> 2e49d609
        $c->stash->{template} = 'waste/bulky/confirmation.html';
        $already_confirmed = $c->cobrand->bulky_send_before_payment;
    } else {
        $c->stash->{template} = 'waste/garden/subscribe_confirm.html';
    }

    # Set an override template, so that the form processing can finish (to e.g.
    # clear the session unique ID) and have the form code load this template
    # rather than the default 'done' form one
    $c->stash->{override_template} = $c->stash->{template};

    return unless $p->state eq 'unconfirmed' || $already_confirmed;

    $p->update_extra_field( {
            name => 'LastPayMethod',
            description => 'LastPayMethod',
            value => $c->cobrand->bin_payment_types->{$p->get_extra_field_value('payment_method')}
        },
    );
    $p->update_extra_field( {
            name => 'PaymentCode',
            description => 'PaymentCode',
            value => $reference
        }
    );
    $c->stash->{no_reporter_alert} = 1 if
        $p->get_extra_metadata('contributed_as') &&
        $p->get_extra_metadata('contributed_as') eq 'anonymous_user';

    $p->set_extra_metadata('payment_reference', $reference) if $reference;
    $p->confirm;
    $c->forward( '/report/new/create_related_things', [ $p ] );
    $p->update;
}

sub cancel_subscription : Private {
    my ($self, $c, $reference) = @_;

    $c->stash->{template} = 'waste/garden/cancel_confirmation.html';
    $c->detach;
}

sub populate_payment_details : Private {
    my ($self, $c) = @_;

    my $p = $c->stash->{report};
    my $reference = mySociety::AuthToken::random_token();
    $p->set_extra_metadata('redirect_id', $reference);
    $p->update;

    my $address = $c->stash->{property}{address};

    my @parts = split ',', $address;

    my $name = $c->stash->{report}->name;
    my ($first, $last) = split /\s/, $name, 2;

    $c->stash->{account_holder} = $name;
    $c->stash->{first_name} = $first;
    $c->stash->{last_name} = $last;
    $c->stash->{address1} = shift @parts;
    $c->stash->{address2} = shift @parts;
    $c->stash->{postcode} = pop @parts;
    $c->stash->{town} = pop @parts;
    $c->stash->{address3} = join ', ', @parts;

    my $payment_details = $c->cobrand->feature('payment_gateway');
    $c->stash->{payment_details} = $payment_details;
    $c->stash->{reference} = substr($c->cobrand->waste_payment_ref_council_code . '-' . $p->id . '-' . $c->stash->{property}{uprn}, 0, 18);
    $c->stash->{lookup} = $reference;
}

sub populate_cc_details : Private {
    my ($self, $c) = @_;

    $c->forward('populate_payment_details');

    my $p = $c->stash->{report};
    my $payment = $p->get_extra_field_value('pro_rata');
    unless ($payment) {
        $payment = $p->get_extra_field_value('payment');
    }
    my $admin_fee = $p->get_extra_field_value('admin_fee');
    if ( $admin_fee ) {
        $payment = $admin_fee + $payment;
    }
    $c->stash->{amount} = sprintf( '%.2f', $payment / 100 );
}

sub populate_dd_details : Private {
    my ($self, $c) = @_;

    $c->forward('populate_payment_details');

    my $p = $c->stash->{report};

    my $dt = $c->cobrand->waste_get_next_dd_day;

    my $payment = $p->get_extra_field_value('payment');
    my $admin_fee = $p->get_extra_field_value('admin_fee');
    if ( $admin_fee ) {
        my $first_payment = $admin_fee + $payment;
        $c->stash->{firstamount} = sprintf( '%.2f', $first_payment / 100 );
    }
    $c->stash->{amount} = sprintf( '%.2f', $payment / 100 );
    $c->stash->{payment_date} = $dt;
    $c->stash->{start_date} = $dt->ymd;
    $c->stash->{day} = $dt->day;
    $c->stash->{month} = $dt->month;
    $c->stash->{month_name} = $dt->month_name;
    $c->stash->{year} = $dt->year;

    $c->cobrand->call_hook( 'garden_waste_dd_munge_form_details' => $c );

    $c->stash->{redirect} = $c->cobrand->call_hook( 'garden_waste_dd_redirect_url' => $p ) || '';
}

sub direct_debit : Path('dd') : Args(0) {
    my ($self, $c) = @_;

    $c->cobrand->call_hook('waste_report_extra_dd_data');
    $c->forward('populate_dd_details');
    $c->stash->{template} = 'waste/dd.html';
    $c->detach;
}

# we process direct debit payments when they happen so this page
# is only for setting expectations.
sub direct_debit_complete : Path('dd_complete') : Args(0) {
    my ($self, $c) = @_;

    $c->cobrand->call_hook( 'garden_waste_dd_check_success' => $c );
    my ($token, $id) = $c->cobrand->call_hook( 'garden_waste_dd_get_redirect_params' => $c );
    $c->forward('check_payment_redirect_id', [ $id, $token]);
    $c->cobrand->call_hook( 'garden_waste_dd_complete' => $c->stash->{report} );

    $c->stash->{title} = "Direct Debit mandate";

    $c->send_email('waste/direct_debit_in_progress.txt', {
        to => [ [ $c->stash->{report}->user->email, $c->stash->{report}->name ] ],
        sent_confirm_id_ref => $c->stash->{report}->id,
    } );

    $c->stash->{template} = 'waste/dd_complete.html';
}

sub direct_debit_cancelled : Path('dd_cancelled') : Args(0) {
    my ($self, $c) = @_;

    my ($token, $id) = $c->cobrand->call_hook( 'garden_waste_dd_get_redirect_params' => $c );
    if ( $id && $token ) {
        $c->forward('check_payment_redirect_id', [ $id, $token ]);
        $c->forward('populate_dd_details');
    }

    $c->stash->{template} = 'waste/dd_cancelled.html';
}

sub direct_debit_error : Path('dd_error') : Args(0) {
    my ($self, $c) = @_;

    my ($token, $id) = $c->cobrand->call_hook( 'garden_waste_dd_get_redirect_params' => $c );
    if ( $id && $token ) {
        $c->forward('check_payment_redirect_id', [ $id, $token ]);
        my $p = $c->stash->{report};
        $c->stash->{property} = $c->cobrand->call_hook(look_up_property => $p->get_extra_field_value('property_id'));
        $c->forward('populate_dd_details');
    }

    $c->stash->{template} = 'waste/dd_error.html';
}

sub direct_debit_modify : Private {
    my ($self, $c) = @_;

    my $p = $c->stash->{report};

    my $ref = $c->stash->{orig_sub}->get_extra_metadata('payerReference');
    $p->set_extra_metadata(payerReference => $ref);
    $p->update;
    $c->cobrand->call_hook('waste_report_extra_dd_data');

    my $pro_rata = $p->get_extra_field_value('pro_rata') || 0;
    my $admin_fee = $p->get_extra_field_value('admin_fee') || 0;
    my $total = $p->get_extra_field_value('payment');

    my $ad_hoc = $pro_rata + $admin_fee;

    my $i = $c->cobrand->get_dd_integration;

    # if reducing bin count then there won't be an ad-hoc payment
    if ( $ad_hoc ) {
        my $one_off_ref = $i->one_off_payment( {
                # this will be set when the initial payment is confirmed
                payer_reference => $ref,
                amount => sprintf('%.2f', $ad_hoc / 100),
                reference => $p->id,
                comments => '',
                date => $c->cobrand->waste_get_next_dd_day('ad-hoc'),
                orig_sub => $c->stash->{orig_sub},
        } );
    }

    my $update_ref = $i->amend_plan( {
        payer_reference => $ref,
        amount => sprintf('%.2f', $total / 100),
        orig_sub => $c->stash->{orig_sub},
    } );
}

sub direct_debit_cancel_sub : Private {
    my ($self, $c) = @_;

    my $p = $c->stash->{report};
    my $ref = $c->stash->{orig_sub}->get_extra_metadata('payerReference');
    $p->set_extra_metadata(payerReference => $ref);
    $p->update;
    $c->cobrand->call_hook('waste_report_extra_dd_data');

    my $i = $c->cobrand->get_dd_integration;

    $c->stash->{payment_method} = 'direct_debit';
    my $update_ref = $i->cancel_plan( {
        payer_reference => $ref,
        report => $p,
    } );
}

sub csc_code : Private {
    my ($self, $c) = @_;

    unless ( $c->stash->{staff_payments_allowed} eq 'paye' ) {
        $c->detach( '/page_error_404_not_found', [] );
    }

    $c->forward('/auth/get_csrf_token');
    $c->stash->{template} = 'waste/garden/csc_code.html';
    $c->detach;
}

sub csc_payment : Path('csc_payment') : Args(0) {
    my ($self, $c) = @_;

    unless ( $c->stash->{staff_payments_allowed} eq 'paye' ) {
        $c->detach( '/page_error_404_not_found', [] );
    }

    $c->forward('/auth/check_csrf_token');
    my $code = $c->get_param('payenet_code');
    my $id = $c->get_param('report_id');

    my $report = $c->model('DB::Problem')->find({ id => $id});
    $report->update_extra_field({ name => 'payment_method', value => 'csc' });
    $report->update;
    $c->stash->{report} = $report;
    $c->forward('confirm_subscription', [ $code ]);
}

sub csc_payment_failed : Path('csc_payment_failed') : Args(0) {
    my ($self, $c) = @_;

    unless ( $c->stash->{staff_payments_allowed} eq 'paye' ) {
        $c->detach( '/page_error_404_not_found', [] );
    }

    $c->forward('/auth/check_csrf_token');
    my $code = $c->get_param('payenet_code');
    my $id = $c->get_param('report_id');

    my $report = $c->model('DB::Problem')->find({ id => $id});
    $c->stash->{report} = $report;
    $c->stash->{property_id} = $report->get_extra_field_value('property_id');

    if ( $report->get_extra_metadata('contributed_as') ne 'anonymous_user' ) {
        $c->stash->{sent_email} = 1;
        $c->send_email('waste/csc_payment_failed.txt', {
            to => [ [ $report->user->email, $report->name ] ],
        } );
    }

    $report->update_extra_field({ name => 'payment_method', value => 'csc' });
    $report->update_extra_field({ name => 'payment_reference', value => 'FAILED' });
    $report->update;

    $c->stash->{template} = 'waste/garden/csc_payment_failed.html';
    $c->detach;
}

sub property : Chained('/') : PathPart('waste') : CaptureArgs(1) {
    my ($self, $c, $id) = @_;

    if ($id eq 'missing') {
        $c->stash->{template} = 'waste/missing.html';
        $c->detach;
    }

    $c->forward('/auth/get_csrf_token');

    # clear this every time they visit this page to stop stale content,
    # unless this load has happened whilst waiting for async Echo/Bartec API
    # calls to complete.
    # HTMX used for partial refreshes, sends a hx-request header
    my $loading = ($c->req->{headers}->{'hx-request'} || "") eq "true";
    # non-JS page loads include a page_loading=1 request param
    $loading ||= $c->get_param('page_loading');

    if ( $c->req->path =~ m#^waste/[:\w %]+$#i && !$loading) {
        $c->cobrand->call_hook( clear_cached_lookups_property => $id );
    }

    my $property = $c->stash->{property} = $c->cobrand->call_hook(look_up_property => $id);
    $c->detach( '/page_error_404_not_found', [] ) unless $property && $property->{id};

    $c->stash->{latitude} = Utils::truncate_coordinate( $property->{latitude} );
    $c->stash->{longitude} = Utils::truncate_coordinate( $property->{longitude} );

    $c->stash->{service_data} = $c->cobrand->call_hook(bin_services_for_address => $property) || [];
    $c->stash->{services} = { map { $_->{service_id} => $_ } @{$c->stash->{service_data}} };

    $c->forward('get_pending_subscription');
}

sub bin_days : Chained('property') : PathPart('') : Args(0) {
    my ($self, $c) = @_;

    # To try and work out whether to show a renewal path or not
    $c->forward('get_original_sub', ['any']);
    $c->stash->{current_payment_method} = $c->forward('get_current_payment_method');

    my $staff = $c->user_exists && ($c->user->is_superuser || $c->user->from_body);

    my $cfg = $c->cobrand->feature('waste_features');

    return if $staff || (!$cfg->{max_requests_per_day} && !$cfg->{max_properties_per_day});

    # Allow lookups of max_per_day different properties per day
    my $today = DateTime->today->set_time_zone(FixMyStreet->local_time_zone)->ymd;
    my $ip = $c->req->address;

    if ($cfg->{max_requests_per_day}) {
        my $key = FixMyStreet->test_mode ? "waste-req-test" : "waste-req-$ip-$today";
        my $count = Memcached::increment($key, 86400) || 0;
        $c->detach('bin_day_deny') if $count > $cfg->{max_requests_per_day};
    }

    # Allow lookups of max_per_day different properties per day
    if ($cfg->{max_properties_per_day}) {
        my $key = FixMyStreet->test_mode ? "waste-prop-test" : "waste-prop-$ip-$today";
        my $list = Memcached::get($key) || [];

        my $id = $c->stash->{property}->{id};
        return if any { $_ eq $id } @$list; # Already visited today

        $c->detach('bin_day_deny') if @$list >= $cfg->{max_properties_per_day};

        push @$list, $id;
        Memcached::set($key, $list, 86400);
    }
}

sub bin_day_deny : Private {
    my ($self, $c) = @_;
    my $msg = "Please note that for security and privacy reasons we have limited the number of different properties you can look up on the waste collection schedule in a 24-hour period.  You should be able to continue looking up properties you have already viewed.  For other properties please try again after 24 hours.  If you are still seeing this message after that time please try refreshing the page.";
    $c->detach('/page_error_403_access_denied', [ $msg ]);
}

sub calendar : Chained('property') : PathPart('calendar.ics') : Args(0) {
    my ($self, $c) = @_;
    $c->res->header(Content_Type => 'text/calendar');
    require Data::ICal::RFC7986;
    require Data::ICal::Entry::Event;
    my $calendar = Data::ICal::RFC7986->new(
        calname => 'Bin calendar',
        rfc_strict => 1,
        auto_uid => 1,
    );
    $calendar->add_properties(
        prodid => '//FixMyStreet//Bin Collection Calendars//EN',
        method => 'PUBLISH',
        'refresh-interval' => [ 'P1D', { value => 'DURATION' } ],
        'x-published-ttl' => 'P1D',
        calscale => 'GREGORIAN',
        'x-wr-timezone' => 'Europe/London',
        source => [ $c->uri_for_action($c->action, [ $c->stash->{property}{id} ]), { value => 'URI' } ],
        url => $c->uri_for_action('waste/bin_days', [ $c->stash->{property}{id} ]),
    );

    my $events = $c->cobrand->bin_future_collections;
    my $stamp = DateTime->now->strftime('%Y%m%dT%H%M%SZ');
    foreach (@$events) {
        my $event = Data::ICal::Entry::Event->new;
        $event->add_properties(
            summary => $_->{summary},
            description => $_->{desc},
            dtstamp => $stamp,
            dtstart => [ $_->{date}->ymd(''), { value => 'DATE' } ],
            dtend => [ $_->{date}->add(days=>1)->ymd(''), { value => 'DATE' } ],
        );
        $calendar->add_entry($event);
    }

    $c->res->body($calendar->as_string);
}

sub construct_bin_request_form {
    my $c = shift;

    my $field_list = [];

    foreach (@{$c->stash->{service_data}}) {
        next unless $_->{next} || $_->{request_only};
        my $service = $_;
        my $name = $_->{service_name};
        my $containers = $_->{request_containers};
        my $maximum = $_->{request_max};
        foreach my $id (@$containers) {
            my $max = ref $maximum ? $maximum->{$id} : $maximum;
            push @$field_list, "container-$id" => {
                type => 'Checkbox',
                apply => [
                    {
                        when => { "quantity-$id" => sub { $max > 1 && $_[0] > 0 } },
                        check => qr/^1$/,
                        message => 'Please tick the box',
                    },
                ],
                label => $name,
                option_label => $c->stash->{containers}->{$id},
                tags => { toggle => "form-quantity-$id-row" },
                disabled => $_->{requests_open}{$id} ? 1 : 0,
            };
            $name = ''; # Only on first container
            if ($max == 1) {
                push @$field_list, "quantity-$id" => {
                    type => 'Hidden',
                    default => '1',
                    apply => [ { check => qr/^1$/ } ],
                };
            } else {
                push @$field_list, "quantity-$id" => {
                    type => 'Select',
                    label => 'Quantity',
                    tags => {
                        hint => "You can request a maximum of " . NUMWORDS($max) . " containers",
                        initial_hidden => 1,
                    },
                    options => [
                        { value => "", label => '-' },
                        map { { value => $_, label => $_ } } (1..$max),
                    ],
                    required_when => { "container-$id" => 1 },
                };
            }
            $c->cobrand->call_hook("bin_request_form_extra_fields", $service, $id, $field_list);
        }
    }

    $c->cobrand->call_hook("waste_munge_request_form_fields", $field_list);

    return $field_list;
}

sub request : Chained('property') : Args(0) {
    my ($self, $c) = @_;
    my $field_list = construct_bin_request_form($c);

    $c->stash->{first_page} = 'request';
    my $next = $c->cobrand->call_hook('waste_request_form_first_next');

    $c->stash->{page_list} = [
        request => {
            fields => [ grep { ! ref $_ } @$field_list, 'submit' ],
            title => $c->stash->{form_title} || 'Which containers do you need?',
            check_unique_id => 0,
            next => $next,
        },
    ];
    $c->stash->{field_list} = $field_list;
    $c->forward('form');
}

sub process_request_data : Private {
    my ($self, $c, $form) = @_;
    my $data = $form->saved_data;
    $c->cobrand->call_hook("waste_munge_request_form_data", $data);
    my @services = grep { /^container-/ && $data->{$_} } sort keys %$data;
    my @reports;

    if (my $payment = $data->{payment}) {
        # Will only be the one container
        my $container = shift @services;
        my ($id) = $container =~ /container-(.*)/;
        $c->cobrand->call_hook("waste_munge_request_data", $id, $data, $form);
        $c->set_param('payment', $data->{payment});
        $c->set_param('payment_method', $data->{payment_method} || 'credit_card');
        $c->forward('add_report', [ $data, 1 ]) or return;
        if ( FixMyStreet->staging_flag('skip_waste_payment') ) {
            $c->stash->{message} = 'Payment skipped on staging';
            $c->stash->{reference} = $c->stash->{report}->id;
            $c->forward('confirm_subscription', [ $c->stash->{reference} ] );
        } else {
            if ( $c->stash->{staff_payments_allowed} eq 'paye' ) {
                $c->forward('csc_code');
            } else {
                $c->forward('pay', [ 'request' ]);
            }
        }
        return 1;
    }

    foreach (@services) {
        my ($id) = /container-(.*)/;
        $c->cobrand->call_hook("waste_munge_request_data", $id, $data, $form);
        $c->forward('add_report', [ $data ]) or return;
        push @reports, $c->stash->{report};
    }
    group_reports($c, @reports);
    return 1;
}

sub group_reports {
    my ($c, @reports) = @_;
    my $report = shift @reports;
    if (@reports) {
        $report->set_extra_metadata(grouped_ids => [ map { $_->id } @reports ]);
        $report->update;
    }
    $c->stash->{report} = $report;
}

sub construct_bin_problem_form {
    my $c = shift;

    my $field_list = [];

    foreach (@{$c->stash->{service_data}}) {
        # next unless ( $_->{last} && $_->{report_allowed} && !$_->{report_open}) || $_->{report_only};
        my $id = $_->{service_id};
        my $name = $_->{service_name};
        push @$field_list, "service-$id" => {
            type => 'Checkbox',
            label => $name,
            option_label => $name,
        };
    }

    $c->cobrand->call_hook("waste_munge_problem_form_fields", $field_list);

    return $field_list;
}

sub problem : Chained('property') : Args(0) {
    my ($self, $c) = @_;

    my $field_list = construct_bin_problem_form($c);

    $c->stash->{first_page} = 'problem';
    $c->stash->{form_class} = 'FixMyStreet::App::Form::Waste::Problem';
    $c->stash->{page_list} = [
        problem => {
            fields => [ grep { ! ref $_ } @$field_list, 'submit' ],
            title => 'Report a problem with a bin',
            next => 'about_you',
        },
    ];
    $c->stash->{field_list} = $field_list;
    $c->forward('form');
}

sub process_problem_data : Private {
    my ($self, $c, $form) = @_;
    my $data = $form->saved_data;
    $c->cobrand->call_hook("waste_munge_problem_form_data", $data);
    my @services = grep { /^service-/ && $data->{$_} } sort keys %$data;
    my @reports;
    foreach (@services) {
        my ($id) = /service-(.*)/;
        return unless $c->cobrand->can("waste_munge_problem_data");
        $c->cobrand->call_hook("waste_munge_problem_data", $id, $data);
        $c->forward('add_report', [ $data ]) or return;
        push @reports, $c->stash->{report};
    }
    group_reports($c, @reports);
    return 1;
}

sub construct_bin_report_form {
    my $c = shift;

    my $field_list = [];

    foreach (@{$c->stash->{service_data}}) {
        next unless ( $_->{last} && $_->{report_allowed} && !$_->{report_open}) || $_->{report_only};
        my $id = $_->{service_id};
        my $name = $_->{service_name};
        push @$field_list, "service-$id" => {
            type => 'Checkbox',
            label => $name,
            option_label => $name,
        };
    }

    # XXX Should we refactor bulky into the general service data (above)?
    # Plus side, gets the report missed stuff built in; minus side it
    # doesn't have any next/last collection stuff which is assumed
    if ($c->stash->{bulky_missed}{report_allowed} && !$c->stash->{bulky_missed}{report_open}) {
        my $service_id = $c->stash->{bulky_missed}{service_id};
        my $service_name = $c->stash->{bulky_missed}{service_name};
        push @$field_list, "service-$service_id" => {
            type => 'Checkbox',
            label => "$service_name collection",
            option_label => "$service_name collection",
        };
    }

    $c->cobrand->call_hook("waste_munge_report_form_fields", $field_list);

    return $field_list;
}

sub report : Chained('property') : Args(0) {
    my ($self, $c) = @_;

    my $field_list = construct_bin_report_form($c);

    $c->stash->{first_page} = 'report';
    $c->stash->{form_class} ||= 'FixMyStreet::App::Form::Waste::Report';
    $c->stash->{page_list} = [
        report => {
            fields => [ grep { ! ref $_ } @$field_list, 'submit' ],
            title => 'Select your missed collection',
            next => 'about_you',
        },
    ];
    $c->stash->{field_list} = $field_list;
    $c->forward('form');
}

sub process_report_data : Private {
    my ($self, $c, $form) = @_;
    my $data = $form->saved_data;
    $c->cobrand->call_hook("waste_munge_report_form_data", $data);
    my @services = grep { /^service-/ && $data->{$_} } sort keys %$data;
    my @reports;
    foreach (@services) {
        my ($id) = /service-(.*)/;
        $c->cobrand->call_hook("waste_munge_report_data", $id, $data);
        $c->forward('add_report', [ $data ]) or return;
        push @reports, $c->stash->{report};
    }
    group_reports($c, @reports);
    return 1;
}

sub enquiry : Chained('property') : Args(0) {
    my ($self, $c) = @_;

    if (my $template = $c->get_param('template')) {
        $c->stash->{template} = "waste/enquiry-$template.html";
        $c->detach;
    }

    $c->forward('setup_categories_and_bodies');

    my $category = $c->get_param('category');
    my $service = $c->get_param('service_id');
    $c->detach('property_redirect') unless $category && $service && $c->stash->{services}{$service};

    my ($contact) = grep { $_->category eq $category } @{$c->stash->{contacts}};
    $c->detach('property_redirect') unless $contact;

    my $field_list = [];
    my $staff_form;
    foreach (@{$contact->get_metadata_for_input}) {
        $staff_form = 1 if $_->{code} eq 'staff_form';
        next if ($_->{automated} || '') eq 'hidden_field';
        my $type = 'Text';
        $type = 'TextArea' if 'text' eq ($_->{datatype} || '');
        my $required = $_->{required} eq 'true' ? 1 : 0;
        push @$field_list, "extra_$_->{code}" => {
            type => $type, label => $_->{description}, required => $required
        };
    }

    my $staff = $c->user_exists && ($c->user->is_superuser || $c->user->from_body);
    $c->detach('/auth/redirect') if $staff_form && !$staff;
    $c->stash->{staff_form} = $staff_form;

    # If the contact has no extra fields (e.g. Peterborough) then skip to the
    # "about you" page instead of showing an empty first page.
    # NB this will mean you need to set $data->{category} in the cobrand's
    # waste_munge_enquiry_data.
    $c->stash->{first_page} = @$field_list ? 'enquiry' : 'about_you';

    $c->stash->{form_class} = 'FixMyStreet::App::Form::Waste::Enquiry';
    $c->stash->{page_list} = [
        enquiry => {
            fields => [ 'category', 'service_id', grep { ! ref $_ } @$field_list, 'continue' ],
            title => $category,
            next => 'about_you',
            update_field_list => sub {
                my $form = shift;
                my $c = $form->c;
                return {
                    category => { default => $c->get_param('category') },
                    service_id => { default => $c->get_param('service_id') },
                }
            }
        },
    ];
    $c->cobrand->call_hook("waste_munge_enquiry_form_fields", $field_list);
    $c->stash->{field_list} = $field_list;
    $c->forward('form');
}

sub process_enquiry_data : Private {
    my ($self, $c, $form) = @_;
    my $data = $form->saved_data;

    $c->cobrand->call_hook("waste_munge_enquiry_data", $data);

    # Read extra details in loop
    foreach (grep { /^extra_/ } keys %$data) {
        my ($id) = /^extra_(.*)/;
        $c->set_param($id, $data->{$_});
    }
    $c->set_param('service_id', $data->{service_id});
    $c->forward('add_report', [ $data ]) or return;
    return 1;
}

# staff should not be able to make payments for direct debit payments
sub check_if_staff_can_pay : Private {
    my ($self, $c, $payment_type) = @_;

    if ( $c->stash->{staff_payments_allowed} ) {
        if ( $payment_type && $payment_type eq 'direct_debit' ) {
            $c->stash->{template} = 'waste/garden/staff_no_dd.html';
            $c->detach;
        }
    }

    return 1;
}

sub garden_setup : Chained('property') : PathPart('') : CaptureArgs(0) {
    my ($self, $c) = @_;

    $c->detach('property_redirect') if $c->stash->{waste_features}->{garden_disabled};

    $c->stash->{per_bin_cost} = $c->cobrand->garden_waste_cost_pa;
    $c->stash->{per_sack_cost} = $c->cobrand->garden_waste_sacks_cost_pa;
    $c->stash->{per_new_bin_cost} = $c->cobrand->feature('payment_gateway')->{ggw_new_bin_cost};
    $c->stash->{per_new_bin_first_cost} = $c->cobrand->feature('payment_gateway')->{ggw_new_bin_first_cost} || $c->stash->{per_new_bin_cost};
}

sub garden_check : Chained('garden_setup') : Args(0) {
    my ($self, $c) = @_;

    my $id = $c->stash->{property}->{id};
    my $uri = '/waste/' . $id;

    my $service = $c->cobrand->garden_current_subscription;
    if (!$service) {
        # If no subscription, go straight to /garden
        $uri .= '/garden';
    }
    $c->res->redirect($uri);
    $c->detach;
}

sub garden : Chained('garden_setup') : Args(0) {
    my ($self, $c) = @_;

    $c->detach('property_redirect') if $c->stash->{waste_features}->{garden_new_disabled};
    $c->detach('property_redirect') if $c->cobrand->garden_current_subscription;

    $c->stash->{first_page} = 'intro';
    my $service = $c->cobrand->garden_service_id;
    $c->stash->{garden_form_data} = {
        max_bins => $c->stash->{quantity_max}->{$service}
    };
    $c->stash->{form_class} = 'FixMyStreet::App::Form::Waste::Garden';
    $c->cobrand->call_hook('waste_garden_subscribe_form_setup');
    $c->forward('form');
}

sub garden_modify : Chained('garden_setup') : Args(0) {
    my ($self, $c) = @_;

    my $service = $c->cobrand->garden_current_subscription;
    $c->detach('property_redirect') unless $service && !$service->{garden_due};
    $c->detach('property_redirect') if $c->stash->{waste_features}->{garden_modify_disabled};

    $c->detach( '/auth/redirect' ) unless $c->user_exists;

    if (($c->cobrand->moniker eq 'kingston' || $c->cobrand->moniker eq 'sutton') && $service->{garden_container} == 28) { # SLWP Sack
        if ($c->cobrand->moniker eq 'kingston') {
            my $payment_method = 'credit_card';
            $c->forward('check_if_staff_can_pay', [ $payment_method ]); # Should always be okay here
            $c->stash->{form_class} = 'FixMyStreet::App::Form::Waste::Garden::Sacks::Purchase';
        } else {
            $c->detach('property_redirect');
        }
    } else {
        my $pick = $c->get_param('task') || '';
        if ($pick eq 'cancel') {
            $c->res->redirect('/waste/' . $c->stash->{property}{id} . '/garden_cancel');
            $c->detach;
        }

        $c->forward('get_original_sub', ['user']);

        my $service_id = $c->cobrand->garden_service_id;
        my $max_bins = $c->stash->{quantity_max}->{$service_id};

        my $payment_method = 'credit_card';
        if ( $c->stash->{orig_sub} ) {
            my $orig_sub = $c->stash->{orig_sub};
            my $orig_payment_method = $orig_sub->get_extra_field_value('payment_method');
            $payment_method = $orig_payment_method if $orig_payment_method && $orig_payment_method ne 'csc';
        }

        $c->forward('check_if_staff_can_pay', [ $payment_method ]);

        $c->stash->{display_end_date} = DateTime::Format::W3CDTF->parse_datetime($service->{end_date});
        $c->stash->{garden_form_data} = {
            pro_rata_bin_cost =>  $c->cobrand->waste_get_pro_rata_cost(1, $service->{end_date}),
            max_bins => $max_bins,
            bins => $service->{garden_bins},
            end_date => $service->{end_date},
            payment_method => $payment_method,
        };

        $c->stash->{form_class} = 'FixMyStreet::App::Form::Waste::Garden::Modify';
    }

    $c->stash->{first_page} = 'intro';
    my $allowed = $c->cobrand->call_hook('waste_garden_allow_cancellation') || 'all';
    if ($allowed eq 'staff' && !$c->stash->{is_staff}) {
        $c->stash->{first_page} = 'alter';
    }

    $c->forward('form');
}

sub garden_cancel : Chained('garden_setup') : Args(0) {
    my ($self, $c) = @_;

    $c->detach('property_redirect') unless $c->cobrand->garden_current_subscription;

    my $allowed = $c->cobrand->call_hook('waste_garden_allow_cancellation') || 'all';
    $c->detach('property_redirect') if $allowed eq 'staff' && !$c->stash->{is_staff};

    $c->detach( '/auth/redirect' ) unless $c->user_exists;

    $c->forward('get_original_sub', ['user']);

    my $payment_method = $c->forward('get_current_payment_method');
    $c->forward('check_if_staff_can_pay', [ $payment_method ]);

    $c->stash->{first_page} = 'intro';
    $c->stash->{form_class} = 'FixMyStreet::App::Form::Waste::Garden::Cancel';
    $c->forward('form');
}

sub garden_renew : Chained('garden_setup') : Args(0) {
    my ($self, $c) = @_;

    $c->detach('property_redirect') if $c->stash->{waste_features}->{garden_renew_disabled};

    $c->forward('get_original_sub', ['any']);

    # direct debit renewal is automatic so you should not
    # be doing this
    my $service = $c->cobrand->garden_current_subscription;
    my $payment_method = $c->forward('get_current_payment_method');
    if ( $payment_method eq 'direct_debit' && !$c->cobrand->waste_sub_overdue( $service->{end_date} ) ) {
        $c->stash->{template} = 'waste/garden/dd_renewal_error.html';
        $c->detach;
    }

    if ($c->stash->{waste_features}->{ggw_discount_as_percent} && $c->stash->{is_staff}) {
        $c->stash->{first_page} = 'discount';
    } else {
        $c->stash->{first_page} = 'intro';
    }
    my $service_id = $c->cobrand->garden_service_id;
    my $max_bins = $c->stash->{quantity_max}->{$service_id};
    $c->stash->{garden_form_data} = {
        max_bins => $max_bins,
        bins => $service->{garden_bins},
    };

    $c->stash->{form_class} = 'FixMyStreet::App::Form::Waste::Garden::Renew';
    $c->cobrand->call_hook('waste_garden_renew_form_setup');
    $c->forward('form');
}

sub process_garden_cancellation : Private {
    my ($self, $c, $form) = @_;

    my $payment_method = $c->forward('get_current_payment_method');
    my $data = $form->saved_data;

    unless ( $c->stash->{is_staff} ) {
        $data->{name} = $c->user->name;
        $data->{email} = $c->user->email;
        $data->{phone} = $c->user->phone;
    }
    $data->{category} = 'Cancel Garden Subscription';
    $data->{title} = 'Garden Subscription - Cancel';
    $data->{payment_method} = $payment_method;

    my $now = DateTime->now->set_time_zone(FixMyStreet->local_time_zone);
    my $end_date_field = $c->cobrand->call_hook(alternative_backend_field_names => 'Subscription_End_Date') || 'Subscription_End_Date';
    $c->set_param($end_date_field, $now->ymd);

    my $service = $c->cobrand->garden_current_subscription;
    if (!$c->stash->{slwp_garden_sacks} || $service->{garden_container} == 26 || $service->{garden_container} == 27) {
        my $bin_count = $c->cobrand->get_current_garden_bins;
        $data->{new_bins} = $bin_count * -1;
    } else {
        $data->{slwp_garden_sacks} = 1;
    }
    $c->forward('setup_garden_sub_params', [ $data, undef ]);

    $c->forward('add_report', [ $data, 1 ]) or return;

    if ( FixMyStreet->staging_flag('skip_waste_payment') ) {
        $c->stash->{report}->confirm;
        $c->stash->{report}->update;
    } else {
        if ( $payment_method eq 'direct_debit' ) {
            $c->forward('direct_debit_cancel_sub');
        } else {
            $c->stash->{report}->confirm;
            $c->stash->{report}->update;
        }
    }
    return 1;
}

# We assume orig_sub has already tried to be fetched by this point
sub get_current_payment_method : Private {
    my ($self, $c) = @_;

    my $payment_method;

    if ($c->stash->{orig_sub}) {
        $payment_method = $c->stash->{orig_sub}->get_extra_field_value('payment_method');
    }

    return $payment_method || 'credit_card';

}

sub get_original_sub : Private {
    my ($self, $c, $type) = @_;

    my $p = $c->model('DB::Problem')->search({
        category => 'Garden Subscription',
        title => ['Garden Subscription - New', 'Garden Subscription - Renew'],
        extra => { '@>' => encode_json({ "_fields" => [ { name => "property_id", value => $c->stash->{property}{id} } ] }) },
        state => { '!=' => 'hidden' },
    },
    {
        order_by => { -desc => 'id' }
    })->to_body($c->cobrand->body);

    if ($type eq 'user' && !$c->stash->{is_staff}) {
        $p = $p->search({
            user_id => $c->user->id,
        });
    }

    my $r = $c->stash->{orig_sub} = $p->first;
    $c->cobrand->call_hook(waste_check_existing_dd => $r)
        if $r && ($r->get_extra_field_value('payment_method') || '') eq 'direct_debit';
}

sub setup_garden_sub_params : Private {
    my ($self, $c, $data, $type) = @_;

    my $address = $c->stash->{property}->{address};

    $data->{detail} = "$data->{category}\n\n$address";

    my $service_id;
    if (my $service = $c->cobrand->garden_current_subscription) {
        $service_id = $service->{service_id};
    } else {
        $service_id = $c->cobrand->garden_service_id;
    }
    $c->set_param('service_id', $service_id);
    $c->set_param('current_containers', $data->{current_bins});
    $c->set_param('new_containers', $data->{new_bins});
    # Either the user picked in the form, or it was staff and so will be credit card (or overridden to csc if that used)
    $c->set_param('payment_method', $data->{payment_method} || 'credit_card');
    $c->cobrand->call_hook(waste_garden_sub_params => $data, $type);
}

sub process_garden_modification : Private {
    my ($self, $c, $form) = @_;
    my $data = $form->saved_data;

    $data->{category} = 'Garden Subscription';
    $data->{title} = 'Garden Subscription - Amend';

    my $payment;
    my $pro_rata;
    my $payment_method;
    # Needs to check current subscription too
    my $service = $c->cobrand->garden_current_subscription;
    if (($c->cobrand->moniker eq 'kingston' || $c->cobrand->moniker eq 'sutton') && $service->{garden_container} == 28) { # SLWP Sack
        $data->{slwp_garden_sacks} = 1;
        $data->{bin_count} = 1;
        $data->{new_bins} = 1;
        $payment = $c->cobrand->garden_waste_sacks_cost_pa();
        $payment_method = 'credit_card';
        ($payment) = $c->cobrand->apply_garden_waste_discount($payment) if $data->{apply_discount};
        $pro_rata = $payment; # Set so goes through flow below
    } else {
        my $bin_count = $data->{bins_wanted};
        $data->{bin_count} = $bin_count;
        my $new_bins = $bin_count - $data->{current_bins};
        $data->{new_bins} = $new_bins;

        my $cost_pa = $c->cobrand->garden_waste_cost_pa($bin_count);
        ($cost_pa) = $c->cobrand->apply_garden_waste_discount($cost_pa) if $data->{apply_discount};
        # One-off ad-hoc payment to be made now
        if ( $new_bins > 0 ) {
            my $cost_now_admin = $c->cobrand->garden_waste_new_bin_admin_fee($new_bins);
            $pro_rata = $c->cobrand->waste_get_pro_rata_cost( $new_bins, $c->stash->{garden_form_data}->{end_date});
            ($cost_now_admin, $pro_rata) = $c->cobrand->apply_garden_waste_discount(
                $cost_now_admin, $pro_rata) if $data->{apply_discount};
            $c->set_param('pro_rata', $pro_rata);
            $c->set_param('admin_fee', $cost_now_admin);
        }
        $payment_method = $c->stash->{garden_form_data}->{payment_method};
        $payment = $cost_pa;
        $payment = 0 if $payment_method ne 'direct_debit' && $new_bins < 0;

    }
    $c->set_param('payment', $payment);

    $c->forward('setup_garden_sub_params', [ $data, $c->stash->{garden_subs}->{Amend} ]);
    $c->cobrand->call_hook(waste_garden_mod_params => $data);
    $c->forward('add_report', [ $data, 1 ]) or return;

    if ( FixMyStreet->staging_flag('skip_waste_payment') ) {
        $c->stash->{message} = 'Payment skipped on staging';
        $c->stash->{reference} = $c->stash->{report}->id;
        $c->forward('confirm_subscription', [ $c->stash->{reference} ] );
    } else {
        if ( $pro_rata && $c->stash->{staff_payments_allowed} eq 'paye' ) {
            $c->forward('csc_code');
        } elsif ( $payment_method eq 'direct_debit' ) {
            $c->forward('direct_debit_modify');
        } elsif ( $pro_rata ) {
            $c->forward('pay', [ 'garden_modify' ]);
        } else {
            if ( $c->stash->{staff_payments_allowed} ) {
                my $report = $c->stash->{report};
                $report->update_extra_field({ name => 'payment_method', value => 'csc' });
                $report->update;
            }
            $c->forward('confirm_subscription', [ undef ]);
        }
    }
    return 1;
}

sub process_garden_renew : Private {
    my ($self, $c, $form) = @_;

    my $data = $form->saved_data;

    my $service = $c->cobrand->garden_current_subscription;
    my $type;
    if ( !$service || $c->cobrand->waste_sub_overdue( $service->{end_date} ) ) {
        $data->{category} = 'Garden Subscription';
        $data->{title} = 'Garden Subscription - New';
        $type = $c->stash->{garden_subs}->{New};
    } else {
        $data->{category} = 'Garden Subscription';
        $data->{title} = 'Garden Subscription - Renew';
        $type = $c->stash->{garden_subs}->{Renew};
    }

    $c->cobrand->call_hook(waste_garden_sub_payment_params => $data);
    if (!$c->get_param('payment')) {
        my $bin_count = $data->{bins_wanted};
        $data->{bin_count} = $bin_count;
        $data->{new_bins} = $bin_count - $data->{current_bins};

        my $cost_pa = $c->cobrand->garden_waste_cost_pa($bin_count);
        my $cost_now_admin = $c->cobrand->garden_waste_new_bin_admin_fee($data->{new_bins});
        ($cost_pa, $cost_now_admin) = $c->cobrand->apply_garden_waste_discount(
            $cost_pa, $cost_now_admin) if $data->{apply_discount};

        $c->set_param('payment', $cost_pa);
        $c->set_param('admin_fee', $cost_now_admin);
    }

    $c->forward('setup_garden_sub_params', [ $data, $type ]);
    $c->forward('add_report', [ $data, 1 ]) or return;

    # it should not be possible to get to here if it's direct debit but
    # grab this so we can check and redirect to an information page if
    # they manage to get here
    my $payment_method = $data->{payment_method}
        || $c->forward('get_current_payment_method');

    if ( FixMyStreet->staging_flag('skip_waste_payment') ) {
        $c->stash->{message} = 'Payment skipped on staging';
        $c->stash->{reference} = $c->stash->{report}->id;
        $c->forward('confirm_subscription', [ $c->stash->{reference} ] );
    } elsif ($c->cobrand->waste_cheque_payments && $data->{payment_method} eq 'cheque') {
        $c->stash->{action} = 'new_subscription';
        my $p = $c->stash->{report};
        $p->set_extra_metadata('chequeReference', $data->{cheque_reference});
        $p->update;
        $c->forward('confirm_subscription', [ undef ] );
    } else {
        if ( $payment_method eq 'direct_debit' ) {
            $c->forward('direct_debit');
        } elsif ( $c->stash->{staff_payments_allowed} eq 'paye' ) {
            $c->forward('csc_code');
        } else {
            $c->forward('pay', [ 'garden_renew' ]);
        }
    }

    return 1;
}

sub process_garden_data : Private {
    my ($self, $c, $form) = @_;
    my $data = $form->saved_data;

    $data->{category} = 'Garden Subscription';
    $data->{title} = 'Garden Subscription - New';

    $c->cobrand->call_hook(waste_garden_sub_payment_params => $data);
    if (!$c->get_param('payment')) {
        my $bin_count = $data->{bins_wanted};
        $data->{bin_count} = $bin_count;
        $data->{new_bins} = $bin_count - $data->{current_bins};

        my $cost_pa = $c->cobrand->garden_waste_cost_pa($bin_count);
        my $cost_now_admin = $c->cobrand->garden_waste_new_bin_admin_fee($data->{new_bins});
        ($cost_pa, $cost_now_admin) = $c->cobrand->apply_garden_waste_discount(
            $cost_pa, $cost_now_admin) if $data->{apply_discount};
        $c->set_param('payment', $cost_pa);
        $c->set_param('admin_fee', $cost_now_admin);
    }

    $c->forward('setup_garden_sub_params', [ $data, $c->stash->{garden_subs}->{New} ]);
    $c->forward('add_report', [ $data, 1 ]) or return;

    if ( FixMyStreet->staging_flag('skip_waste_payment') ) {
        $c->stash->{message} = 'Payment skipped on staging';
        $c->stash->{reference} = $c->stash->{report}->id;
        $c->forward('confirm_subscription', [ $c->stash->{reference} ] );
    } elsif ($c->cobrand->waste_cheque_payments && $data->{payment_method} eq 'cheque') {
        $c->stash->{action} = 'new_subscription';
        my $p = $c->stash->{report};
        $p->set_extra_metadata('chequeReference', $data->{cheque_reference});
        $p->update;
        $c->forward('confirm_subscription', [ undef ]);
    } else {
        if ( $data->{payment_method} && $data->{payment_method} eq 'direct_debit' ) {
            $c->forward('direct_debit');
        } elsif ( $c->stash->{staff_payments_allowed} eq 'paye' ) {
            $c->forward('csc_code');
        } else {
            $c->forward('pay', [ 'garden' ]);
        }
    }
    return 1;
}

sub add_report : Private {
    my ( $self, $c, $data, $no_confirm ) = @_;

    $c->stash->{cobrand_data} = 'waste';
    $c->stash->{override_confirmation_template} ||= 'waste/confirmation.html';

    # Store the name of the first page of the wizard on the token
    # so Peterborough can show the appropriate confirmation page when the
    # confirmation link is followed.
    $c->stash->{token_extra_data} = {
        first_page => $c->stash->{first_page},
    };

    # Don’t let staff inadvertently change their name when making reports
    my $original_name = $c->user->name if $c->user_exists && $c->user->from_body && $c->user->email eq ($data->{email} || '');

    # We want to take what has been entered in the form, even if someone is logged in
    $c->stash->{ignore_logged_in_user} = 1;

    if ($c->user_exists) {
        if ($c->user->from_body && !$data->{email} && !$data->{phone}) {
            $c->set_param('form_as', 'anonymous_user');
        } elsif ($c->user->from_body && $c->user->email ne ($data->{email} || '')) {
            $c->set_param('form_as', 'another_user');
        }
        $c->set_param('username', $data->{email} || $data->{phone});
    } else {
        $c->set_param('username_register', $data->{email} || $data->{phone});
    }

    # Set the data as if a new report form has been submitted

    $c->set_param('submit_problem', 1);
    $c->set_param('pc', '');
    $c->set_param('non_public', 1);

    $c->set_param('name', $data->{name});
    $c->set_param('phone', $data->{phone});

    $c->set_param('category', $data->{category});
    $c->set_param('title', $data->{title});
    $c->set_param('detail', $data->{detail});
    $c->set_param('uprn', $c->stash->{property}{uprn});
    $c->set_param('property_id', $c->stash->{property}{id});

    # Data may contain duplicate photo data under different keys e.g.
    # 'item_photo_1' => 'c8a965ad74acad4104341a8ea893b1a1275efa4d.jpeg',
    # 'item_photo_1_fileid' => 'c8a965ad74acad4104341a8ea893b1a1275efa4d.jpeg'.
    # So ignore keys that end with 'fileid'.
    # XXX Should fix this so there isn't duplicate data across different keys.
    my @bulky_photo_data;
    push @bulky_photo_data, $data->{location_photo} if $data->{location_photo};
    for (grep { /^item_photo_\d+$/ } sort keys %$data) {
        push @bulky_photo_data, $data->{$_} if $data->{$_};
    }
    $c->stash->{bulky_photo_data} = \@bulky_photo_data;

    $c->forward('setup_categories_and_bodies') unless $c->stash->{contacts};
    $c->forward('/report/new/non_map_creation', [['/waste/remove_name_errors']]) or return;

    # store photos
    foreach (grep { /^(item|location)_photo/ } keys %$data) {
        next unless $data->{$_};
        my $k = $_;
        $k =~ s/^(.+)_fileid$/$1/;
        $c->stash->{report}->set_extra_metadata($k => $data->{$_});
    }

    $c->cobrand->call_hook('save_item_names_to_report' => $data);
    $c->stash->{report}->update;

    # we don't want to confirm reports that are for things that require a payment because
    # we need to get the payment to confirm them.
    if ( $no_confirm ) {
        my $report = $c->stash->{report};
        $report->state('unconfirmed');
        $report->confirmed(undef);
        $report->update;
    } else {
        if ($c->cobrand->call_hook('waste_never_confirm_reports')) {
            my $report = $c->stash->{report};
            $report->confirm;
            $report->update;
        }
        $c->forward('/report/new/redirect_or_confirm_creation');
    }

    $c->user->update({ name => $original_name }) if $original_name;

    $c->cobrand->call_hook(
        clear_cached_lookups_property => $c->stash->{property}{id},
        'skip_echo', # We do not want to remove/cancel anything in Echo just before payment
    );

    return 1;
}

sub remove_name_errors : Private {
    my ($self, $c) = @_;
    # We do not mind about missing title/split name here
    my $field_errors = $c->stash->{field_errors};
    delete $field_errors->{fms_extra_title};
    delete $field_errors->{first_name};
    delete $field_errors->{last_name};
}

sub setup_categories_and_bodies : Private {
    my ($self, $c) = @_;

    $c->stash->{fetch_all_areas} = 1;
    $c->stash->{area_check_action} = 'submit_problem';
    $c->forward('/council/load_and_check_areas', []);
    $c->forward('/report/new/setup_categories_and_bodies');
}

sub uprn_redirect : Path('/property') : Args(1) {
    my ($self, $c, $uprn) = @_;

    my $cfg = $c->cobrand->feature('echo');
    my $echo = Integrations::Echo->new(%$cfg);
    my $result = $echo->GetPointAddress($uprn, 'Uprn');
    $c->detach( '/page_error_404_not_found', [] ) unless $result;
    $c->res->redirect('/waste/' . $result->{Id});
}

sub property_redirect : Private {
    my ($self, $c) = @_;
    $c->res->redirect('/waste/' . $c->stash->{property}{id});
}

__PACKAGE__->meta->make_immutable;

1;<|MERGE_RESOLUTION|>--- conflicted
+++ resolved
@@ -76,11 +76,7 @@
     if (my $id = $c->get_param('continue_id')) {
         $c->stash->{continue_id} = $id;
         if (my $p = $c->cobrand->problems->search({ state => 'unconfirmed' })->find($id)) {
-<<<<<<< HEAD
-            if ($c->stash->{is_staff}) {
-=======
             if ($c->stash->{is_staff} && $c->stash->{waste_features}{bulky_retry_bookings}) {
->>>>>>> 2e49d609
                 my $property_id = $p->get_extra_field_value('property_id');
                 my $saved_data = $c->cobrand->waste_reconstruct_bulky_data($p);
                 $saved_data->{continue_id} = $id;
@@ -270,12 +266,8 @@
 
     $c->stash->{property_id} = $p->get_extra_field_value('property_id');
 
-<<<<<<< HEAD
+    my $already_confirmed;
     if ($p->category eq 'Bulky collection' || $p->category eq 'Small items collection') {
-=======
-    my $already_confirmed;
-    if ($p->category eq 'Bulky collection') {
->>>>>>> 2e49d609
         $c->stash->{template} = 'waste/bulky/confirmation.html';
         $already_confirmed = $c->cobrand->bulky_send_before_payment;
     } else {
