--- conflicted
+++ resolved
@@ -822,13 +822,9 @@
     # set these straight from the params
     $report->category( _ $params{category} ) if $params{category};
 
-<<<<<<< HEAD
     $report->subcategory( $params{subcategory} );
 
-    my $areas = $c->stash->{all_areas};
-=======
     my $areas = $c->stash->{all_areas_mapit};
->>>>>>> 28aa1dd7
     $report->areas( ',' . join( ',', sort keys %$areas ) . ',' );
 
     # From earlier in the process.
