--- conflicted
+++ resolved
@@ -1004,15 +1004,6 @@
     # Set unknown to DB unknown
     $report->council( undef ) if $report->council eq '-1';
 
-<<<<<<< HEAD
-=======
-    # if there is a Message Manager message ID, pass it back to the client view
-    if ($c->req->param('mm_msg_id')) {
-        $c->stash->{mm_msg_id} = $c->req->param('mm_msg_id');
-        $report->service( $c->req->param('mm_msg_id') );
-    }
-
->>>>>>> 5fd90e4a
     # save the report;
     $report->in_storage ? $report->update : $report->insert();
 
