package FixMyStreet::App::Controller::Admin;
use Moose;
use namespace::autoclean;

BEGIN { extends 'Catalyst::Controller'; }

use POSIX qw(strcoll);
use List::Util 'first';
use FixMyStreet::SMS;

=head1 NAME

FixMyStreet::App::Controller::Admin- Catalyst Controller

=head1 DESCRIPTION

Admin pages

=head1 METHODS

=cut

sub auto : Private {
    my ( $self, $c ) = @_;

    $c->uri_disposition('relative');

    # User must be logged in to see cobrand, and meet whatever checks the
    # cobrand specifies. Default cobrand just requires superuser flag to be set.
    unless ( $c->user_exists ) {
        $c->detach( '/auth/redirect' );
    }
    unless ( $c->cobrand->admin_allow_user($c->user) ) {
        $c->detach('/page_error_403_access_denied', []);
    }

    if ( $c->cobrand->moniker eq 'zurich' ) {
        $c->cobrand->admin_type();
    }

    $c->forward('check_page_allowed');
}

=head2 summary

Redirect to index page. There to make the allowed pages stuff neater

=cut

sub summary : Path( 'summary' ) : Args(0) {
    my ( $self, $c ) = @_;
    $c->go( 'index' );
}

=head2 index

Displays some summary information for the requests.

=cut

sub index : Path : Args(0) {
    my ( $self, $c ) = @_;

    if ($c->cobrand->moniker eq 'zurich' && $c->stash->{admin_type} ne 'super') {
        return $c->cobrand->admin();
    }

    $c->forward('/admin/stats/state');

    my @unsent = $c->cobrand->problems->search( {
        state => [ FixMyStreet::DB::Result::Problem::open_states() ],
        whensent => undef,
        bodies_str => { '!=', undef },
        # Ignore very recent ones that probably just haven't been sent yet
        confirmed => { '<', \"current_timestamp - '5 minutes'::interval" },
    } )->all;
    $c->stash->{unsent_reports} = \@unsent;

    my $alerts = $c->model('DB::Alert')->summary_report_alerts( $c->cobrand->restriction );

    my %alert_counts =
      map { $_->confirmed => $_->get_column('confirmed_count') } $alerts->all;

    $alert_counts{0} ||= 0;
    $alert_counts{1} ||= 0;

    $c->stash->{alerts} = \%alert_counts;

    my $contacts = $c->model('DB::Contact')->summary_count();

    my %contact_counts =
      map { $_->state => $_->get_column('state_count') } $contacts->all;

    $contact_counts{confirmed} ||= 0;
    $contact_counts{unconfirmed} ||= 0;
    $contact_counts{total} = $contact_counts{confirmed} + $contact_counts{unconfirmed};

    $c->stash->{contacts} = \%contact_counts;

    my $questionnaires = $c->model('DB::Questionnaire')->summary_count( $c->cobrand->restriction );

    my %questionnaire_counts = map {
        $_->get_column('answered') => $_->get_column('questionnaire_count')
    } $questionnaires->all;
    $questionnaire_counts{1} ||= 0;
    $questionnaire_counts{0} ||= 0;

    $questionnaire_counts{total} =
      $questionnaire_counts{0} + $questionnaire_counts{1};
    $c->stash->{questionnaires_pc} =
      $questionnaire_counts{total}
      ? sprintf( '%.1f',
        $questionnaire_counts{1} / $questionnaire_counts{total} * 100 )
      : _('n/a');
    $c->stash->{questionnaires} = \%questionnaire_counts;

    $c->forward('fetch_all_bodies');

    return 1;
}

sub config_page : Path( 'config' ) : Args(0) {
    my ($self, $c) = @_;
    my $dir = FixMyStreet->path_to();
    my $git_version = `cd $dir && git describe --tags`;
    chomp $git_version;
    $c->stash(
        git_version => $git_version,
    );
}

sub timeline : Path( 'timeline' ) : Args(0) {
    my ($self, $c) = @_;

    my %time;

    my $probs = $c->cobrand->problems->timeline;

    foreach ($probs->all) {
        push @{$time{$_->created->epoch}}, { type => 'problemCreated', date => $_->created, obj => $_ };
        push @{$time{$_->confirmed->epoch}}, { type => 'problemConfirmed', date => $_->confirmed, obj => $_ } if $_->confirmed;
        push @{$time{$_->whensent->epoch}}, { type => 'problemSent', date => $_->whensent, obj => $_ } if $_->whensent;
    }

    my $questionnaires = $c->model('DB::Questionnaire')->timeline( $c->cobrand->restriction );

    foreach ($questionnaires->all) {
        push @{$time{$_->whensent->epoch}}, { type => 'quesSent', date => $_->whensent, obj => $_ };
        push @{$time{$_->whenanswered->epoch}}, { type => 'quesAnswered', date => $_->whenanswered, obj => $_ } if $_->whenanswered;
    }

    my $updates = $c->cobrand->updates->timeline;

    foreach ($updates->all) {
        push @{$time{$_->created->epoch}}, { type => 'update', date => $_->created, obj => $_} ;
    }

    my $alerts = $c->model('DB::Alert')->timeline_created( $c->cobrand->restriction );

    foreach ($alerts->all) {
        push @{$time{$_->whensubscribed->epoch}}, { type => 'alertSub', date => $_->whensubscribed, obj => $_ };
    }

    $alerts = $c->model('DB::Alert')->timeline_disabled( $c->cobrand->restriction );

    foreach ($alerts->all) {
        push @{$time{$_->whendisabled->epoch}}, { type => 'alertDel', date => $_->whendisabled, obj => $_ };
    }

    $c->stash->{time} = \%time;

    return 1;
}

sub fetch_contacts : Private {
    my ( $self, $c ) = @_;

    my $contacts = $c->stash->{body}->contacts->search(undef, { order_by => [ 'category' ] } );
    $c->stash->{contacts} = $contacts;
    $c->stash->{live_contacts} = $contacts->not_deleted;
    $c->stash->{any_not_confirmed} = $contacts->search({ state => 'unconfirmed' })->count;

    if ( $c->get_param('text') && $c->get_param('text') eq '1' ) {
        $c->stash->{template} = 'admin/council_contacts.txt';
        $c->res->content_type('text/plain; charset=utf-8');
        return 1;
    }

    return 1;
}

sub fetch_languages : Private {
    my ( $self, $c ) = @_;

    my $lang_map = {};
    foreach my $lang (@{$c->cobrand->languages}) {
        my ($id, $name, $code) = split(',', $lang);
        $lang_map->{$id} = { name => $name, code => $code };
    }

    $c->stash->{languages} = $lang_map;

    return 1;
}

sub update_user : Private {
    my ($self, $c, $object) = @_;
    my $parsed = FixMyStreet::SMS->parse_username($c->get_param('username'));
    if ($parsed->{email} || ($parsed->{phone} && $parsed->{may_be_mobile})) {
        my $user = $c->model('DB::User')->find_or_create({ $parsed->{type} => $parsed->{username} });
        if ($user->id && $user->id != $object->user->id) {
            $object->user( $user );
            return 1;
        }
    }
    return 0;
}

<<<<<<< HEAD
sub report_edit_display : Private {
    my ( $self, $c ) = @_;

    my $problem = $c->stash->{problem};

    $c->stash->{page} = 'admin';
    FixMyStreet::Map::display_map(
        $c,
        latitude  => $problem->latitude,
        longitude => $problem->longitude,
        pins      => $problem->used_map
        ? [ {
            latitude  => $problem->latitude,
            longitude => $problem->longitude,
            colour    => $c->cobrand->pin_colour($problem, 'admin'),
            type      => 'big',
            draggable => 1,
          } ]
        : [],
        print_report => 1,
    );
}

sub report_edit : Path('report_edit') : Args(1) {
    my ( $self, $c, $id ) = @_;

    my $problem = $c->cobrand->problems->search( { id => $id } )->first;

    $c->detach( '/page_error_404_not_found', [] )
      unless $problem;

    unless (
        $c->cobrand->moniker eq 'zurich'
        || $c->user->has_permission_to(report_edit => $problem->bodies_str_ids)
    ) {
        $c->detach( '/page_error_403_access_denied', [] );
    }

    $c->stash->{problem} = $problem;
    if ( $problem->extra ) {
        my @fields;
        if ( my $fields = $problem->get_extra_fields ) {
            for my $field ( @{$fields} ) {
                my $name = $field->{description} ?
                    "$field->{description} ($field->{name})" :
                    "$field->{name}";
                push @fields, { name => $name, val => $field->{value} };
            }
        }
        my $extra = $problem->get_extra_metadata;
        if ( $extra->{duplicates} ) {
            push @fields, { name => 'Duplicates', val => join( ',', @{ $problem->get_extra_metadata('duplicates') } ) };
            delete $extra->{duplicates};
        }
        for my $key ( keys %$extra ) {
            push @fields, { name => $key, val => $extra->{$key} };
        }

        $c->stash->{extra_fields} = \@fields;
    }

    $c->forward('/auth/get_csrf_token');

    $c->forward('categories_for_point');

    $c->forward('alerts_for_report');

    $c->forward('check_username_for_abuse', [ $problem->user ] );

    $c->stash->{updates} =
      [ $c->model('DB::Comment')
          ->search( { problem_id => $problem->id }, { order_by => [ 'created', 'id' ] } )
          ->all ];

    if (my $rotate_photo_param = $self->_get_rotate_photo_param($c)) {
        $self->rotate_photo($c, $problem, @$rotate_photo_param);
        $c->detach('report_edit_display');
    }

    if ( $c->cobrand->moniker eq 'zurich' ) {
        my $done = $c->cobrand->admin_report_edit();
        $c->detach('report_edit_display') if $done;
    }

    if ( $c->get_param('resend') && !$c->cobrand->call_hook('disable_resend') ) {
        $c->forward('/auth/check_csrf_token');

        $problem->resend;
        $problem->update();
        $c->stash->{status_message} = _('That problem will now be resent.');

        $c->forward( 'log_edit', [ $id, 'problem', 'resend' ] );
    }
    elsif ( $c->get_param('mark_sent') ) {
        $c->forward('/auth/check_csrf_token');
        $problem->update({ whensent => \'current_timestamp' })->discard_changes;
        $c->stash->{status_message} = _('That problem has been marked as sent.');
        $c->forward( 'log_edit', [ $id, 'problem', 'marked sent' ] );
    }
    elsif ( $c->get_param('flaguser') ) {
        $c->forward('users/flag');
        $c->stash->{problem}->discard_changes;
    }
    elsif ( $c->get_param('removeuserflag') ) {
        $c->forward('users/flag_remove');
        $c->stash->{problem}->discard_changes;
    }
    elsif ( $c->get_param('banuser') ) {
        $c->forward('users/ban');
    }
    elsif ( $c->get_param('submit') ) {
        $c->forward('/auth/check_csrf_token');

        my $old_state = $problem->state;

        my %columns = (
            flagged => $c->get_param('flagged') ? 1 : 0,
            non_public => $c->get_param('non_public') ? 1 : 0,
        );
        foreach (qw/state anonymous title detail name external_id external_body external_team/) {
            $columns{$_} = $c->get_param($_);
        }
        $problem->set_inflated_columns(\%columns);

        if ($c->get_param('closed_updates')) {
            $problem->set_extra_metadata(closed_updates => 1);
        } else {
            $problem->unset_extra_metadata('closed_updates');
        }

        $c->forward( '/admin/report_edit_category', [ $problem, $problem->state ne $old_state ] );
        $c->forward('update_user', [ $problem ]);

        # Deal with photos
        my $remove_photo_param = $self->_get_remove_photo_param($c);
        if ($remove_photo_param) {
            $self->remove_photo($c, $problem, $remove_photo_param);
        }

        if ($problem->state eq 'hidden' || $problem->non_public) {
            $problem->get_photoset->delete_cached(plus_updates => 1);
        }

        if ( $problem->is_visible() and $old_state eq 'unconfirmed' ) {
            $problem->confirmed( \'current_timestamp' );
        }

        $problem->lastupdate( \'current_timestamp' );
        $problem->update;

        if ( $problem->state ne $old_state ) {
            $c->forward( 'log_edit', [ $id, 'problem', 'state_change' ] );

            my $name = $c->user->moderating_user_name;
            my $extra = { is_superuser => 1 };
            if ($c->user->from_body) {
                delete $extra->{is_superuser};
                $extra->{is_body_user} = $c->user->from_body->id;
            }
            my $timestamp = \'current_timestamp';
            $problem->add_to_comments( {
                text => $c->stash->{update_text} || '',
                created => $timestamp,
                confirmed => $timestamp,
                user_id => $c->user->id,
                name => $name,
                mark_fixed => 0,
                anonymous => 0,
                state => 'confirmed',
                problem_state => $problem->state,
                extra => $extra
            } );
        }
        $c->forward( 'log_edit', [ $id, 'problem', 'edit' ] );

        $c->stash->{status_message} = _('Updated!');

        # do this here otherwise lastupdate and confirmed times
        # do not display correctly
        $problem->discard_changes;
    }

    $c->detach('report_edit_display');
}

=head2 report_edit_category

Handles changing a problem's category and the complexity that comes with it.
Returns 1 if category changed, 0 if no change.

=cut

sub report_edit_category : Private {
    my ($self, $c, $problem, $no_comment) = @_;

    if ((my $category = $c->get_param('category')) ne $problem->category) {
        my $force_resend = $c->cobrand->call_hook('category_change_force_resend');
        my $disable_resend = $c->cobrand->call_hook('disable_resend');
        my $category_old = $problem->category;
        $problem->category($category);
        my @contacts = grep { $_->category eq $problem->category } @{$c->stash->{contacts}};
        my @new_body_ids = map { $_->body_id } @contacts;
        # If the report has changed bodies (and not to a subset!) we need to resend it
        my %old_map = map { $_ => 1 } @{$problem->bodies_str_ids};
        if (!$disable_resend && grep !$old_map{$_}, @new_body_ids) {
            $problem->resend;
        }
        # If the send methods of the old/new contacts differ we need to resend the report
        my @new_send_methods = uniq map {
            ( $_->body->can_be_devolved && $_->send_method ) ?
            $_->send_method : $_->body->send_method
                ? $_->body->send_method
                : $c->cobrand->_fallback_body_sender()->{method};
        } @contacts;
        my %old_send_methods = map { $_ => 1 } split /,/, ($problem->send_method_used || "Email");
        if (!$disable_resend && grep !$old_send_methods{$_}, @new_send_methods) {
            $problem->resend;
        }
        if ($force_resend) {
            $problem->resend;
        }

        $problem->bodies_str(join( ',', @new_body_ids ));
        my $update_text = '*' . sprintf(_('Category changed from ‘%s’ to ‘%s’'), $category_old, $category) . '*';
        if ($no_comment) {
            $c->stash->{update_text} = $update_text;
        } else {
            $problem->add_to_comments({
                text => $update_text,
                created => \'current_timestamp',
                confirmed => \'current_timestamp',
                user_id => $c->user->id,
                name => $c->user->from_body ? $c->user->from_body->name : $c->user->name,
                state => 'confirmed',
                mark_fixed => 0,
                anonymous => 0,
            });
        }
        return 1;
    }
    return 0;
}

=head2 report_edit_location

Handles changing a problem's location and the complexity that comes with it.
For now, we reject the new location if the new location and old locations aren't
covered by the same body.

Returns 2 if the new position (if any) is acceptable and changed,
1 if acceptable and unchanged, undef otherwise.

NB: This must be called before report_edit_category, as that might modify
$problem->bodies_str.

=cut

sub report_edit_location : Private {
    my ($self, $c, $problem) = @_;

    return 1 unless $c->forward('/location/determine_location_from_coords');

    my ($lat, $lon) = map { Utils::truncate_coordinate($_) } $problem->latitude, $problem->longitude;
    if ( $c->stash->{latitude} != $lat || $c->stash->{longitude} != $lon ) {
        # The two actions below change the stash, setting things up for e.g. a
        # new report. But here we're only doing it in order to check the found
        # bodies match; we don't want to overwrite the existing report data if
        # this lookup is bad. So let's save the stash and restore it after the
        # comparison.
        my $safe_stash = { %{$c->stash} };
        $c->stash->{fetch_all_areas} = 1;
        $c->stash->{area_check_action} = 'admin';
        $c->forward('/council/load_and_check_areas', []);
        $c->forward('/report/new/setup_categories_and_bodies');
        my %allowed_bodies = map { $_ => 1 } @{$problem->bodies_str_ids};
        my @new_bodies = keys %{$c->stash->{bodies_to_list}};
        my $bodies_match = grep { exists( $allowed_bodies{$_} ) } @new_bodies;
        $c->stash($safe_stash);
        return unless $bodies_match;
        $problem->latitude($c->stash->{latitude});
        $problem->longitude($c->stash->{longitude});
        my $areas = $c->stash->{all_areas_mapit};
        $problem->areas( ',' . join( ',', sort keys %$areas ) . ',' );
        return 2;
    }
    return 1;
}

sub categories_for_point : Private {
    my ($self, $c) = @_;

    $c->stash->{report} = $c->stash->{problem};
    # We have a report, stash its location
    $c->forward('/report/new/determine_location_from_report');
    # Look up the areas for this location
    my $prefetched_all_areas = [ grep { $_ } split ',', $c->stash->{report}->areas ];
    $c->forward('/around/check_location_is_acceptable', [ $prefetched_all_areas ]);
    # As with a new report, fetch the bodies/categories
    $c->forward('/report/new/setup_categories_and_bodies');

    # Remove the "Pick a category" option
    shift @{$c->stash->{category_options}} if @{$c->stash->{category_options}};

    $c->stash->{categories_hash} = { map { $_->category => 1 } @{$c->stash->{category_options}} };

    $c->forward('/admin/triage/setup_categories');

}

sub alerts_for_report : Private {
    my ($self, $c) = @_;

    $c->stash->{alert_count} = $c->model('DB::Alert')->search({
        alert_type => 'new_updates',
        parameter => $c->stash->{report}->id,
        confirmed => 1,
        whendisabled => undef,
    })->count();
}

sub templates : Path('templates') : Args(0) {
    my ( $self, $c ) = @_;

    my $user = $c->user;

    if ($user->is_superuser) {
        $c->forward('fetch_all_bodies');
        $c->stash->{template} = 'admin/templates_index.html';
    } elsif ( $user->from_body ) {
        $c->forward('load_template_body', [ $user->from_body->id ]);
        $c->res->redirect( $c->uri_for( 'templates', $c->stash->{body}->id ) );
    } else {
        $c->detach( '/page_error_404_not_found', [] );
    }
}

sub templates_view : Path('templates') : Args(1) {
    my ($self, $c, $body_id) = @_;

    $c->forward('load_template_body', [ $body_id ]);

    my @templates = $c->stash->{body}->response_templates->search(
        undef,
        {
            order_by => 'title'
        }
    );

    $c->stash->{response_templates} = \@templates;

    $c->stash->{template} = 'admin/templates.html';
}

sub template_edit : Path('templates') : Args(2) {
    my ( $self, $c, $body_id, $template_id ) = @_;

    $c->forward('load_template_body', [ $body_id ]);

    my $template;
    if ($template_id eq 'new') {
        $template = $c->stash->{body}->response_templates->new({});
    }
    else {
        $template = $c->stash->{body}->response_templates->find( $template_id )
            or $c->detach( '/page_error_404_not_found', [] );
    }

    $c->forward('fetch_contacts');
    my @contacts = $template->contacts->all;
    my @live_contacts = $c->stash->{live_contacts}->all;
    my %active_contacts = map { $_->id => 1 } @contacts;
    my @all_contacts = map { {
        id => $_->id,
        category => $_->category_display,
        active => $active_contacts{$_->id},
        email => $_->email,
    } } @live_contacts;
    $c->stash->{contacts} = \@all_contacts;

    # bare block to use 'last' if form is invalid.
    if ($c->req->method eq 'POST') { {
        if ($c->get_param('delete_template') && $c->get_param('delete_template') eq _("Delete template")) {
            $template->contact_response_templates->delete_all;
            $template->delete;
        } else {
            my @live_contact_ids = map { $_->id } @live_contacts;
            my @new_contact_ids = grep { $c->get_param("contacts[$_]") } @live_contact_ids;
            my %new_contacts = map { $_ => 1 } @new_contact_ids;
            for my $contact (@all_contacts) {
                $contact->{active} = $new_contacts{$contact->{id}};
            }

            $template->title( $c->get_param('title') );
            my $query = { title => $template->title };
            if ($template->in_storage) {
                $query->{id} = { '!=', $template->id };
            }
            if ($c->stash->{body}->response_templates->search($query)->count) {
                $c->stash->{errors} ||= {};
                $c->stash->{errors}->{title} = _("There is already a template with that title.");
            }

            $template->text( $c->get_param('text') );
            $template->state( $c->get_param('state') );
            $template->external_status_code( $c->get_param('external_status_code') );

            if ( $template->state && $template->external_status_code ) {
                $c->stash->{errors} ||= {};
                $c->stash->{errors}->{state} = _("State and external status code cannot be used simultaneously.");
                $c->stash->{errors}->{external_status_code} = _("State and external status code cannot be used simultaneously.");
            }

            $template->auto_response( $c->get_param('auto_response') && ( $template->state || $template->external_status_code ) ? 1 : 0 );
            if ($template->auto_response) {
                my @check_contact_ids = @new_contact_ids;
                # If the new template has not specific categories (i.e. it
                # applies to all categories) then we need to check each of those
                # category ids for existing auto-response templates.
                if (!scalar @check_contact_ids) {
                    @check_contact_ids = @live_contact_ids;
                }
                my $query = {
                    'auto_response' => 1,
                    'contact.id' => [ @check_contact_ids, undef ],
                    -or => {
                        $template->state ? ('me.state' => $template->state) : (),
                        $template->external_status_code ? ('me.external_status_code' => $template->external_status_code) : (),
                    },
                };
                if ($template->in_storage) {
                    $query->{'me.id'} = { '!=', $template->id };
                }
                if ($c->stash->{body}->response_templates->search($query, {
                    join => { 'contact_response_templates' => 'contact' },
                })->count) {
                    $c->stash->{errors} ||= {};
                    $c->stash->{errors}->{auto_response} = _("There is already an auto-response template for this category/state.");
                }
            }

            last if $c->stash->{errors};

            $template->update_or_insert;
            $template->contact_response_templates->search({
                contact_id => { -not_in => \@new_contact_ids },
            })->delete;
            foreach my $contact_id (@new_contact_ids) {
                $template->contact_response_templates->find_or_create({
                    contact_id => $contact_id,
                });
            }
        }

        $c->res->redirect( $c->uri_for( 'templates', $c->stash->{body}->id ) );
    } }

    $c->stash->{response_template} = $template;

    $c->stash->{template} = 'admin/template_edit.html';
}

sub load_template_body : Private {
    my ($self, $c, $body_id) = @_;

    my $zurich_user = $c->user->from_body && $c->cobrand->moniker eq 'zurich';
    my $has_permission = $c->user->has_body_permission_to('template_edit', $body_id);

    unless ( $zurich_user || $has_permission ) {
        $c->detach( '/page_error_404_not_found', [] );
    }

    # Regular users can only view their own body's templates
    if ( !$c->user->is_superuser && $body_id ne $c->user->from_body->id ) {
        $c->res->redirect( $c->uri_for( 'templates', $c->user->from_body->id ) );
    }

    $c->stash->{body} = $c->model('DB::Body')->find($body_id)
        or $c->detach( '/page_error_404_not_found', [] );
}

=======
>>>>>>> e2053a30
sub update_edit : Path('update_edit') : Args(1) {
    my ( $self, $c, $id ) = @_;

    my $update = $c->cobrand->updates->search({ 'me.id' => $id })->first;

    $c->detach( '/page_error_404_not_found', [] )
      unless $update;

    $c->forward('/auth/get_csrf_token');

    $c->stash->{update} = $update;

    if (my $rotate_photo_param = $c->forward('_get_rotate_photo_param')) {
        $c->forward('rotate_photo', [ $update, @$rotate_photo_param ]);
        return 1;
    }

    $c->forward('check_username_for_abuse', [ $update->user ] );

    if ( $c->get_param('banuser') ) {
        $c->forward('users/ban');
    }
    elsif ( $c->get_param('flaguser') ) {
        $c->forward('users/flag');
        $c->stash->{update}->discard_changes;
    }
    elsif ( $c->get_param('removeuserflag') ) {
        $c->forward('users/flag_remove');
        $c->stash->{update}->discard_changes;
    }
    elsif ( $c->get_param('submit') ) {
        $c->forward('/auth/check_csrf_token');

        my $old_state = $update->state;
        my $new_state = $c->get_param('state');

        my $edited = 0;

        # $update->name can be null which makes ne unhappy
        my $name = $update->name || '';

        if ( $c->get_param('name') ne $name
          || $c->get_param('anonymous') ne $update->anonymous
          || $c->get_param('text') ne $update->text ) {
              $edited = 1;
        }

        my $remove_photo_param = $c->forward('_get_remove_photo_param');
        if ($remove_photo_param) {
            $c->forward('remove_photo', [$update, $remove_photo_param]);
        }

        $c->stash->{status_message} = _('Updated!');

        # Must call update->hide while it's not hidden (so is_latest works)
        if ($new_state eq 'hidden') {
            my $outcome = $update->hide;
            $c->stash->{status_message} .= _('Problem marked as open.')
                if $outcome->{reopened};
        }

        $update->name( $c->get_param('name') || '' );
        $update->text( $c->get_param('text') );
        $update->anonymous( $c->get_param('anonymous') );
        $update->state( $new_state );

        $edited = 1 if $c->forward('update_user', [ $update ]);

        if ( $new_state eq 'confirmed' and $old_state eq 'unconfirmed' ) {
            $update->confirmed( \'current_timestamp' );
            if ( $update->problem_state && $update->created > $update->problem->lastupdate ) {
                $update->problem->state( $update->problem_state );
                $update->problem->lastupdate( \'current_timestamp' );
                $update->problem->update;
            }
        }

        $update->update;

        if ( $new_state ne $old_state ) {
            $c->forward( 'log_edit',
                [ $update->id, 'update', 'state_change' ] );
        }

        if ($edited) {
            $c->forward( 'log_edit', [ $update->id, 'update', 'edit' ] );
        }

    }

    return 1;
}

sub add_flags : Private {
    my ( $self, $c, $search ) = @_;

    return unless $c->user->is_superuser;

    my $users = $c->stash->{users};
    my %email2user = map { $_->email => $_ } grep { $_->email } @$users;
    my %phone2user = map { $_->phone => $_ } grep { $_->phone } @$users;
    my %username2user = (%email2user, %phone2user);
    my $usernames = $c->model('DB::Abuse')->search($search);

    foreach my $username (map { $_->email } $usernames->all) {
        # Slight abuse of the boolean flagged value
        if ($username2user{$username}) {
            $username2user{$username}->flagged( 2 );
        } else {
            push @{$c->stash->{users}}, { email => $username, flagged => 2 };
        }
    }
}

sub flagged : Path('flagged') : Args(0) {
    my ( $self, $c ) = @_;

    my $problems = $c->cobrand->problems->search( { flagged => 1 } );

    # pass in as array ref as using same template as search_reports
    # which has to use an array ref for sql quoting reasons
    $c->stash->{problems} = [ $problems->all ];

    my @users = $c->cobrand->users->search( { flagged => 1 } )->all;
    $c->stash->{users} = [ @users ];

    $c->forward('add_flags', [ {} ]);
    return 1;
}

=head2 set_allowed_pages

Sets up the allowed_pages stash entry for checking if the current page is
available in the current cobrand.

=cut

sub set_allowed_pages : Private {
    my ( $self, $c ) = @_;

    my $pages = $c->cobrand->admin_pages;

    my @allowed_links = sort {$pages->{$a}[1] <=> $pages->{$b}[1]}  grep {$pages->{$_}->[0] } keys %$pages;

    $c->stash->{allowed_pages} = $pages;
    $c->stash->{allowed_links} = \@allowed_links;

    return 1;
}

sub get_user : Private {
    my ( $self, $c ) = @_;

    my $user = $c->req->remote_user();
    $user ||= ($c->user && $c->user->name);
    $user ||= '';

    return $user;
}

=item log_edit

    $c->forward( 'log_edit', [ $object_id, $object_type, $action_performed ] );

Adds an entry into the admin_log table using the current user.

=cut

sub log_edit : Private {
    my ( $self, $c, $id, $object_type, $action, $time_spent ) = @_;

    $time_spent //= 0;
    $time_spent = 0 if $time_spent < 0;

    my $user_object = do {
        my $auth_user = $c->user;
        $auth_user ? $auth_user->get_object : undef;
    };

    $c->model('DB::AdminLog')->create(
        {
            admin_user => $c->forward('get_user'),
            $user_object ? ( user => $user_object ) : (), # as (rel => undef) doesn't work
            object_type => $object_type,
            action => $action,
            object_id => $id,
            time_spent => $time_spent,
        }
    )->insert();
}

=head2 check_username_for_abuse

    $c->forward('check_username_for_abuse', [ $user ] );

Checks if $user is in the abuse table and sets username_in_abuse accordingly.

=cut

sub check_username_for_abuse : Private {
    my ( $self, $c, $user ) = @_;

    my $is_abuse = $c->model('DB::Abuse')->find({ email => [ $user->phone, $user->email ] });

    $c->stash->{username_in_abuse} = 1 if $is_abuse;
}

=head2 rotate_photo

Rotate a photo 90 degrees left or right

=cut

# returns index of photo to rotate, if any
sub _get_rotate_photo_param : Private {
    my ($self, $c) = @_;
    my $key = first { /^rotate_photo/ } keys %{ $c->req->params } or return;
    my ($index) = $key =~ /(\d+)$/;
    my $direction = $c->get_param($key);
    return [ $index || 0, $direction ];
}

sub rotate_photo : Private {
    my ( $self, $c, $object, $index, $direction ) = @_;

    return unless $direction eq _('Rotate Left') or $direction eq _('Rotate Right');

    my $fileid = $object->get_photoset->rotate_image(
        $index,
        $direction eq _('Rotate Left') ? -90 : 90
    ) or return;

    $object->update({ photo => $fileid });

    return 1;
}

=head2 remove_photo

Remove a photo from a report

=cut

# Returns index of photo(s) to remove, if any
sub _get_remove_photo_param : Private {
    my ($self, $c) = @_;

    return 'ALL' if $c->get_param('remove_photo');

    my @keys = map { /(\d+)$/ } grep { /^remove_photo_/ } keys %{ $c->req->params } or return;
    return \@keys;
}

sub remove_photo : Private {
    my ($self, $c, $object, $keys) = @_;
    if ($keys eq 'ALL') {
        $object->photo(undef);
        $object->get_photoset->delete_cached;
    } else {
        my $fileids = $object->get_photoset->remove_images($keys);
        $object->photo($fileids);
    }
    return 1;
}

=head2 check_page_allowed

Checks if the current catalyst action is in the list of allowed pages and
if not then redirects to 404 error page.

=cut

sub check_page_allowed : Private {
    my ( $self, $c ) = @_;

    $c->forward('set_allowed_pages');

    (my $page = $c->req->path) =~ s#admin/?##;
    $page =~ s#/.*##;

    $page ||= 'summary';

    if ( !grep { $_ eq $page } keys %{ $c->stash->{allowed_pages} } ) {
        $c->detach( '/page_error_404_not_found', [] );
    }

    return 1;
}

sub fetch_all_bodies : Private {
    my ($self, $c ) = @_;

    my @bodies = $c->cobrand->call_hook('admin_fetch_all_bodies');
    if (!@bodies) {
        my $bodies = $c->model('DB::Body')->search(undef, {
            columns => [ "id", "name", "deleted", "parent" ],
        })->with_parent_name;
        $bodies = $bodies->with_defect_type_count if $c->stash->{with_defect_type_count};
        @bodies = $bodies->translated->all_sorted;
    }

    $c->stash->{bodies} = \@bodies;

    return 1;
}

sub fetch_body_areas : Private {
    my ($self, $c, $body ) = @_;

    my $children = $body->first_area_children;
    unless ($children) {
        # Body doesn't have any areas defined.
        delete $c->stash->{areas};
        delete $c->stash->{fetched_areas_body_id};
        return;
    }

    $c->stash->{areas} = [ sort { strcoll($a->{name}, $b->{name}) } values %$children ];
    # Keep track of the areas we've fetched to prevent a duplicate fetch later on
    $c->stash->{fetched_areas_body_id} = $body->id;
}

sub update_extra_fields : Private {
    my ($self, $c, $object) = @_;

    my @indices = grep { /^metadata\[\d+\]\.code/ } keys %{ $c->req->params };
    @indices = sort map { /(\d+)/ } @indices;

    my @extra_fields;
    foreach my $i (@indices) {
        my $meta = {};
        $meta->{code} = $c->get_param("metadata[$i].code");
        next unless $meta->{code};

        $meta->{order} = int $c->get_param("metadata[$i].order");
        $meta->{protected} = $c->get_param("metadata[$i].protected") ? 'true' : 'false';

        my $behaviour = $c->get_param("metadata[$i].behaviour") || 'question';
        if ($behaviour eq 'question') {
            $meta->{required} = $c->get_param("metadata[$i].required") ? 'true' : 'false';
            $meta->{variable} = 'true';
            $meta->{description} = $c->get_param("metadata[$i].description");
            $meta->{datatype} = $c->get_param("metadata[$i].datatype");

            if ( $meta->{datatype} eq "singlevaluelist" ) {
                $meta->{values} = [];
                my $re = qr{^metadata\[$i\]\.values\[\d+\]\.key};
                my @vindices = grep { /$re/ } keys %{ $c->req->params };
                @vindices = sort map { /values\[(\d+)\]/ } @vindices;
                foreach my $j (@vindices) {
                    my $name = $c->get_param("metadata[$i].values[$j].name");
                    my $key = $c->get_param("metadata[$i].values[$j].key");
                    my $disable = $c->get_param("metadata[$i].values[$j].disable");
                    my $disable_message = $c->get_param("metadata[$i].values[$j].disable_message");
                    push(@{$meta->{values}}, {
                        name => $name,
                        key => $key,
                        $disable ? (disable => 1, disable_message => $disable_message) : (),
                    }) if $name;
                }
            }
        } elsif ($behaviour eq 'notice') {
            $meta->{variable} = 'false';
            $meta->{description} = $c->get_param("metadata[$i].description");
            $meta->{disable_form} = $c->get_param("metadata[$i].disable_form") ? 'true' : 'false';
        } elsif ($behaviour eq 'hidden') {
            $meta->{automated} = 'hidden_field';
        } elsif ($behaviour eq 'server') {
            $meta->{automated} = 'server_set';
        }

        push @extra_fields, $meta;
    }
    @extra_fields = sort { $a->{order} <=> $b->{order} } @extra_fields;
    $object->set_extra_fields(@extra_fields);
}

sub trim {
    my $self = shift;
    my $e = shift;
    $e =~ s/^\s+//;
    $e =~ s/\s+$//;
    return $e;
}

=head1 AUTHOR

Struan Donald

=head1 LICENSE

This library is free software. You can redistribute it and/or modify
it under the same terms as Perl itself.

=cut

__PACKAGE__->meta->make_immutable;

1;<|MERGE_RESOLUTION|>--- conflicted
+++ resolved
@@ -216,489 +216,6 @@
     return 0;
 }
 
-<<<<<<< HEAD
-sub report_edit_display : Private {
-    my ( $self, $c ) = @_;
-
-    my $problem = $c->stash->{problem};
-
-    $c->stash->{page} = 'admin';
-    FixMyStreet::Map::display_map(
-        $c,
-        latitude  => $problem->latitude,
-        longitude => $problem->longitude,
-        pins      => $problem->used_map
-        ? [ {
-            latitude  => $problem->latitude,
-            longitude => $problem->longitude,
-            colour    => $c->cobrand->pin_colour($problem, 'admin'),
-            type      => 'big',
-            draggable => 1,
-          } ]
-        : [],
-        print_report => 1,
-    );
-}
-
-sub report_edit : Path('report_edit') : Args(1) {
-    my ( $self, $c, $id ) = @_;
-
-    my $problem = $c->cobrand->problems->search( { id => $id } )->first;
-
-    $c->detach( '/page_error_404_not_found', [] )
-      unless $problem;
-
-    unless (
-        $c->cobrand->moniker eq 'zurich'
-        || $c->user->has_permission_to(report_edit => $problem->bodies_str_ids)
-    ) {
-        $c->detach( '/page_error_403_access_denied', [] );
-    }
-
-    $c->stash->{problem} = $problem;
-    if ( $problem->extra ) {
-        my @fields;
-        if ( my $fields = $problem->get_extra_fields ) {
-            for my $field ( @{$fields} ) {
-                my $name = $field->{description} ?
-                    "$field->{description} ($field->{name})" :
-                    "$field->{name}";
-                push @fields, { name => $name, val => $field->{value} };
-            }
-        }
-        my $extra = $problem->get_extra_metadata;
-        if ( $extra->{duplicates} ) {
-            push @fields, { name => 'Duplicates', val => join( ',', @{ $problem->get_extra_metadata('duplicates') } ) };
-            delete $extra->{duplicates};
-        }
-        for my $key ( keys %$extra ) {
-            push @fields, { name => $key, val => $extra->{$key} };
-        }
-
-        $c->stash->{extra_fields} = \@fields;
-    }
-
-    $c->forward('/auth/get_csrf_token');
-
-    $c->forward('categories_for_point');
-
-    $c->forward('alerts_for_report');
-
-    $c->forward('check_username_for_abuse', [ $problem->user ] );
-
-    $c->stash->{updates} =
-      [ $c->model('DB::Comment')
-          ->search( { problem_id => $problem->id }, { order_by => [ 'created', 'id' ] } )
-          ->all ];
-
-    if (my $rotate_photo_param = $self->_get_rotate_photo_param($c)) {
-        $self->rotate_photo($c, $problem, @$rotate_photo_param);
-        $c->detach('report_edit_display');
-    }
-
-    if ( $c->cobrand->moniker eq 'zurich' ) {
-        my $done = $c->cobrand->admin_report_edit();
-        $c->detach('report_edit_display') if $done;
-    }
-
-    if ( $c->get_param('resend') && !$c->cobrand->call_hook('disable_resend') ) {
-        $c->forward('/auth/check_csrf_token');
-
-        $problem->resend;
-        $problem->update();
-        $c->stash->{status_message} = _('That problem will now be resent.');
-
-        $c->forward( 'log_edit', [ $id, 'problem', 'resend' ] );
-    }
-    elsif ( $c->get_param('mark_sent') ) {
-        $c->forward('/auth/check_csrf_token');
-        $problem->update({ whensent => \'current_timestamp' })->discard_changes;
-        $c->stash->{status_message} = _('That problem has been marked as sent.');
-        $c->forward( 'log_edit', [ $id, 'problem', 'marked sent' ] );
-    }
-    elsif ( $c->get_param('flaguser') ) {
-        $c->forward('users/flag');
-        $c->stash->{problem}->discard_changes;
-    }
-    elsif ( $c->get_param('removeuserflag') ) {
-        $c->forward('users/flag_remove');
-        $c->stash->{problem}->discard_changes;
-    }
-    elsif ( $c->get_param('banuser') ) {
-        $c->forward('users/ban');
-    }
-    elsif ( $c->get_param('submit') ) {
-        $c->forward('/auth/check_csrf_token');
-
-        my $old_state = $problem->state;
-
-        my %columns = (
-            flagged => $c->get_param('flagged') ? 1 : 0,
-            non_public => $c->get_param('non_public') ? 1 : 0,
-        );
-        foreach (qw/state anonymous title detail name external_id external_body external_team/) {
-            $columns{$_} = $c->get_param($_);
-        }
-        $problem->set_inflated_columns(\%columns);
-
-        if ($c->get_param('closed_updates')) {
-            $problem->set_extra_metadata(closed_updates => 1);
-        } else {
-            $problem->unset_extra_metadata('closed_updates');
-        }
-
-        $c->forward( '/admin/report_edit_category', [ $problem, $problem->state ne $old_state ] );
-        $c->forward('update_user', [ $problem ]);
-
-        # Deal with photos
-        my $remove_photo_param = $self->_get_remove_photo_param($c);
-        if ($remove_photo_param) {
-            $self->remove_photo($c, $problem, $remove_photo_param);
-        }
-
-        if ($problem->state eq 'hidden' || $problem->non_public) {
-            $problem->get_photoset->delete_cached(plus_updates => 1);
-        }
-
-        if ( $problem->is_visible() and $old_state eq 'unconfirmed' ) {
-            $problem->confirmed( \'current_timestamp' );
-        }
-
-        $problem->lastupdate( \'current_timestamp' );
-        $problem->update;
-
-        if ( $problem->state ne $old_state ) {
-            $c->forward( 'log_edit', [ $id, 'problem', 'state_change' ] );
-
-            my $name = $c->user->moderating_user_name;
-            my $extra = { is_superuser => 1 };
-            if ($c->user->from_body) {
-                delete $extra->{is_superuser};
-                $extra->{is_body_user} = $c->user->from_body->id;
-            }
-            my $timestamp = \'current_timestamp';
-            $problem->add_to_comments( {
-                text => $c->stash->{update_text} || '',
-                created => $timestamp,
-                confirmed => $timestamp,
-                user_id => $c->user->id,
-                name => $name,
-                mark_fixed => 0,
-                anonymous => 0,
-                state => 'confirmed',
-                problem_state => $problem->state,
-                extra => $extra
-            } );
-        }
-        $c->forward( 'log_edit', [ $id, 'problem', 'edit' ] );
-
-        $c->stash->{status_message} = _('Updated!');
-
-        # do this here otherwise lastupdate and confirmed times
-        # do not display correctly
-        $problem->discard_changes;
-    }
-
-    $c->detach('report_edit_display');
-}
-
-=head2 report_edit_category
-
-Handles changing a problem's category and the complexity that comes with it.
-Returns 1 if category changed, 0 if no change.
-
-=cut
-
-sub report_edit_category : Private {
-    my ($self, $c, $problem, $no_comment) = @_;
-
-    if ((my $category = $c->get_param('category')) ne $problem->category) {
-        my $force_resend = $c->cobrand->call_hook('category_change_force_resend');
-        my $disable_resend = $c->cobrand->call_hook('disable_resend');
-        my $category_old = $problem->category;
-        $problem->category($category);
-        my @contacts = grep { $_->category eq $problem->category } @{$c->stash->{contacts}};
-        my @new_body_ids = map { $_->body_id } @contacts;
-        # If the report has changed bodies (and not to a subset!) we need to resend it
-        my %old_map = map { $_ => 1 } @{$problem->bodies_str_ids};
-        if (!$disable_resend && grep !$old_map{$_}, @new_body_ids) {
-            $problem->resend;
-        }
-        # If the send methods of the old/new contacts differ we need to resend the report
-        my @new_send_methods = uniq map {
-            ( $_->body->can_be_devolved && $_->send_method ) ?
-            $_->send_method : $_->body->send_method
-                ? $_->body->send_method
-                : $c->cobrand->_fallback_body_sender()->{method};
-        } @contacts;
-        my %old_send_methods = map { $_ => 1 } split /,/, ($problem->send_method_used || "Email");
-        if (!$disable_resend && grep !$old_send_methods{$_}, @new_send_methods) {
-            $problem->resend;
-        }
-        if ($force_resend) {
-            $problem->resend;
-        }
-
-        $problem->bodies_str(join( ',', @new_body_ids ));
-        my $update_text = '*' . sprintf(_('Category changed from ‘%s’ to ‘%s’'), $category_old, $category) . '*';
-        if ($no_comment) {
-            $c->stash->{update_text} = $update_text;
-        } else {
-            $problem->add_to_comments({
-                text => $update_text,
-                created => \'current_timestamp',
-                confirmed => \'current_timestamp',
-                user_id => $c->user->id,
-                name => $c->user->from_body ? $c->user->from_body->name : $c->user->name,
-                state => 'confirmed',
-                mark_fixed => 0,
-                anonymous => 0,
-            });
-        }
-        return 1;
-    }
-    return 0;
-}
-
-=head2 report_edit_location
-
-Handles changing a problem's location and the complexity that comes with it.
-For now, we reject the new location if the new location and old locations aren't
-covered by the same body.
-
-Returns 2 if the new position (if any) is acceptable and changed,
-1 if acceptable and unchanged, undef otherwise.
-
-NB: This must be called before report_edit_category, as that might modify
-$problem->bodies_str.
-
-=cut
-
-sub report_edit_location : Private {
-    my ($self, $c, $problem) = @_;
-
-    return 1 unless $c->forward('/location/determine_location_from_coords');
-
-    my ($lat, $lon) = map { Utils::truncate_coordinate($_) } $problem->latitude, $problem->longitude;
-    if ( $c->stash->{latitude} != $lat || $c->stash->{longitude} != $lon ) {
-        # The two actions below change the stash, setting things up for e.g. a
-        # new report. But here we're only doing it in order to check the found
-        # bodies match; we don't want to overwrite the existing report data if
-        # this lookup is bad. So let's save the stash and restore it after the
-        # comparison.
-        my $safe_stash = { %{$c->stash} };
-        $c->stash->{fetch_all_areas} = 1;
-        $c->stash->{area_check_action} = 'admin';
-        $c->forward('/council/load_and_check_areas', []);
-        $c->forward('/report/new/setup_categories_and_bodies');
-        my %allowed_bodies = map { $_ => 1 } @{$problem->bodies_str_ids};
-        my @new_bodies = keys %{$c->stash->{bodies_to_list}};
-        my $bodies_match = grep { exists( $allowed_bodies{$_} ) } @new_bodies;
-        $c->stash($safe_stash);
-        return unless $bodies_match;
-        $problem->latitude($c->stash->{latitude});
-        $problem->longitude($c->stash->{longitude});
-        my $areas = $c->stash->{all_areas_mapit};
-        $problem->areas( ',' . join( ',', sort keys %$areas ) . ',' );
-        return 2;
-    }
-    return 1;
-}
-
-sub categories_for_point : Private {
-    my ($self, $c) = @_;
-
-    $c->stash->{report} = $c->stash->{problem};
-    # We have a report, stash its location
-    $c->forward('/report/new/determine_location_from_report');
-    # Look up the areas for this location
-    my $prefetched_all_areas = [ grep { $_ } split ',', $c->stash->{report}->areas ];
-    $c->forward('/around/check_location_is_acceptable', [ $prefetched_all_areas ]);
-    # As with a new report, fetch the bodies/categories
-    $c->forward('/report/new/setup_categories_and_bodies');
-
-    # Remove the "Pick a category" option
-    shift @{$c->stash->{category_options}} if @{$c->stash->{category_options}};
-
-    $c->stash->{categories_hash} = { map { $_->category => 1 } @{$c->stash->{category_options}} };
-
-    $c->forward('/admin/triage/setup_categories');
-
-}
-
-sub alerts_for_report : Private {
-    my ($self, $c) = @_;
-
-    $c->stash->{alert_count} = $c->model('DB::Alert')->search({
-        alert_type => 'new_updates',
-        parameter => $c->stash->{report}->id,
-        confirmed => 1,
-        whendisabled => undef,
-    })->count();
-}
-
-sub templates : Path('templates') : Args(0) {
-    my ( $self, $c ) = @_;
-
-    my $user = $c->user;
-
-    if ($user->is_superuser) {
-        $c->forward('fetch_all_bodies');
-        $c->stash->{template} = 'admin/templates_index.html';
-    } elsif ( $user->from_body ) {
-        $c->forward('load_template_body', [ $user->from_body->id ]);
-        $c->res->redirect( $c->uri_for( 'templates', $c->stash->{body}->id ) );
-    } else {
-        $c->detach( '/page_error_404_not_found', [] );
-    }
-}
-
-sub templates_view : Path('templates') : Args(1) {
-    my ($self, $c, $body_id) = @_;
-
-    $c->forward('load_template_body', [ $body_id ]);
-
-    my @templates = $c->stash->{body}->response_templates->search(
-        undef,
-        {
-            order_by => 'title'
-        }
-    );
-
-    $c->stash->{response_templates} = \@templates;
-
-    $c->stash->{template} = 'admin/templates.html';
-}
-
-sub template_edit : Path('templates') : Args(2) {
-    my ( $self, $c, $body_id, $template_id ) = @_;
-
-    $c->forward('load_template_body', [ $body_id ]);
-
-    my $template;
-    if ($template_id eq 'new') {
-        $template = $c->stash->{body}->response_templates->new({});
-    }
-    else {
-        $template = $c->stash->{body}->response_templates->find( $template_id )
-            or $c->detach( '/page_error_404_not_found', [] );
-    }
-
-    $c->forward('fetch_contacts');
-    my @contacts = $template->contacts->all;
-    my @live_contacts = $c->stash->{live_contacts}->all;
-    my %active_contacts = map { $_->id => 1 } @contacts;
-    my @all_contacts = map { {
-        id => $_->id,
-        category => $_->category_display,
-        active => $active_contacts{$_->id},
-        email => $_->email,
-    } } @live_contacts;
-    $c->stash->{contacts} = \@all_contacts;
-
-    # bare block to use 'last' if form is invalid.
-    if ($c->req->method eq 'POST') { {
-        if ($c->get_param('delete_template') && $c->get_param('delete_template') eq _("Delete template")) {
-            $template->contact_response_templates->delete_all;
-            $template->delete;
-        } else {
-            my @live_contact_ids = map { $_->id } @live_contacts;
-            my @new_contact_ids = grep { $c->get_param("contacts[$_]") } @live_contact_ids;
-            my %new_contacts = map { $_ => 1 } @new_contact_ids;
-            for my $contact (@all_contacts) {
-                $contact->{active} = $new_contacts{$contact->{id}};
-            }
-
-            $template->title( $c->get_param('title') );
-            my $query = { title => $template->title };
-            if ($template->in_storage) {
-                $query->{id} = { '!=', $template->id };
-            }
-            if ($c->stash->{body}->response_templates->search($query)->count) {
-                $c->stash->{errors} ||= {};
-                $c->stash->{errors}->{title} = _("There is already a template with that title.");
-            }
-
-            $template->text( $c->get_param('text') );
-            $template->state( $c->get_param('state') );
-            $template->external_status_code( $c->get_param('external_status_code') );
-
-            if ( $template->state && $template->external_status_code ) {
-                $c->stash->{errors} ||= {};
-                $c->stash->{errors}->{state} = _("State and external status code cannot be used simultaneously.");
-                $c->stash->{errors}->{external_status_code} = _("State and external status code cannot be used simultaneously.");
-            }
-
-            $template->auto_response( $c->get_param('auto_response') && ( $template->state || $template->external_status_code ) ? 1 : 0 );
-            if ($template->auto_response) {
-                my @check_contact_ids = @new_contact_ids;
-                # If the new template has not specific categories (i.e. it
-                # applies to all categories) then we need to check each of those
-                # category ids for existing auto-response templates.
-                if (!scalar @check_contact_ids) {
-                    @check_contact_ids = @live_contact_ids;
-                }
-                my $query = {
-                    'auto_response' => 1,
-                    'contact.id' => [ @check_contact_ids, undef ],
-                    -or => {
-                        $template->state ? ('me.state' => $template->state) : (),
-                        $template->external_status_code ? ('me.external_status_code' => $template->external_status_code) : (),
-                    },
-                };
-                if ($template->in_storage) {
-                    $query->{'me.id'} = { '!=', $template->id };
-                }
-                if ($c->stash->{body}->response_templates->search($query, {
-                    join => { 'contact_response_templates' => 'contact' },
-                })->count) {
-                    $c->stash->{errors} ||= {};
-                    $c->stash->{errors}->{auto_response} = _("There is already an auto-response template for this category/state.");
-                }
-            }
-
-            last if $c->stash->{errors};
-
-            $template->update_or_insert;
-            $template->contact_response_templates->search({
-                contact_id => { -not_in => \@new_contact_ids },
-            })->delete;
-            foreach my $contact_id (@new_contact_ids) {
-                $template->contact_response_templates->find_or_create({
-                    contact_id => $contact_id,
-                });
-            }
-        }
-
-        $c->res->redirect( $c->uri_for( 'templates', $c->stash->{body}->id ) );
-    } }
-
-    $c->stash->{response_template} = $template;
-
-    $c->stash->{template} = 'admin/template_edit.html';
-}
-
-sub load_template_body : Private {
-    my ($self, $c, $body_id) = @_;
-
-    my $zurich_user = $c->user->from_body && $c->cobrand->moniker eq 'zurich';
-    my $has_permission = $c->user->has_body_permission_to('template_edit', $body_id);
-
-    unless ( $zurich_user || $has_permission ) {
-        $c->detach( '/page_error_404_not_found', [] );
-    }
-
-    # Regular users can only view their own body's templates
-    if ( !$c->user->is_superuser && $body_id ne $c->user->from_body->id ) {
-        $c->res->redirect( $c->uri_for( 'templates', $c->user->from_body->id ) );
-    }
-
-    $c->stash->{body} = $c->model('DB::Body')->find($body_id)
-        or $c->detach( '/page_error_404_not_found', [] );
-}
-
-=======
->>>>>>> e2053a30
 sub update_edit : Path('update_edit') : Args(1) {
     my ( $self, $c, $id ) = @_;
 
