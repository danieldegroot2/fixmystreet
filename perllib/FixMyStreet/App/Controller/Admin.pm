--- conflicted
+++ resolved
@@ -29,9 +29,11 @@
 
     $c->uri_disposition('relative');
 
-    if ($c->cobrand->moniker eq 'zurich') {
+    if ( $c->cobrand->moniker eq 'zurich' || $c->cobrand->moniker eq 'seesomething' ) {
         $c->detach( '/auth/redirect' ) unless $c->user_exists;
         $c->detach( '/auth/redirect' ) unless $c->user->from_body;
+    }
+    if ( $c->cobrand->moniker eq 'zurich' ) {
         $c->cobrand->admin_type();
     }
 }
@@ -39,16 +41,7 @@
 sub auto : Private {
     my ( $self, $c ) = @_;
 
-<<<<<<< HEAD
-    $c->uri_disposition('relative');
-
-    if ( $c->cobrand->moniker eq 'seesomething' ) {
-        $c->detach( '/auth/redirect' ) unless $c->user_exists;
-        $c->detach( '/auth/redirect' ) unless $c->user->from_council;
-    }
-=======
     $c->forward('check_page_allowed');
->>>>>>> 28aa1dd7
 }
 
 =head2 summary
@@ -384,42 +377,6 @@
     } elsif ( $posted eq 'body' ) {
         $c->forward('check_token');
 
-<<<<<<< HEAD
-        my %params = map { $_ => $c->req->param($_) || '' } qw/open311_id endpoint jurisdiction api_key area_id send_method send_comments suppress_alerts extended_statuses comment_user_id devolved/;
-
-        if ( $params{open311_id} ) {
-            my $conf = $c->model('DB::Open311Conf')->find( { id => $params{open311_id} } );
-
-            $conf->endpoint( $params{endpoint} );
-            $conf->jurisdiction( $params{jurisdiction} );
-            $conf->api_key( $params{api_key} );
-            $conf->send_method( $params{send_method} );
-            $conf->send_comments( $params{send_comments} || 0);
-            $conf->suppress_alerts( $params{suppress_alerts} || 0);
-            $conf->comment_user_id( $params{comment_user_id} || undef );
-            $conf->can_be_devolved( $params{devolved} || 0 );
-            $conf->send_extended_statuses( $params{extended_statuses} || 0 );
-
-            $conf->update();
-
-            $c->stash->{updated} = _('Configuration updated');
-        } else {
-            my $conf = $c->model('DB::Open311Conf')->find_or_new( { area_id => $params{area_id} } );
-
-            $conf->endpoint( $params{endpoint} );
-            $conf->jurisdiction( $params{jurisdiction} );
-            $conf->api_key( $params{api_key} );
-            $conf->send_method( $params{send_method} );
-            $conf->send_comments( $params{send_comments} || 0);
-            $conf->suppress_alerts( $params{suppress_alerts} || 0);
-            $conf->comment_user_id( $params{comment_user_id} || undef );
-            $conf->can_be_devolved( $params{devolved} || 0 );
-            $conf->send_extended_statuses( $params{extended_statuses} || 0 );
-
-            $conf->insert();
-
-            $c->stash->{updated} = _('Configuration updated - contacts will be generated automatically later');
-=======
         my $params = $c->forward( 'body_params' );
         $c->stash->{body}->update( $params );
         my @current = $c->stash->{body}->body_areas->all;
@@ -431,7 +388,6 @@
                 $c->model('DB::BodyArea')->find_or_create( { body => $c->stash->{body}, area_id => $_ } );
                 delete $current{$_};
             }
->>>>>>> 28aa1dd7
         }
         # Remove any others
         $c->stash->{body}->body_areas->search( { area_id => [ keys %current ] } )->delete;
@@ -443,12 +399,13 @@
 sub body_params : Private {
     my ( $self, $c ) = @_;
 
-    my @fields = qw/name endpoint jurisdiction api_key send_method send_comments suppress_alerts comment_user_id can_be_devolved parent/;
+    my @fields = qw/name endpoint jurisdiction api_key send_method send_comments suppress_alerts send_extended_statuses comment_user_id can_be_devolved parent/;
     my %defaults = map { $_ => '' } @fields;
     %defaults = ( %defaults,
         send_comments => 0,
         suppress_alerts => 0,
         comment_user_id => undef,
+        send_extended_statuses => 0,
         can_be_devolved => 0,
         parent => undef,
     );
