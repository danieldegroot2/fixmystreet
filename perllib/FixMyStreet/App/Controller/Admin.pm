package FixMyStreet::App::Controller::Admin;
use Moose;
use namespace::autoclean;

BEGIN { extends 'Catalyst::Controller'; }

use POSIX qw(strftime strcoll);
use Digest::MD5 qw(md5_hex);
use mySociety::EmailUtil qw(is_valid_email);
use if !$ENV{TRAVIS}, 'Image::Magick';

use FixMyStreet::SendReport;

=head1 NAME

FixMyStreet::App::Controller::Admin- Catalyst Controller

=head1 DESCRIPTION

Admin pages

=head1 METHODS

=cut

=head2 summary

Redirect to index page. There to make the allowed pages stuff neater

=cut

sub begin : Private {
    my ( $self, $c ) = @_;

    $c->uri_disposition('relative');

    if ( $c->cobrand->moniker eq 'seesomething' ) {
        $c->detach( '/auth/redirect' ) unless $c->user_exists;
        $c->detach( '/auth/redirect' ) unless $c->user->from_council;
    }
}

sub summary : Path( 'summary' ) : Args(0) {
    my ( $self, $c ) = @_;
    $c->go( 'index' );
}

=head2 index

Displays some summary information for the requests.

=cut

sub index : Path : Args(0) {
    my ( $self, $c ) = @_;

    $c->forward('check_page_allowed');

    my $site_restriction = $c->cobrand->site_restriction();

    my $problems = $c->cobrand->problems->summary_count;

    my %prob_counts =
      map { $_->state => $_->get_column('state_count') } $problems->all;

    %prob_counts =
      map { $_ => $prob_counts{$_} || 0 }
        ( FixMyStreet::DB::Result::Problem->all_states() );
    $c->stash->{problems} = \%prob_counts;
    $c->stash->{total_problems_live} += $prob_counts{$_} ? $prob_counts{$_} : 0
        for ( FixMyStreet::DB::Result::Problem->visible_states() );
    $c->stash->{total_problems_users} = $c->cobrand->problems->unique_users;

    my $comments = $c->model('DB::Comment')->summary_count( $site_restriction );

    my %comment_counts =
      map { $_->state => $_->get_column('state_count') } $comments->all;

    $c->stash->{comments} = \%comment_counts;

    my $alerts = $c->model('DB::Alert')->summary_count( $c->cobrand->restriction );

    my %alert_counts =
      map { $_->confirmed => $_->get_column('confirmed_count') } $alerts->all;

    $alert_counts{0} ||= 0;
    $alert_counts{1} ||= 0;

    $c->stash->{alerts} = \%alert_counts;

    my $contacts = $c->model('DB::Contact')->summary_count();

    my %contact_counts =
      map { $_->confirmed => $_->get_column('confirmed_count') } $contacts->all;

    $contact_counts{0} ||= 0;
    $contact_counts{1} ||= 0;
    $contact_counts{total} = $contact_counts{0} + $contact_counts{1};

    $c->stash->{contacts} = \%contact_counts;

    my $questionnaires = $c->model('DB::Questionnaire')->summary_count( $c->cobrand->restriction );

    my %questionnaire_counts = map {
        $_->get_column('answered') => $_->get_column('questionnaire_count')
    } $questionnaires->all;
    $questionnaire_counts{1} ||= 0;
    $questionnaire_counts{0} ||= 0;

    $questionnaire_counts{total} =
      $questionnaire_counts{0} + $questionnaire_counts{1};
    $c->stash->{questionnaires_pc} =
      $questionnaire_counts{total}
      ? sprintf( '%.1f',
        $questionnaire_counts{1} / $questionnaire_counts{total} * 100 )
      : _('n/a');
    $c->stash->{questionnaires} = \%questionnaire_counts;

    $c->stash->{categories} = $c->cobrand->problems->categories_summary();

    return 1;
}

sub timeline : Path( 'timeline' ) : Args(0) {
    my ($self, $c) = @_;

    $c->forward('check_page_allowed');

    my $site_restriction = $c->cobrand->site_restriction();
    my %time;

    $c->model('DB')->schema->storage->sql_maker->quote_char( '"' );
    $c->model('DB')->schema->storage->sql_maker->name_sep( '.' );

    my $probs = $c->cobrand->problems->timeline;

    foreach ($probs->all) {
        push @{$time{$_->created->epoch}}, { type => 'problemCreated', date => $_->created_local, obj => $_ };
        push @{$time{$_->confirmed->epoch}}, { type => 'problemConfirmed', date => $_->confirmed_local, obj => $_ } if $_->confirmed;
        push @{$time{$_->whensent->epoch}}, { type => 'problemSent', date => $_->whensent_local, obj => $_ } if $_->whensent;
    }

    my $questionnaires = $c->model('DB::Questionnaire')->timeline( $c->cobrand->restriction );

    foreach ($questionnaires->all) {
        push @{$time{$_->whensent->epoch}}, { type => 'quesSent', date => $_->whensent_local, obj => $_ };
        push @{$time{$_->whenanswered->epoch}}, { type => 'quesAnswered', date => $_->whenanswered_local, obj => $_ } if $_->whenanswered;
    }

    my $updates = $c->model('DB::Comment')->timeline( $site_restriction );

    foreach ($updates->all) {
        push @{$time{$_->created->epoch}}, { type => 'update', date => $_->created_local, obj => $_} ;
    }

    my $alerts = $c->model('DB::Alert')->timeline_created( $c->cobrand->restriction );

    foreach ($alerts->all) {
        push @{$time{$_->whensubscribed->epoch}}, { type => 'alertSub', date => $_->whensubscribed_local, obj => $_ };
    }

    $alerts = $c->model('DB::Alert')->timeline_disabled( $c->cobrand->restriction );

    foreach ($alerts->all) {
        push @{$time{$_->whendisabled->epoch}}, { type => 'alertDel', date => $_->whendisabled_local, obj => $_ };
    }

    $c->model('DB')->schema->storage->sql_maker->quote_char( '' );

    $c->stash->{time} = \%time;

    return 1;
}

sub questionnaire : Path('questionnaire') : Args(0) {
    my ( $self, $c ) = @_;

    $c->forward('check_page_allowed');

    my $questionnaires = $c->model('DB::Questionnaire')->search(
        { whenanswered => { '!=', undef } },
        { group_by => [ 'ever_reported' ],
            select => [ 'ever_reported', { count => 'me.id' } ],
            as     => [ qw/reported questionnaire_count/ ] }
    );

    my %questionnaire_counts = map {
        ( defined $_->get_column( 'reported' ) ? $_->get_column( 'reported' ) : -1 )
            => $_->get_column( 'questionnaire_count' )
    } $questionnaires->all;
    $questionnaire_counts{1} ||= 0;
    $questionnaire_counts{0} ||= 0;
    $questionnaire_counts{total} = $questionnaire_counts{0} + $questionnaire_counts{1};
    $c->stash->{questionnaires} = \%questionnaire_counts;

    $c->stash->{state_changes_count} = $c->model('DB::Questionnaire')->search(
        { whenanswered => \'is not null' }
    )->count;
    $c->stash->{state_changes} = $c->model('DB::Questionnaire')->search(
        { whenanswered => \'is not null' },
        {
            group_by => [ 'old_state', 'new_state' ],
            columns => [ 'old_state', 'new_state', { c => { count => 'id' } } ],
        },
    );

    return 1;
}

sub council_list : Path('council_list') : Args(0) {
    my ( $self, $c ) = @_;

    $c->forward('check_page_allowed');

    my $edit_activity = $c->model('DB::ContactsHistory')->search(
        undef,
        {
            select => [ 'editor', { count => 'contacts_history_id', -as => 'c' } ],
            as     => [ 'editor', 'c' ],
            group_by => ['editor'],
            order_by => { -desc => 'c' }
        }
    );

    $c->stash->{edit_activity} = $edit_activity;

    # Not London, as treated separately
    my $area_types = $c->cobrand->moniker eq 'emptyhomes'
        ? $c->cobrand->area_types
        : [ grep { $_ ne 'LBO' } @{ $c->cobrand->area_types } ];
    my $areas = mySociety::MaPit::call('areas', $area_types);

    my @councils_ids = sort { strcoll($areas->{$a}->{name}, $areas->{$b}->{name}) } keys %$areas;
    @councils_ids = $c->cobrand->filter_all_council_ids_list( @councils_ids );

    my $contacts = $c->model('DB::Contact')->search(
        undef,
        {
            select => [ 'area_id', { count => 'id' }, { count => \'case when deleted then 1 else null end' },
            { count => \'case when confirmed then 1 else null end' } ],
            as => [qw/area_id c deleted confirmed/],
            group_by => [ 'area_id' ],
            result_class => 'DBIx::Class::ResultClass::HashRefInflator'
        }
    );

    my %council_info = map { $_->{area_id} => $_ } $contacts->all;

    my @no_info = grep { !$council_info{$_} } @councils_ids;
    my @one_plus_deleted = grep { $council_info{$_} && $council_info{$_}->{deleted} } @councils_ids;
    my @unconfirmeds = grep { $council_info{$_} && !$council_info{$_}->{deleted} && $council_info{$_}->{confirmed} != $council_info{$_}->{c} } @councils_ids;
    my @all_confirmed = grep { $council_info{$_} && !$council_info{$_}->{deleted} && $council_info{$_}->{confirmed} == $council_info{$_}->{c} } @councils_ids;

    $c->stash->{areas} = $areas;
    $c->stash->{counts} = \%council_info;
    $c->stash->{no_info} = \@no_info;
    $c->stash->{one_plus_deleted} = \@one_plus_deleted;
    $c->stash->{unconfirmeds} = \@unconfirmeds;
    $c->stash->{all_confirmed} = \@all_confirmed;

    return 1;
}

sub council_contacts : Path('council_contacts') : Args(1) {
    my ( $self, $c, $area_id ) = @_;

    $c->forward('check_page_allowed');

    my $posted = $c->req->param('posted') || '';
    $c->stash->{area_id} = $area_id;

    $c->forward( 'get_token' );

    if ( $posted ) {
        $c->log->debug( 'posted' );
        $c->forward('update_contacts');
    }

    $c->forward('display_contacts');

    return 1;
}

sub update_contacts : Private {
    my ( $self, $c ) = @_;

    my $posted = $c->req->param('posted');
    my $editor = $c->req->remote_user || _('*unknown*');

    if ( $posted eq 'new' ) {
        $c->forward('check_token');

        my $category = $self->trim( $c->req->param( 'category' ) );
        my $email = $self->trim( $c->req->param( 'email' ) );

        $category = 'Empty property' if $c->cobrand->moniker eq 'emptyhomes';

        my $contact = $c->model('DB::Contact')->find_or_new(
            {
                area_id => $c->stash->{area_id},
                category => $category,
            }
        );

        $contact->email( $email );
        $contact->confirmed( $c->req->param('confirmed') ? 1 : 0 );
        $contact->deleted( $c->req->param('deleted') ? 1 : 0 );
        $contact->non_public( $c->req->param('non_public') ? 1 : 0 );
        $contact->note( $c->req->param('note') );
        $contact->whenedited( \'ms_current_timestamp()' );
        $contact->editor( $editor );
        $contact->endpoint( $c->req->param('endpoint') );
        $contact->jurisdiction( $c->req->param('jurisdiction') );
        $contact->api_key( $c->req->param('api_key') );
        $contact->send_method( $c->req->param('send_method') );

        if ( $contact->in_storage ) {
            $c->stash->{updated} = _('Values updated');

            # NB: History is automatically stored by a trigger in the database
            $contact->update;
        } else {
            $c->stash->{updated} = _('New category contact added');
            $contact->insert;
        }

    } elsif ( $posted eq 'update' ) {
        $c->forward('check_token');

        my @categories = $c->req->param('confirmed');

        my $contacts = $c->model('DB::Contact')->search(
            {
                area_id => $c->stash->{area_id},
                category => { -in => \@categories },
            }
        );

        $contacts->update(
            {
                confirmed => 1,
                whenedited => \'ms_current_timestamp()',
                note => 'Confirmed',
                editor => $editor,
            }
        );

        $c->stash->{updated} = _('Values updated');
    } elsif ( $posted eq 'open311' ) {
        $c->forward('check_token');

<<<<<<< HEAD
        my %params = map { $_ => $c->req->param($_) || '' } qw/open311_id endpoint jurisdiction api_key area_id send_method send_comments suppress_alerts comment_user_id devolved/;
=======
        my %params = map { $_ => $c->req->param($_) || '' } qw/open311_id endpoint jurisdiction api_key area_id send_method send_comments suppress_alerts extended_statuses comment_user_id/;
>>>>>>> 3c4c0ec2

        if ( $params{open311_id} ) {
            my $conf = $c->model('DB::Open311Conf')->find( { id => $params{open311_id} } );

            $conf->endpoint( $params{endpoint} );
            $conf->jurisdiction( $params{jurisdiction} );
            $conf->api_key( $params{api_key} );
            $conf->send_method( $params{send_method} );
            $conf->send_comments( $params{send_comments} || 0);
            $conf->suppress_alerts( $params{suppress_alerts} || 0);
            $conf->comment_user_id( $params{comment_user_id} || undef );
<<<<<<< HEAD
            $conf->can_be_devolved( $params{devolved} || 0 );
=======
            $conf->send_extended_statuses( $params{extended_statuses} || 0 );
>>>>>>> 3c4c0ec2

            $conf->update();

            $c->stash->{updated} = _('Configuration updated');
        } else {
            my $conf = $c->model('DB::Open311Conf')->find_or_new( { area_id => $params{area_id} } );

            $conf->endpoint( $params{endpoint} );
            $conf->jurisdiction( $params{jurisdiction} );
            $conf->api_key( $params{api_key} );
            $conf->send_method( $params{send_method} );
            $conf->send_comments( $params{send_comments} || 0);
            $conf->suppress_alerts( $params{suppress_alerts} || 0);
            $conf->comment_user_id( $params{comment_user_id} || undef );
<<<<<<< HEAD
            $conf->can_be_devolved( $params{devolved} || 0 );
=======
            $conf->send_extended_statuses( $params{extended_statuses} || 0 );
>>>>>>> 3c4c0ec2

            $conf->insert();

            $c->stash->{updated} = _('Configuration updated - contacts will be generated automatically later');
        }
    }
}

sub display_contacts : Private {
    my ( $self, $c ) = @_;

    $c->forward('setup_council_details');

    my $area_id = $c->stash->{area_id};

    my $contacts = $c->model('DB::Contact')->search(
        { area_id => $area_id },
        { order_by => ['category'] }
    );

    $c->stash->{contacts} = $contacts;

    my @methods = map { $_ =~ s/FixMyStreet::SendReport:://; $_ } keys %{ FixMyStreet::SendReport->get_senders };
    $c->stash->{send_methods} = \@methods;

    my $open311 = $c->model('DB::Open311Conf')->search(
        { area_id => $area_id }
    );

    $c->stash->{open311} = $open311;

    if ( $c->req->param('text') && $c->req->param('text') == 1 ) {
        $c->stash->{template} = 'admin/council_contacts.txt';
        $c->res->content_type('text/plain; charset=utf-8');
        return 1;
    }

    return 1;
}

sub setup_council_details : Private {
    my ( $self, $c ) = @_;

    my $area_id = $c->stash->{area_id};

    my $mapit_data = mySociety::MaPit::call('area', $area_id);

    $c->stash->{council_name} = $mapit_data->{name};

    my $example_postcode = mySociety::MaPit::call('area/example_postcode', $area_id);

    if ($example_postcode && ! ref $example_postcode) {
        $c->stash->{example_pc} = $example_postcode;
    }

    return 1;
}

sub council_edit_all : Path('council_edit') {
    my ( $self, $c, $area_id, @category ) = @_;
    my $category = join( '/', @category );
    $c->go( 'council_edit', [ $area_id, $category ] );
}

sub council_edit : Path('council_edit') : Args(2) {
    my ( $self, $c, $area_id, $category ) = @_;

    $c->forward('check_page_allowed');

    $c->stash->{area_id} = $area_id;

    $c->forward( 'get_token' );
    $c->forward('setup_council_details');

    my $contact = $c->model('DB::Contact')->search(
        {
            area_id => $area_id,
            category => $category
        }
    )->first;

    $c->stash->{contact} = $contact;

    my $history = $c->model('DB::ContactsHistory')->search(
        {
            area_id => $area_id,
            category => $category
        },
        {
            order_by => ['contacts_history_id']
        },
    );

    $c->stash->{history} = $history;

    my @methods = map { $_ =~ s/FixMyStreet::SendReport:://; $_ } keys %{ FixMyStreet::SendReport->get_senders };
    $c->stash->{send_methods} = \@methods;

    return 1;
}

sub search_reports : Path('search_reports') {
    my ( $self, $c ) = @_;

    $c->forward('check_page_allowed');

    if (my $search = $c->req->param('search')) {
        $c->stash->{searched} = 1;

        my $site_restriction = $c->cobrand->site_restriction;

        my $search_n = 0;
        $search_n = int($search) if $search =~ /^\d+$/;

        my $like_search = "%$search%";

        # when DBIC creates the join it does 'JOIN users user' in the
        # SQL which makes PostgreSQL unhappy as user is a reserved
        # word, hence we need to quote this SQL. However, the quoting
        # makes PostgreSQL unhappy elsewhere so we only want to do
        # it for this query and then switch it off afterwards.
        $c->model('DB')->schema->storage->sql_maker->quote_char( '"' );
        $c->model('DB')->schema->storage->sql_maker->name_sep( '.' );

        my $query;
        if (is_valid_email($search)) {
            $query = [
                'user.email' => { ilike => $like_search },
            ];
        } elsif ($search =~ /^id:(\d+)$/) {
            $query = [
                'me.id' => int($1),
            ];
        } elsif ($search =~ /^area:(\d+)$/) {
            $query = [
                'me.areas' => { like => "%,$1,%" }
            ];
        } else {
            $query = [
                'me.id' => $search_n,
                'user.email' => { ilike => $like_search },
                'me.name' => { ilike => $like_search },
                'me.title' => { ilike => $like_search },
                detail => { ilike => $like_search },
                council => { like => $like_search },
                cobrand_data => { like => $like_search },
            ];
        }
        my $problems = $c->cobrand->problems->search(
            {
                -or => $query,
            },
            {
                prefetch => 'user',
                order_by => [\"(state='hidden')",'created']
            }
        );

        # we need to pass this in as an array as we can't
        # query the object in the template as the quoting
        # will have been turned off
        $c->stash->{problems} = [ $problems->all ];

        $c->stash->{edit_council_contacts} = 1
            if ( grep {$_ eq 'councilcontacts'} keys %{$c->stash->{allowed_pages}});

        if (is_valid_email($search)) {
            $query = [
                'user.email' => { ilike => $like_search },
            ];
        } elsif ($search =~ /^id:(\d+)$/) {
            $query = [
                'me.id' => int($1),
                'me.problem_id' => int($1),
            ];
        } elsif ($search =~ /^area:(\d+)$/) {
            $query = [];
        } else {
            $query = [
                'me.id' => $search_n,
                'problem.id' => $search_n,
                'user.email' => { ilike => $like_search },
                'me.name' => { ilike => $like_search },
                text => { ilike => $like_search },
                'me.cobrand_data' => { ilike => $like_search },
            ];
        }

        if (@$query) {
            my $updates = $c->model('DB::Comment')->search(
                {
                    %{ $site_restriction },
                    -or => $query,
                },
                {
                    -select   => [ 'me.*', qw/problem.council problem.state/ ],
                    prefetch => [qw/user problem/],
                    order_by => [\"(me.state='hidden')",\"(problem.state='hidden')",'me.created']
                }
            );
            $c->stash->{updates} = [ $updates->all ];
        }

        # Switch quoting back off. See above for explanation of this.
        $c->model('DB')->schema->storage->sql_maker->quote_char( '' );
    }
}

sub report_edit : Path('report_edit') : Args(1) {
    my ( $self, $c, $id ) = @_;

    my $site_restriction = $c->cobrand->site_restriction;

    my $problem = $c->cobrand->problems->search(
        {
            id => $id,
        }
    )->first;

    $c->detach( '/page_error_404_not_found' )
      unless $problem;

    $c->stash->{problem} = $problem;

    $c->forward('get_token');
    $c->forward('check_page_allowed');
    $c->forward('check_email_for_abuse', [ $problem->user->email ] );

    $c->stash->{updates} =
      [ $c->model('DB::Comment')
          ->search( { problem_id => $problem->id }, { order_by => 'created' } )
          ->all ];

    if ( $c->req->param('resend') ) {
        $c->forward('check_token');

        $problem->whensent(undef);
        $problem->update();
        $c->stash->{status_message} =
          '<p><em>' . _('That problem will now be resent.') . '</em></p>';

        $c->forward( 'log_edit', [ $id, 'problem', 'resend' ] );
    }
    elsif ( $c->req->param('flaguser') ) {
        $c->forward('flag_user');
        $c->stash->{problem}->discard_changes;
    }
    elsif ( $c->req->param('removeuserflag') ) {
        $c->forward('remove_user_flag');
        $c->stash->{problem}->discard_changes;
    }
    elsif ( $c->req->param('banuser') ) {
        $c->forward('ban_user');
    }
    elsif ( $c->req->param('rotate_photo') ) {
        $c->forward('rotate_photo');
    }
    elsif ( $c->req->param('submit') ) {
        $c->forward('check_token');

        my $done   = 0;
        my $edited = 0;

        my $new_state = $c->req->param('state');
        my $old_state = $problem->state;
        if (   $new_state eq 'confirmed'
            && $problem->state eq 'unconfirmed'
            && $c->cobrand->moniker eq 'emptyhomes' )
        {
            $c->stash->{status_message} =
                '<p><em>'
              . _('I am afraid you cannot confirm unconfirmed reports.')
              . '</em></p>';
            $done = 1;
        }

        my $flagged = $c->req->param('flagged') ? 1 : 0;
        my $non_public = $c->req->param('non_public') ? 1 : 0;

        # do this here so before we update the values in problem
        if (   $c->req->param('anonymous') ne $problem->anonymous
            || $c->req->param('name')   ne $problem->name
            || $c->req->param('email')  ne $problem->user->email
            || $c->req->param('title')  ne $problem->title
            || $c->req->param('detail') ne $problem->detail
            || $flagged != $problem->flagged
            || $non_public != $problem->non_public )
        {
            $edited = 1;
        }

        $problem->anonymous( $c->req->param('anonymous') );
        $problem->title( $c->req->param('title') );
        $problem->detail( $c->req->param('detail') );
        $problem->state( $c->req->param('state') );
        $problem->name( $c->req->param('name') );
        $problem->flagged( $flagged );
        $problem->non_public( $non_public );

        if ( $c->req->param('email') ne $problem->user->email ) {
            my $user = $c->model('DB::User')->find_or_create(
                { email => $c->req->param('email') }
            );

            $user->insert unless $user->in_storage;
            $problem->user( $user );
        }

        if ( $c->req->param('remove_photo') ) {
            $problem->photo(undef);
        }

        if ( $new_state eq 'confirmed' and $old_state eq 'unconfirmed' ) {
            $problem->confirmed( \'ms_current_timestamp()' );
        }

        if ($done) {
            $problem->discard_changes;
        }
        else {
            $problem->lastupdate( \'ms_current_timestamp()' ) if $edited || $new_state ne $old_state;
            $problem->update;

            if ( $new_state ne $old_state ) {
                $c->forward( 'log_edit', [ $id, 'problem', 'state_change' ] );
            }
            if ($edited) {
                $c->forward( 'log_edit', [ $id, 'problem', 'edit' ] );
            }

            $c->stash->{status_message} =
              '<p><em>' . _('Updated!') . '</em></p>';

            # do this here otherwise lastupdate and confirmed times
            # do not display correctly
            $problem->discard_changes;
        }
    }

    return 1;
}

sub search_users: Path('search_users') : Args(0) {
    my ( $self, $c ) = @_;

    $c->forward('check_page_allowed');

    if (my $search = $c->req->param('search')) {
        $c->stash->{searched} = 1;

        my $search = $c->req->param('search');
        my $isearch = '%' . $search . '%';

        my $search_n = 0;
        $search_n = int($search) if $search =~ /^\d+$/;

        my $users = $c->model('DB::User')->search(
            {
                -or => [
                    email        => { ilike => $isearch },
                    name         => { ilike => $isearch },
                    from_council => $search_n,
                ]
            }
        );
        my @users = $users->all;
        my %email2user = map { $_->email => $_ } @users;
        $c->stash->{users} = [ @users ];

        my $emails = $c->model('DB::Abuse')->search(
            {
                email => { ilike => $isearch }
            }
        );
        foreach my $email ($emails->all) {
            # Slight abuse of the boolean flagged value
            if ($email2user{$email->email}) {
                $email2user{$email->email}->flagged( 2 );
            } else {
                push @{$c->stash->{users}}, { email => $email->email, flagged => 2 };
            }
        }

    }

    return 1;
}

sub update_edit : Path('update_edit') : Args(1) {
    my ( $self, $c, $id ) = @_;

    my $site_restriction = $c->cobrand->site_restriction;
    my $update = $c->model('DB::Comment')->search(
        {
            id => $id,
            %{$site_restriction},
        }
    )->first;

    $c->detach( '/page_error_404_not_found' )
      unless $update;

    $c->forward('get_token');
    $c->forward('check_page_allowed');

    $c->stash->{update} = $update;

    $c->forward('check_email_for_abuse', [ $update->user->email ] );

    if ( $c->req->param('banuser') ) {
        $c->forward('ban_user');
    }
    elsif ( $c->req->param('flaguser') ) {
        $c->forward('flag_user');
        $c->stash->{update}->discard_changes;
    }
    elsif ( $c->req->param('removeuserflag') ) {
        $c->forward('remove_user_flag');
        $c->stash->{update}->discard_changes;
    }
    elsif ( $c->req->param('submit') ) {
        $c->forward('check_token');

        my $old_state = $update->state;
        my $new_state = $c->req->param('state');

        my $edited = 0;

        # $update->name can be null which makes ne unhappy
        my $name = $update->name || '';

        if ( $c->req->param('name') ne $name
          || $c->req->param('email')     ne $update->user->email
          || $c->req->param('anonymous') ne $update->anonymous
          || $c->req->param('text')      ne $update->text ){
              $edited = 1;
          }

        if ( $c->req->param('remove_photo') ) {
            $update->photo(undef);
        }

        $update->name( $c->req->param('name') || '' );
        $update->text( $c->req->param('text') );
        $update->anonymous( $c->req->param('anonymous') );
        $update->state( $c->req->param('state') );

        if ( $c->req->param('email') ne $update->user->email ) {
            my $user =
              $c->model('DB::User')
              ->find_or_create( { email => $c->req->param('email') } );

            $user->insert unless $user->in_storage;
            $update->user($user);
        }

        if ( $new_state eq 'confirmed' and $old_state eq 'unconfirmed' ) {
            $update->confirmed( \'ms_current_timestamp()' );
        }

        $update->update;

        $c->stash->{status_message} = '<p><em>' . _('Updated!') . '</em></p>';

        # If we're hiding an update, see if it marked as fixed and unfix if so
        if ( $new_state eq 'hidden' && $update->mark_fixed ) {
            if ( $update->problem->state =~ /^fixed/ ) {
                $update->problem->state('confirmed');
                $update->problem->update;
            }

            $c->stash->{status_message} .=
              '<p><em>' . _('Problem marked as open.') . '</em></p>';
        }

        if ( $new_state ne $old_state ) {
            $c->forward( 'log_edit',
                [ $update->id, 'update', 'state_change' ] );
        }

        if ($edited) {
            $c->forward( 'log_edit', [ $update->id, 'update', 'edit' ] );
        }

    }

    return 1;
}

sub user_edit : Path('user_edit') : Args(1) {
    my ( $self, $c, $id ) = @_;

    $c->forward('check_page_allowed');
    $c->forward('get_token');

    my $user = $c->model('DB::User')->find( { id => $id } );
    $c->stash->{user} = $user;

    $c->forward('set_up_council_details');

    if ( $c->req->param('submit') ) {
        $c->forward('check_token');

        my $edited = 0;

        if ( $user->email ne $c->req->param('email') ||
            $user->name ne $c->req->param('name' ) ||
            $user->from_council != $c->req->param('council') ) {
                $edited = 1;
        }

        $user->name( $c->req->param('name') );
        $user->email( $c->req->param('email') );
        $user->from_council( $c->req->param('council') || undef );
        $user->flagged( $c->req->param('flagged') || 0 );
        $user->update;

        if ($edited) {
            $c->forward( 'log_edit', [ $id, 'user', 'edit' ] );
        }

        $c->stash->{status_message} =
          '<p><em>' . _('Updated!') . '</em></p>';
    }

    return 1;
}

sub list_flagged : Path('list_flagged') : Args(0) {
    my ( $self, $c ) = @_;

    $c->forward('check_page_allowed');

    my $problems = $c->model('DB::Problem')->search( { flagged => 1 } );

    # pass in as array ref as using same template as search_reports
    # which has to use an array ref for sql quoting reasons
    $c->stash->{problems} = [ $problems->all ];

    my $users = $c->model('DB::User')->search( { flagged => 1 } );

    $c->stash->{users} = $users;

    return 1;
}

sub stats : Path('stats') : Args(0) {
    my ( $self, $c ) = @_;

    $c->forward('check_page_allowed');

    $c->forward('set_up_council_details');

    if ( $c->cobrand->moniker eq 'seesomething' ) {
        return $c->cobrand->admin_stats();
    }

    if ( $c->req->param('getcounts') ) {

        my ( $start_date, $end_date, @errors );

        eval {
            $start_date = DateTime->new(
                year => $c->req->param('start_date_year'),
                month => $c->req->param('start_date_month'),
                day => $c->req->param('start_date_day'),
            );
        };

        push @errors, _('Invalid start date') if $@;

        eval {
            $end_date = DateTime->new(
                year => $c->req->param('end_date_year'),
                month => $c->req->param('end_date_month'),
                day => $c->req->param('end_date_day'),
            );
        };

        push @errors, _('Invalid end date') if $@;

        $c->stash->{errors} = \@errors;
        $c->stash->{start_date} = $start_date;
        $c->stash->{end_date} = $end_date;

        $c->stash->{unconfirmed} = $c->req->param('unconfirmed') eq 'on' ? 1 : 0;

        return 1 if @errors;

        my $bymonth = $c->req->param('bymonth');
        $c->stash->{bymonth} = $bymonth;
        my ( %council, %dates );
        $council{council} = { like => $c->req->param('council') } 
            if $c->req->param('council');

        $c->stash->{selected_council} = $c->req->param('council');

        my $field = 'confirmed';

        $field = 'created' if $c->req->param('unconfirmed');

        my $one_day = DateTime::Duration->new( days => 1 );


        my %select = (
                select => [ 'state', { 'count' => 'me.id' } ],
                as => [qw/state count/],
                group_by => [ 'state' ],
                order_by => [ 'state' ],
        );

        if ( $c->req->param('bymonth') ) {
            %select = (
                select => [ 
                    { extract => \"year from $field", -as => 'c_year' },
                    { extract => \"month from $field", -as => 'c_month' },
                    { 'count' => 'me.id' }
                ],
                as     => [qw/c_year c_month count/],
                group_by => [qw/c_year c_month/],
                order_by => [qw/c_year c_month/],
            );
        }

        my $p = $c->model('DB::Problem')->search(
            {
                -AND => [
                    $field => { '>=', $start_date},
                    $field => { '<=', $end_date + $one_day },
                ],
                %council,
                %dates,
            },
            \%select,
        );

        # in case the total_report count is 0
        $c->stash->{show_count} = 1;
        $c->stash->{states} = $p;
    }

    return 1;
}

=head2 set_allowed_pages

Sets up the allowed_pages stash entry for checking if the current page is
available in the current cobrand.

=cut

sub set_allowed_pages : Private {
    my ( $self, $c ) = @_;

    my $pages = $c->cobrand->admin_pages;

    if( !$pages ) {
        $pages = {
             'summary' => [_('Summary'), 0],
             'council_list' => [_('Bodies'), 1],
             'search_reports' => [_('Reports'), 2],
             'timeline' => [_('Timeline'), 3],
             'questionnaire' => [_('Survey'), 4],
             'search_users' => [_('Users'), 5],
             'list_flagged'  => [_('Flagged'), 6],
             'stats'  => [_('Stats'), 6],
             'user_edit' => [undef, undef], 
             'council_contacts' => [undef, undef],
             'council_edit' => [undef, undef],
             'report_edit' => [undef, undef],
             'update_edit' => [undef, undef],
             'abuse_edit'  => [undef, undef],
        }
    }

    my @allowed_links = sort {$pages->{$a}[1] <=> $pages->{$b}[1]}  grep {$pages->{$_}->[0] } keys %$pages;

    $c->stash->{allowed_pages} = $pages;
    $c->stash->{allowed_links} = \@allowed_links;

    return 1;
}

=item get_token

Generate a token based on user and secret

=cut

sub get_token : Private {
    my ( $self, $c ) = @_;

    my $secret = $c->model('DB::Secret')->search()->first;

    my $user = $c->req->remote_user();
    $user ||= '';

    my $token = md5_hex(($user . $secret->secret));

    $c->stash->{token} = $token;

    return 1;
}

=item check_token

Check that a token has been set on a request and it's the correct token. If
not then display 404 page

=cut

sub check_token : Private {
    my ( $self, $c ) = @_;

    if ( !$c->req->param('token') || $c->req->param('token' ) ne $c->stash->{token} ) {
        $c->detach( '/page_error_404_not_found' );
    }

    return 1;
}

=item log_edit

    $c->forward( 'log_edit', [ $object_id, $object_type, $action_performed ] );

Adds an entry into the admin_log table using the current remote_user.

=cut

sub log_edit : Private {
    my ( $self, $c, $id, $object_type, $action ) = @_;
    $c->model('DB::AdminLog')->create(
        {
            admin_user => ( $c->req->remote_user() || '' ),
            object_type => $object_type,
            action => $action,
            object_id => $id,
        }
    )->insert();
}

=head2 ban_user

Add the email address in the email param of the request object to
the abuse table if they are not already in there and sets status_message
accordingly

=cut

sub ban_user : Private {
    my ( $self, $c ) = @_;

    my $email = $c->req->param('email');

    return unless $email;

    my $abuse = $c->model('DB::Abuse')->find_or_new({ email => $email });

    if ( $abuse->in_storage ) {
        $c->stash->{status_message} = _('Email already in abuse list');
    } else {
        $abuse->insert;
        $c->stash->{status_message} = _('Email added to abuse list');
    }

    $c->stash->{email_in_abuse} = 1;

    return 1;
}

=head2 flag_user

Sets the flag on a user with the given email

=cut

sub flag_user : Private {
    my ( $self, $c ) = @_;

    my $email = $c->req->param('email');

    return unless $email;

    my $user = $c->model('DB::User')->find({ email => $email });

    if ( !$user ) {
        $c->stash->{status_message} = _('Could not find user');
    } else {
        $user->flagged(1);
        $user->update;
        $c->stash->{status_message} = _('User flagged');
    }

    $c->stash->{user_flagged} = 1;

    return 1;
}

=head2 remove_user_flag

Remove the flag on a user with the given email

=cut

sub remove_user_flag : Private {
    my ( $self, $c ) = @_;

    my $email = $c->req->param('email');

    return unless $email;

    my $user = $c->model('DB::User')->find({ email => $email });

    if ( !$user ) {
        $c->stash->{status_message} = _('Could not find user');
    } else {
        $user->flagged(0);
        $user->update;
        $c->stash->{status_message} = _('User flag removed');
    }

    return 1;
}


=head2 check_email_for_abuse

    $c->forward('check_email_for_abuse', [ $email ] );

Checks if $email is in the abuse table and sets email_in_abuse accordingly

=cut

sub check_email_for_abuse : Private {
    my ( $self, $c, $email ) =@_;

    my $is_abuse = $c->model('DB::Abuse')->find({ email => $email });

    $c->stash->{email_in_abuse} = 1 if $is_abuse;

    return 1;
}

=head2 rotate_photo

Rotate a photo 90 degrees left or right

=cut

sub rotate_photo : Private {
    my ( $self, $c ) =@_;

    my $direction = $c->req->param('rotate_photo');

    return unless $direction =~ /Left/ or $direction =~ /Right/;

    my $photo = _rotate_image( $c->stash->{problem}->photo, $direction =~ /Left/ ? -90 : 90 );

    if ( $photo ) {
        $c->stash->{rotated} = 1;
        $c->stash->{problem}->photo( $photo );
        $c->stash->{problem}->update();
    }

    return 1;
}


=head2 check_page_allowed

Checks if the current catalyst action is in the list of allowed pages and
if not then redirects to 404 error page.

=cut

sub check_page_allowed : Private {
    my ( $self, $c ) = @_;

    $c->forward('set_allowed_pages');

    (my $page = $c->req->action) =~ s#admin/?##;

    $page ||= 'summary';

    if ( !grep { $_ eq $page } keys %{ $c->stash->{allowed_pages} } ) {
        $c->detach( '/page_error_404_not_found' );
    }

    return 1;
}

sub set_up_council_details : Private {
    my ($self, $c ) = @_;

    my $areas = mySociety::MaPit::call('areas', $c->cobrand->area_types);

    my @councils_ids = sort { strcoll($areas->{$a}->{name}, $areas->{$b}->{name}) } keys %$areas;
    @councils_ids = $c->cobrand->filter_all_council_ids_list( @councils_ids );

    $c->stash->{council_ids} = \@councils_ids;
    $c->stash->{council_details} = $areas;

    return 1;
}

sub trim {
    my $self = shift;
    my $e = shift;
    $e =~ s/^\s+//;
    $e =~ s/\s+$//;
    return $e;
}

sub _rotate_image {
    my ($photo, $direction) = @_;
    my $image = Image::Magick->new;
    $image->BlobToImage($photo);
    my $err = $image->Rotate($direction);
    return 0 if $err;
    my @blobs = $image->ImageToBlob();
    undef $image;
    return $blobs[0];
}


=head1 AUTHOR

Struan Donald

=head1 LICENSE

This library is free software. You can redistribute it and/or modify
it under the same terms as Perl itself.

=cut

__PACKAGE__->meta->make_immutable;

1;<|MERGE_RESOLUTION|>--- conflicted
+++ resolved
@@ -349,11 +349,7 @@
     } elsif ( $posted eq 'open311' ) {
         $c->forward('check_token');
 
-<<<<<<< HEAD
-        my %params = map { $_ => $c->req->param($_) || '' } qw/open311_id endpoint jurisdiction api_key area_id send_method send_comments suppress_alerts comment_user_id devolved/;
-=======
-        my %params = map { $_ => $c->req->param($_) || '' } qw/open311_id endpoint jurisdiction api_key area_id send_method send_comments suppress_alerts extended_statuses comment_user_id/;
->>>>>>> 3c4c0ec2
+        my %params = map { $_ => $c->req->param($_) || '' } qw/open311_id endpoint jurisdiction api_key area_id send_method send_comments suppress_alerts extended_statuses comment_user_id devolved/;
 
         if ( $params{open311_id} ) {
             my $conf = $c->model('DB::Open311Conf')->find( { id => $params{open311_id} } );
@@ -365,11 +361,8 @@
             $conf->send_comments( $params{send_comments} || 0);
             $conf->suppress_alerts( $params{suppress_alerts} || 0);
             $conf->comment_user_id( $params{comment_user_id} || undef );
-<<<<<<< HEAD
             $conf->can_be_devolved( $params{devolved} || 0 );
-=======
             $conf->send_extended_statuses( $params{extended_statuses} || 0 );
->>>>>>> 3c4c0ec2
 
             $conf->update();
 
@@ -384,11 +377,8 @@
             $conf->send_comments( $params{send_comments} || 0);
             $conf->suppress_alerts( $params{suppress_alerts} || 0);
             $conf->comment_user_id( $params{comment_user_id} || undef );
-<<<<<<< HEAD
             $conf->can_be_devolved( $params{devolved} || 0 );
-=======
             $conf->send_extended_statuses( $params{extended_statuses} || 0 );
->>>>>>> 3c4c0ec2
 
             $conf->insert();
 
