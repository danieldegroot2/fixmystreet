--- conflicted
+++ resolved
@@ -358,11 +358,8 @@
         }
         if ( my $group = $c->get_param('group') ) {
             $contact->set_extra_metadata( group => $group );
-<<<<<<< HEAD
-=======
         } else {
             $contact->unset_extra_metadata( 'group' );
->>>>>>> 38614736
         }
 
 
