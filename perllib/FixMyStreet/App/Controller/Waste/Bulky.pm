package FixMyStreet::App::Controller::Waste::Bulky;
use Moose;
use namespace::autoclean;

BEGIN { extends 'FixMyStreet::App::Controller::Form' }

use utf8;
use FixMyStreet::App::Form::Waste::Bulky;
use FixMyStreet::App::Form::Waste::Bulky::Amend;
use FixMyStreet::App::Form::Waste::Bulky::Cancel;
use FixMyStreet::App::Form::Waste::SmallItems;
use FixMyStreet::App::Form::Waste::SmallItems::Cancel;

has feature => (
    is => 'ro',
    default => 'waste',
);

has index_template => (
    is => 'ro',
    default => 'waste/form.html'
);

sub setup : Chained('/waste/property') : PathPart('bulky') : CaptureArgs(0) {
    my ($self, $c) = @_;

    $c->detach('/waste/property_redirect') if $c->cobrand->moniker eq 'brent';
    if ( !$c->stash->{property}{show_bulky_waste} ) {
        $c->detach('/waste/property_redirect');
    }
}

sub setup_small : Chained('/waste/property') : PathPart('small_items') : CaptureArgs(0) {
    my ($self, $c) = @_;

    $c->detach('/waste/property_redirect') if $c->cobrand->moniker ne 'brent';
    if ( !$c->stash->{property}{show_bulky_waste} ) {
        $c->detach('/waste/property_redirect');
    }
}

sub setup_small : Chained('/waste/property') : PathPart('small_items') : CaptureArgs(0) {
    my ($self, $c) = @_;
    $c->forward('setup');
}

sub bulky_item_options_method {
    my $field = shift;

    my @options;

    for my $item ( @{ $field->form->items_master_list } ) {
        push @options => {
            label => $item->{name},
            value => $item->{name},
        };
    }

    return \@options;
};

sub item_list : Private {
    my ($self, $c) = @_;

    my $max_items = $c->cobrand->bulky_items_maximum;
    my $field_list = [];
    for my $num ( 1 .. $max_items ) {
        push @$field_list,
            "item_$num" => {
                type => 'Select',
                label => "Item $num",
                id => "item_$num",
                empty_select => 'Please select an item',
                tags => { autocomplete => 1 },
                options_method => \&bulky_item_options_method,
                $num == 1 ? (required => 1) : (),
                messages => { required => 'Please select an item' },
            },
            "item_photo_$num" => {
                type => 'Photo',
                label => 'Upload image (optional)',
                tags => { max_photos => 1 },
                # XXX Limit to JPG etc.
            },
            "item_photo_${num}_fileid" => {
                type => 'FileIdPhoto',
                num_photos_required => 0,
                linked_field => "item_photo_$num",
            };
    }

    $c->stash->{page_list} = [
        add_items => {
            fields => [ 'continue',
                map { ("item_$_", "item_photo_$_", "item_photo_${_}_fileid") } ( 1 .. $max_items ),
            ],
            template => 'waste/bulky/items.html',
            title => 'Add items for collection',
            next => $c->cobrand->call_hook('bulky_show_location_page') ? 'location' : 'summary',
            update_field_list => sub {
                my $form = shift;
                my $fields = {};
                my $data = $form->saved_data;
                my $c = $form->{c};
                $c->cobrand->bulky_total_cost($data);
                $c->stash->{total} = ($c->stash->{payment} || 0) / 100;
                for my $num ( 1 .. $max_items ) {
                    $form->update_photo("item_photo_$num", $fields);
                }
                return $fields;
            },
        },
    ];
    $c->stash->{field_list} = $field_list;
}

sub index : PathPart('') : Chained('setup') : Args(0) {
    my ($self, $c) = @_;

    $c->stash->{first_page} = 'intro';
    $c->stash->{form_class} ||= 'FixMyStreet::App::Form::Waste::Bulky';
    $c->forward('item_list');
    $c->forward('form');

    if ( $c->stash->{form}->current_page->name eq 'intro' ) {
        $c->cobrand->call_hook(
            clear_cached_lookups_bulky_slots => $c->stash->{property}{id} );
    }
}

sub index_small : PathPart('') : Chained('setup_small') : Args(0) {
    my ($self, $c) = @_;
    $c->stash->{form_class} = 'FixMyStreet::App::Form::Waste::SmallItems';
    $c->detach('index');
}

sub amend : Chained('setup') : Args(1) {
    my ($self, $c, $id) = @_;

    $c->stash->{first_page} = 'intro';
<<<<<<< HEAD
    $c->stash->{form_class} = 'FixMyStreet::App::Form::Waste::Bulky::Amend';

    my $collection = $c->cobrand->find_pending_bulky_collections($c->stash->{property}{uprn})->find($id);
    $c->detach('/waste/property_redirect')
        if !$c->cobrand->call_hook('bulky_can_amend_collection', $collection);

    $c->stash->{amending_booking} = $collection;

    if ( $c->req->method eq 'GET') { # XXX
        my $saved_data = $c->cobrand->waste_reconstruct_bulky_data($collection);
        my $saved_data_field = FixMyStreet::App::Form::Field::JSON->new(name => 'saved_data');
        $saved_data = $saved_data_field->deflate_json($saved_data);
        $c->set_param(saved_data => $saved_data);
    }

=======
    $c->stash->{form_class} ||= 'FixMyStreet::App::Form::Waste::Bulky';
>>>>>>> a12c64c4
    $c->forward('item_list');
    $c->forward('form');

    if ( $c->stash->{form}->current_page->name eq 'intro' ) {
        $c->cobrand->call_hook(
            clear_cached_lookups_bulky_slots => $c->stash->{property}{id} );
    }
}

sub index_small : PathPart('') : Chained('setup_small') : Args(0) {
    my ($self, $c) = @_;
    $c->stash->{form_class} = 'FixMyStreet::App::Form::Waste::SmallItems';
    $c->detach('index');
}

# Called by F::A::Controller::Report::display if the report in question is
# a bulky goods collection.
sub view : Private {
    my ($self, $c) = @_;

    my $p = $c->stash->{problem};

    if (!$c->stash->{property}) {
        $c->stash->{property} = $c->cobrand->call_hook(look_up_property => $p->get_extra_field_value('property_id'));
    }

    $c->stash->{template} = 'waste/bulky/summary.html';

    # And include moderation changes...
    my $user_can_moderate = $c->user_exists && $c->user->can_moderate($p);
    my @combined;
    if ($user_can_moderate) {
        my @history = $p->moderation_history;
        my $last_history = $p;
        foreach my $history (@history) {
            push @combined, [ $history->created, {
                id => 'm' . $history->id,
                type => 'moderation',
                last => $last_history,
                entry => $history,
            } ];
            $last_history = $history;
        }
    }
    @combined = map { $_->[1] } sort { $a->[0] <=> $b->[0] } @combined;
    $c->stash->{updates} = \@combined;

    my $saved_data = $c->cobrand->waste_reconstruct_bulky_data($p);
    $c->stash->{form} = {
        items_extra => $c->cobrand->call_hook('bulky_items_extra'),
        saved_data  => $saved_data,
    };
}

sub cancel : Chained('setup') : Args(1) {
    my ( $self, $c, $id ) = @_;

    $c->detach( '/auth/redirect' ) unless $c->user_exists;

    my $collection = $c->cobrand->find_pending_bulky_collections($c->stash->{property}{uprn})->find($id);
    $c->detach('/waste/property_redirect')
        if !$c->cobrand->call_hook('bulky_can_view_collection', $collection)
            || !$c->cobrand->call_hook('bulky_collection_can_be_cancelled', $collection);

    $c->stash->{cancelling_booking} = $collection;
    $c->stash->{first_page} = 'intro';
    $c->stash->{form_class} ||= 'FixMyStreet::App::Form::Waste::Bulky::Cancel';
    $c->stash->{entitled_to_refund} = $c->cobrand->call_hook('bulky_can_refund');
    $c->forward('form');
}

sub cancel_small : PathPart('cancel') : Chained('setup_small') : Args(1) {
    my ( $self, $c, $id ) = @_;
    $c->stash->{form_class} = 'FixMyStreet::App::Form::Waste::SmallItems::Cancel';
    $c->go('cancel');
}

sub process_bulky_data : Private {
    my ($self, $c, $form) = @_;
    my $data = $form->saved_data;

    $c->cobrand->call_hook("waste_munge_bulky_data", $data);

    # Read extra details in loop
    foreach (grep { /^extra_/ } keys %$data) {
        my ($id) = /^extra_(.*)/;
        $c->set_param($id, $data->{$_});
    }

    $c->stash->{waste_email_type} = 'bulky';
    $c->stash->{override_confirmation_template} = 'waste/bulky/confirmation.html';

    if ($c->stash->{payment}) {
        $c->set_param('payment', $c->stash->{payment});
        if ($data->{continue_id}) {
            $c->stash->{report} = $c->cobrand->problems->find($data->{continue_id});
            amend_extra_data($c, $c->stash->{report}, $data);
            $c->stash->{report}->update;
        } else {
            $c->forward('/waste/add_report', [ $data, 1 ]) or return;
        }
        if ( FixMyStreet->staging_flag('skip_waste_payment') ) {
            $c->stash->{message} = 'Payment skipped on staging';
            $c->stash->{reference} = $c->stash->{report}->id;
            $c->forward('/waste/confirm_subscription', [ $c->stash->{reference} ] );
        } else {
            if ( $c->stash->{staff_payments_allowed} eq 'paye' ) {
                $c->forward('/waste/csc_code');
            } else {
                $c->forward('/waste/pay', [ 'bulky' ]);
            }
        }
    } else {
        $c->forward('/waste/add_report', [ $data ]) or return;
    }
    return 1;
}

sub process_bulky_amend : Private {
    my ($self, $c, $form) = @_;
    my $data = $form->saved_data;

    $c->stash->{override_confirmation_template} = 'waste/bulky/confirmation.html';

    my $p = $c->stash->{amending_booking};
    $p->create_related( moderation_original_data => {
        title => $p->title,
        detail => $p->detail,
        photo => $p->photo,
        anonymous => $p->anonymous,
        category => $p->category,
        extra => $p->extra,
    });

    $p->detail($p->detail . " | Previously submitted as " . $p->external_id);

    amend_extra_data($c, $p, $data);

    $c->forward('add_cancellation_report');

    $p->resend;
    $p->external_id(undef);
    $p->update;

    # Need to reset stashed report to the amended one, not the new cancellation one
    $c->stash->{report} = $p;

    return 1;
}

# TODO Move some of below to cobrand
sub amend_extra_data {
    my ($c, $p, $data) = @_;
    $p->update_extra_field({ name => 'DATE', value => $data->{chosen_date} });
    $p->update_extra_field({ name => 'CREW NOTES', value => $data->{location} });
    if ($data->{location_photo}) {
        $p->set_extra_metadata(location_photo => $data->{location_photo})
    } else {
        $p->unset_extra_metadata('location_photo');
    }

    my $max = $c->cobrand->bulky_items_maximum;
    for (1..$max) {
        my $two = sprintf("%02d", $_);
        $p->update_extra_field({ name => "ITEM_$two", value => $data->{"item_$_"} || '' });
        if ($data->{"item_photo_$_"}) {
            $p->set_extra_metadata("item_photo_$_" => $data->{"item_photo_$_"})
        } else {
            $p->unset_extra_metadata("item_photo_$_");
        }
    }

    my @bulky_photo_data;
    for (grep { /^(item|location)_photo(_\d+)?$/ } keys %$data) {
        push @bulky_photo_data, $data->{$_} if $data->{$_};
    }
    $p->photo( join(',', @bulky_photo_data) );
}

sub add_cancellation_report : Private {
    my ($self, $c) = @_;

    my $collection_report = $c->stash->{cancelling_booking} || $c->stash->{amending_booking};
    my %data = (
        detail => $collection_report->detail,
        name   => $collection_report->name,
    );
    $c->cobrand->call_hook( "waste_munge_bulky_cancellation_data", \%data );

    if ($c->cobrand->bulky_cancel_by_update) {
        $collection_report->add_to_comments({
            text => 'Booking cancelled by customer',
            user => $collection_report->user,
            extra => { bulky_cancellation => 1 },
        });
    } else {
        $c->forward( '/waste/add_report', [ \%data ] ) or return;
    }
}

sub process_bulky_cancellation : Private {
    my ( $self, $c, $form ) = @_;

    $c->forward('add_cancellation_report') or return;

    # Mark original report as closed
    my $collection_report = $c->stash->{cancelling_booking} || $c->stash->{amending_booking};
    $collection_report->state('closed');
    $collection_report->detail(
        $collection_report->detail . " | Cancelled at user request", );
    $collection_report->update;

    # Was collection a free one? If so, reset 'FREE BULKY USED' on premises.
    $c->cobrand->call_hook('unset_free_bulky_used');

    if ( $c->cobrand->call_hook('bulky_can_refund') ) {
        $c->send_email(
            'waste/bulky-refund-request.txt',
            {   to => [
                    [ $c->cobrand->contact_email, $c->cobrand->council_name ]
                ],

                payment_method =>
                    $collection_report->get_extra_field_value('payment_method'),
                payment_code =>
                    $collection_report->get_extra_field_value('PaymentCode'),
                auth_code =>
                    $collection_report->get_extra_metadata('authCode'),
                continuous_audit_number =>
                    $collection_report->get_extra_metadata(
                    'continuousAuditNumber'),
                original_sr_number => $c->get_param('ORIGINAL_SR_NUMBER'),
                payment_date       => $collection_report->created,
                scp_response       =>
                    $collection_report->get_extra_metadata('scpReference'),
            },
        );

        $c->stash->{entitled_to_refund} = 1;
    }

    return 1;
}

__PACKAGE__->meta->make_immutable;

1;<|MERGE_RESOLUTION|>--- conflicted
+++ resolved
@@ -37,11 +37,6 @@
     if ( !$c->stash->{property}{show_bulky_waste} ) {
         $c->detach('/waste/property_redirect');
     }
-}
-
-sub setup_small : Chained('/waste/property') : PathPart('small_items') : CaptureArgs(0) {
-    my ($self, $c) = @_;
-    $c->forward('setup');
 }
 
 sub bulky_item_options_method {
@@ -138,7 +133,6 @@
     my ($self, $c, $id) = @_;
 
     $c->stash->{first_page} = 'intro';
-<<<<<<< HEAD
     $c->stash->{form_class} = 'FixMyStreet::App::Form::Waste::Bulky::Amend';
 
     my $collection = $c->cobrand->find_pending_bulky_collections($c->stash->{property}{uprn})->find($id);
@@ -154,9 +148,6 @@
         $c->set_param(saved_data => $saved_data);
     }
 
-=======
-    $c->stash->{form_class} ||= 'FixMyStreet::App::Form::Waste::Bulky';
->>>>>>> a12c64c4
     $c->forward('item_list');
     $c->forward('form');
 
@@ -164,12 +155,6 @@
         $c->cobrand->call_hook(
             clear_cached_lookups_bulky_slots => $c->stash->{property}{id} );
     }
-}
-
-sub index_small : PathPart('') : Chained('setup_small') : Args(0) {
-    my ($self, $c) = @_;
-    $c->stash->{form_class} = 'FixMyStreet::App::Form::Waste::SmallItems';
-    $c->detach('index');
 }
 
 # Called by F::A::Controller::Report::display if the report in question is
