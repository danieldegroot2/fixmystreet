--- conflicted
+++ resolved
@@ -96,7 +96,6 @@
     ];
     $c->stash->{field_list} = $field_list;
 }
-<<<<<<< HEAD
 
 sub index : PathPart('') : Chained('setup') : Args(0) {
     my ($self, $c) = @_;
@@ -107,7 +106,8 @@
     $c->forward('form');
 
     if ( $c->stash->{form}->current_page->name eq 'intro' ) {
-        $c->cobrand->call_hook(clear_cached_lookups_bulky_slots => $c->stash->{property}{uprn});
+        $c->cobrand->call_hook(
+            clear_cached_lookups_bulky_slots => $c->stash->{property}{id} );
     }
 }
 
@@ -130,42 +130,6 @@
         $c->set_param(saved_data => $saved_data);
     }
 
-=======
-
-sub index : PathPart('') : Chained('setup') : Args(0) {
-    my ($self, $c) = @_;
-
-    $c->stash->{first_page} = 'intro';
-    $c->stash->{form_class} = 'FixMyStreet::App::Form::Waste::Bulky';
-    $c->forward('item_list');
-    $c->forward('form');
-
-    if ( $c->stash->{form}->current_page->name eq 'intro' ) {
-        $c->cobrand->call_hook(
-            clear_cached_lookups_bulky_slots => $c->stash->{property}{id} );
-    }
-}
-
-sub amend : Chained('setup') : Args(1) {
-    my ($self, $c, $id) = @_;
-
-    $c->stash->{first_page} = 'intro';
-    $c->stash->{form_class} = 'FixMyStreet::App::Form::Waste::Bulky::Amend';
-
-    my $collection = $c->cobrand->find_pending_bulky_collections($c->stash->{property}{uprn})->find($id);
-    $c->detach('/waste/property_redirect')
-        if !$c->cobrand->call_hook('bulky_can_amend_collection', $collection);
-
-    $c->stash->{amending_booking} = $collection;
-
-    if ( $c->req->method eq 'GET') { # XXX
-        my $saved_data = $c->cobrand->waste_reconstruct_bulky_data($collection);
-        my $saved_data_field = FixMyStreet::App::Form::Field::JSON->new(name => 'saved_data');
-        $saved_data = $saved_data_field->deflate_json($saved_data);
-        $c->set_param(saved_data => $saved_data);
-    }
-
->>>>>>> 7bcee3d3
     $c->forward('item_list');
     $c->forward('form');
 
@@ -297,7 +261,6 @@
     $p->resend;
     $p->external_id(undef);
     $p->update;
-<<<<<<< HEAD
 
     # Need to reset stashed report to the amended one, not the new cancellation one
     $c->stash->{report} = $p;
@@ -337,57 +300,12 @@
 sub add_cancellation_report : Private {
     my ($self, $c) = @_;
 
-=======
-
-    # Need to reset stashed report to the amended one, not the new cancellation one
-    $c->stash->{report} = $p;
-
-    return 1;
-}
-
-# TODO Move some of below to cobrand
-sub amend_extra_data {
-    my ($c, $p, $data) = @_;
-    $p->update_extra_field({ name => 'DATE', value => $data->{chosen_date} });
-    $p->update_extra_field({ name => 'CREW NOTES', value => $data->{location} });
-    if ($data->{location_photo}) {
-        $p->set_extra_metadata(location_photo => $data->{location_photo})
-    } else {
-        $p->unset_extra_metadata('location_photo');
-    }
-
-    my $max = $c->cobrand->bulky_items_maximum;
-    for (1..$max) {
-        my $two = sprintf("%02d", $_);
-        $p->update_extra_field({ name => "ITEM_$two", value => $data->{"item_$_"} || '' });
-        if ($data->{"item_photo_$_"}) {
-            $p->set_extra_metadata("item_photo_$_" => $data->{"item_photo_$_"})
-        } else {
-            $p->unset_extra_metadata("item_photo_$_");
-        }
-    }
-
-    my @bulky_photo_data;
-    for (grep { /^(item|location)_photo(_\d+)?$/ } keys %$data) {
-        push @bulky_photo_data, $data->{$_} if $data->{$_};
-    }
-    $p->photo( join(',', @bulky_photo_data) );
-}
-
-sub add_cancellation_report : Private {
-    my ($self, $c) = @_;
-
->>>>>>> 7bcee3d3
     my $collection_report = $c->stash->{cancelling_booking} || $c->stash->{amending_booking};
     my %data = (
         detail => $collection_report->detail,
         name   => $collection_report->name,
     );
     $c->cobrand->call_hook( "waste_munge_bulky_cancellation_data", \%data );
-<<<<<<< HEAD
-    $c->forward( '/waste/add_report', [ \%data ] ) or return;
-    return 1;
-=======
 
     if ($c->cobrand->bulky_cancel_by_update) {
         $collection_report->add_to_comments({
@@ -398,20 +316,15 @@
     } else {
         $c->forward( '/waste/add_report', [ \%data ] ) or return;
     }
->>>>>>> 7bcee3d3
 }
 
 sub process_bulky_cancellation : Private {
     my ( $self, $c, $form ) = @_;
 
     $c->forward('add_cancellation_report') or return;
-<<<<<<< HEAD
-=======
+
+    # Mark original report as closed
     my $collection_report = $c->stash->{cancelling_booking} || $c->stash->{amending_booking};
->>>>>>> 7bcee3d3
-
-    # Mark original report as closed
-    my $collection_report = $c->stash->{cancelling_booking};
     $collection_report->state('closed');
     $collection_report->detail(
         $collection_report->detail . " | Cancelled at user request", );
