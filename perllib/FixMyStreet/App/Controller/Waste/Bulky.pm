--- conflicted
+++ resolved
@@ -108,7 +108,7 @@
     my ($self, $c) = @_;
 
     $c->stash->{first_page} = 'intro';
-    $c->stash->{form_class} = 'FixMyStreet::App::Form::Waste::Bulky';
+    $c->stash->{form_class} ||= 'FixMyStreet::App::Form::Waste::Bulky';
     $c->forward('item_list');
     $c->forward('form');
 
@@ -118,11 +118,16 @@
     }
 }
 
+sub index_small : PathPart('') : Chained('setup_small') : Args(0) {
+    my ($self, $c) = @_;
+    $c->stash->{form_class} = 'FixMyStreet::App::Form::Waste::SmallItems';
+    $c->detach('index');
+}
+
 sub amend : Chained('setup') : Args(1) {
     my ($self, $c, $id) = @_;
 
     $c->stash->{first_page} = 'intro';
-<<<<<<< HEAD
     $c->stash->{form_class} = 'FixMyStreet::App::Form::Waste::Bulky::Amend';
 
     my $collection = $c->cobrand->find_pending_bulky_collections($c->stash->{property}{uprn})->find($id);
@@ -138,9 +143,6 @@
         $c->set_param(saved_data => $saved_data);
     }
 
-=======
-    $c->stash->{form_class} ||= 'FixMyStreet::App::Form::Waste::Bulky';
->>>>>>> 92106b3e
     $c->forward('item_list');
     $c->forward('form');
 
@@ -148,12 +150,6 @@
         $c->cobrand->call_hook(
             clear_cached_lookups_bulky_slots => $c->stash->{property}{id} );
     }
-}
-
-sub index_small : PathPart('') : Chained('setup_small') : Args(0) {
-    my ($self, $c) = @_;
-    $c->stash->{form_class} = 'FixMyStreet::App::Form::Waste::SmallItems';
-    $c->detach('index');
 }
 
 # Called by F::A::Controller::Report::display if the report in question is
