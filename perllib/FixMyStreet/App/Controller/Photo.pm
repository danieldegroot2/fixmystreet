package FixMyStreet::App::Controller::Photo;
use Moose;
use namespace::autoclean;

BEGIN {extends 'Catalyst::Controller'; }

use DateTime::Format::HTTP;
use Path::Class;

=head1 NAME

FixMyStreet::App::Controller::Photo - Catalyst Controller

=head1 DESCRIPTION

Catalyst Controller.

=head1 METHODS

=cut


=head2 index

Display a photo

=cut

sub during :LocalRegex('^([0-9a-f]{40})\.temp\.jpeg$') {
    my ( $self, $c ) = @_;
    my ( $hash ) = @{ $c->req->captures };

    my $file = file( $c->config->{UPLOAD_DIR}, "$hash.jpeg" );
    my $photo = $file->slurp;

    if ( $c->cobrand->default_photo_resize ) {
        $photo = _shrink( $photo, $c->cobrand->default_photo_resize );
    } else {
        $photo = _shrink( $photo, 'x250' );
    }

    $c->forward( 'output', [ $photo ] );
}

sub index :LocalRegex('^(c/)?(\d+)(?:\.(full|tn|fp))?\.jpeg$') {
    my ( $self, $c ) = @_;
    my ( $is_update, $id, $size ) = @{ $c->req->captures };

    my @photo;
    if ( $is_update ) {
        @photo = $c->model('DB::Comment')->search( {
            id => $id,
            state => 'confirmed',
            photo => { '!=', undef },
        } );
    } else {
        # GoogleBot-Image is doing this for some reason?
        if ( $id =~ m{ ^(\d+) \D .* $ }x ) {
            return $c->res->redirect( $c->uri_with( { id => $1 } ), 301 );
        }

        $c->detach( 'no_photo' ) if $id =~ /\D/;
        @photo = $c->cobrand->problems->search( {
            id => $id,
            state => [ FixMyStreet::DB::Result::Problem->visible_states(), 'partial' ],
            photo => { '!=', undef },
        } );
    }

    $c->detach( 'no_photo' ) unless @photo;

    my $photo = $photo[0]->photo;

    # If photo field contains a hash
    if (length($photo) == 40) {
        my $file = file( $c->config->{UPLOAD_DIR}, "$photo.jpeg" );
        $photo = $file->slurp;
    }

    if ( $size eq 'tn' ) {
        $photo = _shrink( $photo, 'x100' );
    } elsif ( $size eq 'fp' ) {
        $photo = _crop( $photo );
    } elsif ( $size eq 'full' ) {
    } elsif ( $c->cobrand->default_photo_resize ) {
        $photo = _shrink( $photo, $c->cobrand->default_photo_resize );
    } else {
        $photo = _shrink( $photo, 'x250' );
    }

<<<<<<< HEAD
    my $dt = DateTime->now()->add( years => 1 );
=======
    $c->forward( 'output', [ $photo ] );
}

sub output : Private {
    my ( $self, $c, $photo ) = @_;

    my $dt = DateTime->now();
    $dt->set_year( $dt->year + 1 );
>>>>>>> c9681f6b

    $c->res->content_type( 'image/jpeg' );
    $c->res->header( 'expires', DateTime::Format::HTTP->format_datetime( $dt ) );
    $c->res->body( $photo );
}

sub no_photo : Private {
    my ( $self, $c ) = @_;
    $c->detach( '/page_error_404_not_found', [ 'No photo' ] );
}

# Shrinks a picture to the specified size, but keeping in proportion.
sub _shrink {
    my ($photo, $size) = @_;
    use Image::Magick;
    my $image = Image::Magick->new;
    $image->BlobToImage($photo);
    my $err = $image->Scale(geometry => "$size>");
    throw Error::Simple("resize failed: $err") if "$err";
    my @blobs = $image->ImageToBlob();
    undef $image;
    return $blobs[0];
}

# Shrinks a picture to 90x60, cropping so that it is exactly that.
sub _crop {
    my ($photo) = @_;
    use Image::Magick;
    my $image = Image::Magick->new;
    $image->BlobToImage($photo);
    my $err = $image->Resize( geometry => "90x60^" );
    throw Error::Simple("resize failed: $err") if "$err";
    $err = $image->Extent( geometry => '90x60', gravity => 'Center' );
    throw Error::Simple("resize failed: $err") if "$err";
    my @blobs = $image->ImageToBlob();
    undef $image;
    return $blobs[0];
}

=head1 AUTHOR

Struan Donald

=head1 LICENSE

This library is free software. You can redistribute it and/or modify
it under the same terms as Perl itself.

=cut

__PACKAGE__->meta->make_immutable;

1;<|MERGE_RESOLUTION|>--- conflicted
+++ resolved
@@ -88,18 +88,13 @@
         $photo = _shrink( $photo, 'x250' );
     }
 
-<<<<<<< HEAD
-    my $dt = DateTime->now()->add( years => 1 );
-=======
     $c->forward( 'output', [ $photo ] );
 }
 
 sub output : Private {
     my ( $self, $c, $photo ) = @_;
 
-    my $dt = DateTime->now();
-    $dt->set_year( $dt->year + 1 );
->>>>>>> c9681f6b
+    my $dt = DateTime->now()->add( years => 1 );
 
     $c->res->content_type( 'image/jpeg' );
     $c->res->header( 'expires', DateTime::Format::HTTP->format_datetime( $dt ) );
