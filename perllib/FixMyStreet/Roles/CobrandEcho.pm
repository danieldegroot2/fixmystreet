--- conflicted
+++ resolved
@@ -372,10 +372,6 @@
         if $cobrand;
     my $open311 = Open311->new(%open311_conf);
 
-<<<<<<< HEAD
-    my $suppress_alerts = 0;
-=======
->>>>>>> 5a18be8c
     my $updates = Open311::GetServiceRequestUpdates->new(
         current_open311 => $open311,
         current_body => $body,
