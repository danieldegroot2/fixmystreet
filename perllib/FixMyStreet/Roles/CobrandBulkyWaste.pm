package FixMyStreet::Roles::CobrandBulkyWaste;

use Moo::Role;
use JSON::MaybeXS;
use FixMyStreet::Map;

=head1 NAME

FixMyStreet::Roles::CobrandBulkyWaste - shared code between cobrands that use WasteWorks Bulky waste feature

=head2 bulky_enabled

Whether the bulky goods functionality is enabled for this cobrand.
Reads from the waste_features configuration.

=cut

sub bulky_enabled {
    my $self = shift;

    # $self->{c} is undefined if this cobrand was instantiated by
    # get_cobrand_handler instead of being the current active cobrand
    # for this request.
    my $c = $self->{c} || FixMyStreet::DB->schema->cobrand->{c};

    my $cfg = $self->feature('waste_features') || {};

    if ($self->bulky_enabled_staff_only) {
        return $c->user_exists && (
            $c->user->is_superuser
            || ( $c->user->from_body && $c->user->from_body->name eq $self->council_name)
        );
    } else {
        return $cfg->{bulky_enabled};
    }
}

sub bulky_enabled_staff_only {
    my $self = shift;

    my $cfg = $self->feature('waste_features') || {};

    return $cfg->{bulky_enabled} && $cfg->{bulky_enabled} eq 'staff';
}

sub bulky_items_master_list { $_[0]->wasteworks_config->{item_list} || [] }
sub bulky_items_maximum { $_[0]->wasteworks_config->{items_per_collection_max} || 5 }
sub bulky_per_item_costs { $_[0]->wasteworks_config->{per_item_costs} }
sub bulky_tandc_link {
    my $self = shift;
    my $cfg = $self->feature('waste_features') || {};
    return FixMyStreet::Template::SafeString->new($cfg->{bulky_tandc_link});
}
sub bulky_show_location_page {
    my ($self) = @_;

    if (my $permission = $_[0]->wasteworks_config->{show_location_page}) {
        if ($permission eq 'staff') {
            if ($self->{c}->stash->{is_staff}) {
                return 1;
            }
        } elsif ($permission eq 'users') {
            return 1;
        }
    }
};
sub bulky_show_location_field_mandatory { 0 }

=head2 Requirements

Users of this role must supply the following:
* time up to which cancellation can be made;
* time collections start;
* number of days to look into the future for collection dates
* function to return a report's collection date extra field as a DateTime
* function to return the cancellation cutoff DateTime
* function to return the refund cutoff DateTime
* function to return whether free collection is available

=cut

requires 'bulky_cancellation_cutoff_time';
requires 'bulky_collection_time';
requires 'bulky_collection_window_days';
requires 'collection_date';
requires '_bulky_refund_cutoff_date';
requires 'bulky_free_collection_available';

sub bulky_cancel_by_update { 0 }

sub bulky_is_cancelled {
    my ($self, $p) = @_;
    if ($self->bulky_cancel_by_update) {
        return $p->comments->find({ extra => { '@>' => '{"bulky_cancellation":1}' } });
    } else {
        return $self->bulky_cancellation_report($p);
    }
}

sub bulky_items_extra {
    my $self = shift;

    my $per_item = $self->bulky_per_item_costs;

    my $json = JSON::MaybeXS->new;
    my %hash;
    for my $item ( @{ $self->bulky_items_master_list } ) {
        $hash{ $item->{name} }{message} = $item->{message} if $item->{message};
        $hash{ $item->{name} }{price} = $item->{price} if $item->{price} && $per_item;
        $hash{ $item->{name} }{max} = $item->{max} if $item->{max};
        $hash{ $item->{name} }{json} = $json->encode($hash{$item->{name}}) if $hash{$item->{name}};
    }
    return \%hash;
}

# For displaying before user books collection. In the case of individually
# priced items, we cannot know what the total cost will be, so we return the
# lowest cost.
sub bulky_minimum_cost {
    my $self = shift;

    my $cfg = $self->wasteworks_config;

    if ( $cfg->{per_item_costs} ) {
        # Get the item with the lowest cost
        my @sorted = sort { $a <=> $b }
            map { $_->{price} } @{ $self->bulky_items_master_list };

        return $sorted[0] // 0;
    } else {
        return $cfg->{base_price} // 0;
    }
}

sub bulky_total_cost {
    my ($self, $data) = @_;
    my $c = $self->{c};

    if ($self->bulky_free_collection_available) {
        $data->{extra_CHARGEABLE} = 'FREE';
        $c->stash->{payment} = 0;
    } else {
        $data->{extra_CHARGEABLE} = 'CHARGED';

        my $cfg = $self->wasteworks_config;
        if ($cfg->{per_item_costs}) {
            my %prices = map { $_->{name} => $_->{price} } @{ $self->bulky_items_master_list };
            my $total = 0;
            my $max = $self->bulky_items_maximum;
            for (1..$max) {
                my $item = $data->{"item_$_"} or next;
                $total += $prices{$item};
            }
            $c->stash->{payment} = $total;
        } else {
            $c->stash->{payment} = $cfg->{base_price};
        }
        $data->{"extra_payment_method"} = "credit_card";
    }
    return $c->stash->{payment};
}

sub find_unconfirmed_bulky_collections {
    my ( $self, $uprn ) = @_;

    return $self->problems->search({
        category => 'Bulky collection',
        extra => { '@>' => encode_json({ "_fields" => [ { name => 'uprn', value => $uprn } ] }) },
        state => 'unconfirmed',
    }, {
        order_by => { -desc => 'id' }
    });
}

sub find_pending_bulky_collections {
    my ( $self, $uprn ) = @_;

    return $self->problems->search({
        category => 'Bulky collection',
        extra => { '@>' => encode_json({ "_fields" => [ { name => 'uprn', value => $uprn } ] }) },
        state => [ FixMyStreet::DB::Result::Problem->open_states ],
    }, {
        order_by => { -desc => 'id' }
    });
}

sub _bulky_collection_window {
    my ($self, $last_earlier_date_str) = @_;
    my $fmt = '%F';

    my $now = DateTime->now( time_zone => FixMyStreet->local_time_zone );
    my $tomorrow = $now->clone->truncate( to => 'day' )->add( days => 1 );

    my $start_date;
    if ($last_earlier_date_str) {
        $start_date
            = DateTime::Format::Strptime->new( pattern => $fmt )
            ->parse_datetime($last_earlier_date_str);

        return { error => 'Invalid date provided' } unless $start_date;

        $start_date->add( days => 1 );
    } else {
        $start_date = $tomorrow->clone;

        # If now is past cutoff time, push start date one day later
        my $cutoff_time = $self->bulky_cancellation_cutoff_time();
        if ((      $now->hour == $cutoff_time->{hours}
                && $now->minute >= $cutoff_time->{minutes}
            )
            || $now->hour > $cutoff_time->{hours}
        ){
            $start_date->add( days => 1 );
        }
    }

    my $date_to
        = $tomorrow->clone->add( days => $self->bulky_collection_window_days() );

    return {
        date_from => $start_date->strftime($fmt),
        date_to => $date_to->strftime($fmt),
    };
}

sub bulky_can_view_collection {
    my ( $self, $p ) = @_;

    my $c = $self->{c};

    # logged out users can't see anything
    return unless $p && $c->user_exists;

    # superusers and staff can see it
    # XXX do we want a permission for this?
    return 1 if $c->user->is_superuser || $c->user->belongs_to_body($self->body->id);

    # otherwise only the person who booked the collection can view
    return $c->user->id == $p->user_id;
}

sub bulky_can_amend_collection {
    my ( $self, $p ) = @_;
    my $c = $self->{c};
    return unless $c->user_exists;
<<<<<<< HEAD
    my $staff = $c->user->is_superuser || $c->user->belongs_to_body( $self->body->id);
    return 1 if $self->bulky_collection_can_be_amended($p) && $staff;
=======

    my $cfg = $self->feature('waste_features') || {};
    return unless $cfg->{bulky_amend_enabled};

    my $can_be = $self->bulky_collection_can_be_amended($p);
    if ($cfg->{bulky_amend_enabled} eq 'staff') {
        my $staff = $c->user->is_superuser || $c->user->belongs_to_body($self->body->id);
        return $can_be && $staff;
    }
    return $can_be;
>>>>>>> 2e49d609
}

sub bulky_collection_can_be_amended {
    my ( $self, $collection, $ignore_external_id ) = @_;
    return
           $collection
        && $collection->is_open
        && ( $collection->external_id || $ignore_external_id )
        && $self->within_bulky_amend_window($collection);
}

sub within_bulky_amend_window {
    my ( $self, $collection ) = @_;
    my $now_dt = DateTime->now( time_zone => FixMyStreet->local_time_zone );
    my $collection_date = $self->collection_date($collection);
    return $self->_check_within_bulky_amend_window($now_dt, $collection_date);
}

sub _check_within_bulky_amend_window {
    my ( $self, $now_dt, $collection_date ) = @_;
    my $cutoff_dt = $self->_bulky_amendment_cutoff_date($collection_date);
    return $now_dt < $cutoff_dt;
}

sub bulky_can_view_cancellation {
    my ( $self, $p ) = @_;

    my $c = $self->{c};

    return unless $p && $c->user_exists;

    # Staff only
    # XXX do we want a permission for this?
    return 1
        if $c->user->is_superuser
        || $c->user->belongs_to_body( $self->body->id );
}

# Returns whether a collection can be cancelled, irrespective of logged-in
# user or lack thereof
sub bulky_collection_can_be_cancelled {
    # There is an $ignore_external_id option because we display some
    # cancellation messaging without needing a report in Bartec
    my ( $self, $collection, $ignore_external_id ) = @_;

    return
           $collection
        && $collection->is_open
        && ( $collection->external_id || $ignore_external_id )
        && $self->within_bulky_cancel_window($collection);
}

sub within_bulky_cancel_window {
    my ( $self, $collection ) = @_;

    my $now_dt = DateTime->now( time_zone => FixMyStreet->local_time_zone );
    my $collection_date = $self->collection_date($collection);
    return $self->_check_within_bulky_cancel_window($now_dt, $collection_date);
}

sub _check_within_bulky_cancel_window {
    my ( $self, $now_dt, $collection_date ) = @_;
    my $cutoff_dt = $self->_bulky_cancellation_cutoff_date($collection_date);
    return $now_dt < $cutoff_dt;
}

sub bulky_can_refund {
    my ($self, $p) = @_;
    return 1 unless $p;
    return $self->bulky_can_refund_collection($p);
}

sub bulky_can_refund_collection {
    my ($self, $p) = @_;
    return $self->within_bulky_refund_window($p);
}

sub within_bulky_refund_window {
    my ($self, $open_collection) = @_;

    my $now_dt = DateTime->now( time_zone => FixMyStreet->local_time_zone );
    my $collection_dt = $self->collection_date($open_collection);
    return $self->_check_within_bulky_refund_window($now_dt, $collection_dt);
}

sub _check_within_bulky_refund_window {
    my ( $self, $now_dt, $collection_dt ) = @_;
    my $cutoff_dt = $self->_bulky_refund_cutoff_date($collection_dt);
    return $now_dt <= $cutoff_dt;
}

sub bulky_nice_collection_date {
    my ($self, $report_or_date) = @_;
    my $dt = do {
        if (ref $report_or_date eq 'FixMyStreet::DB::Result::Problem') {
            $self->collection_date($report_or_date);
        } else {
            $self->_bulky_date_to_dt($report_or_date);
        }
    };
    return $dt->strftime('%d %B');
}

sub bulky_nice_collection_time {
    my $self = shift;
    my $time = $self->bulky_collection_time();
    $time = DateTime->now->set(hour => $time->{hours}, minute => $time->{minutes})->strftime('%I:%M%P');
    $time =~ s/^0|:00//g;
    return $time;
}

sub bulky_nice_cancellation_cutoff_date {
    my ( $self, $collection_date ) = @_;
    my $dt = $self->_bulky_date_to_dt($collection_date);
    my $cutoff_dt = $self->_bulky_cancellation_cutoff_date($dt);
    return $cutoff_dt->strftime('%H:%M on %d %B %Y');
}

sub bulky_nice_cancellation_cutoff_time {
    my $self = shift;
    my $time = $self->bulky_cancellation_cutoff_time();
    $time = DateTime->now->set(hour => $time->{hours}, minute => $time->{minutes})->strftime('%I:%M%P');
    $time =~ s/^0|:00//g;
    return $time;
}

sub _bulky_cancellation_cutoff_date {
    my ($self, $collection_date) = @_;
    my $cutoff_time = $self->bulky_cancellation_cutoff_time();
    my $days_before = $cutoff_time->{days_before} || 1;
    my $dt = $collection_date->clone->subtract( days => $days_before )->set(
        hour   => $cutoff_time->{hours},
        minute => $cutoff_time->{minutes},
    );
    return $dt;
}

sub bulky_reminders {
    my ($self, $params) = @_;

    FixMyStreet::Map::set_map_class($self->moniker);
    # Can't see an easy way to find these apart from loop through them all.
    # Is only daily.
    my $collections = $self->problems->search({
<<<<<<< HEAD
        category => ['Bulky collection', 'Small items collection'],
=======
        category => 'Bulky collection',
>>>>>>> 2e49d609
        state => [ FixMyStreet::DB::Result::Problem->open_states ], # XXX?
    });

    my $now = DateTime->now->set_time_zone(FixMyStreet->local_time_zone);

    while (my $report = $collections->next) {
        my $r1 = $report->get_extra_metadata('reminder_1');
        my $r3 = $report->get_extra_metadata('reminder_3');
        next if $r1; # No reminders left to do

        my $dt = $self->collection_date($report);

        # Shouldn't happen, but better to be safe.
        next unless $dt;

        # If booking has been cancelled (or somehow the collection date has
        # already passed) then mark this report as done so we don't see it
        # again tomorrow.
        my $cancelled = $self->bulky_is_cancelled($report);
        if ( $cancelled || $dt < $now) {
            $report->set_extra_metadata(reminder_1 => 1);
            $report->set_extra_metadata(reminder_3 => 1);
            $report->update;
            next;
        }

        my $d1 = $dt->clone->subtract(days => 1);
        my $d3 = $dt->clone->subtract(days => 3);

        my $h = {
            report => $report,
            cobrand => $self,
        };
        if (!$r3 && $now >= $d3 && $now < $d1) {
            $h->{days} = 3;
            $self->_bulky_send_reminder_email($report, $h, $params);
            $report->set_extra_metadata(reminder_3 => 1);
            $report->update;
        } elsif ($now >= $d1 && $now < $dt) {
            $h->{days} = 1;
            $self->_bulky_send_reminder_email($report, $h, $params);
            $report->set_extra_metadata(reminder_1 => 1);
            $report->update;
        }
    }
}

sub _bulky_send_reminder_email {
    my ($self, $report, $h, $params) = @_;

    my $token = FixMyStreet::DB->resultset('Token')->new({
        scope => 'email_sign_in',
        data  => {
            # This should be the view your collections page, most likely
            r => $report->url,
        }
    });
    $h->{url} = "/M/" . $token->token;

    my $result = FixMyStreet::Email::send_cron(
        FixMyStreet::DB->schema,
        'waste/bulky-reminder.txt',
        $h,
        { To => [ [ $report->user->email, $report->name ] ] },
        undef,
        $params->{nomail},
        $self,
        $report->lang,
    );
    unless ($result) {
        print "  ...success\n" if $params->{verbose};
        $token->insert();
    } else {
        print " ...failed\n" if $params->{verbose};
    }
}

sub bulky_send_before_payment { 0 }

1;<|MERGE_RESOLUTION|>--- conflicted
+++ resolved
@@ -243,10 +243,6 @@
     my ( $self, $p ) = @_;
     my $c = $self->{c};
     return unless $c->user_exists;
-<<<<<<< HEAD
-    my $staff = $c->user->is_superuser || $c->user->belongs_to_body( $self->body->id);
-    return 1 if $self->bulky_collection_can_be_amended($p) && $staff;
-=======
 
     my $cfg = $self->feature('waste_features') || {};
     return unless $cfg->{bulky_amend_enabled};
@@ -257,7 +253,6 @@
         return $can_be && $staff;
     }
     return $can_be;
->>>>>>> 2e49d609
 }
 
 sub bulky_collection_can_be_amended {
@@ -402,11 +397,7 @@
     # Can't see an easy way to find these apart from loop through them all.
     # Is only daily.
     my $collections = $self->problems->search({
-<<<<<<< HEAD
         category => ['Bulky collection', 'Small items collection'],
-=======
-        category => 'Bulky collection',
->>>>>>> 2e49d609
         state => [ FixMyStreet::DB::Result::Problem->open_states ], # XXX?
     });
 
