--- conflicted
+++ resolved
@@ -46,15 +46,4 @@
     $self->body_config->{ $body->id } = $config;
 }
 
-<<<<<<< HEAD
-sub delete_council {
-    my $self = shift;
-    my $council = shift;
-
-    delete $self->councils->{$council};
-}
-
-
-=======
->>>>>>> 28aa1dd7
 1;