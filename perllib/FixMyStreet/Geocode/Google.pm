#!/usr/bin/perl
#
# FixMyStreet::Geocode
# The geocoding functions for FixMyStreet.
#
# Copyright (c) 2010 UK Citizens Online Democracy. All rights reserved.
# Email: matthew@mysociety.org; WWW: http://www.mysociety.org/

package FixMyStreet::Geocode::Google;

use strict;
use Encode;
use File::Slurp;
use File::Path ();
use LWP::Simple;
use Digest::MD5 qw(md5_hex);

# string STRING CONTEXT
# Looks up on Google Maps API, and caches, a user-inputted location.
# Returns array of (LAT, LON, ERROR), where ERROR is either undef, a string, or
# an array of matches if there are more than one. The information in the query
# may be used to disambiguate the location in cobranded versions of the site.
sub string {
    my ( $s, $c, $params ) = @_;

    my $url = 'http://maps.google.com/maps/geo?q=' . $s;
      $url .=  '&ll=' . $params->{centre}  if $params->{centre};
      $url .= '&spn=' . $params->{span}    if $params->{span};
      $url .=  '&gl=' . $params->{country} if $params->{country};
      $url .=  '&hl=' . $params->{lang}    if $params->{lang};

    my $cache_dir = FixMyStreet->config('GEO_CACHE') . 'google/';
    my $cache_file = $cache_dir . md5_hex($url);
    my $js;
    if (-s $cache_file) {
        $js = File::Slurp::read_file($cache_file);
    } else {
        # For some reason adding gl=uk is no longer sufficient to make google
        # think we are in the UK for some locations so we explictly add UK to
        # the address. We do it here so as not to invalidate existing cache
        # entries
        if (   $c->cobrand->country eq 'GB'
            && $url !~ /,\+UK/
            && $url !~ /united\++kingdom$/ )
        {
            if ( $url =~ /&/ ) {
                $url =~ s/&/,+UK&/;
            } else {
                $url .= ',+UK';
            }
        }
        $url .= '&sensor=false&key=' . FixMyStreet->config('GOOGLE_MAPS_API_KEY');
        $js = LWP::Simple::get($url);
        $js = encode_utf8($js) if utf8::is_utf8($js);
        File::Path::mkpath($cache_dir);
        File::Slurp::write_file($cache_file, $js) if $js && $js !~ /"code":6[12]0/;
    }

    if (!$js) {
        return { error => _('Sorry, we could not parse that location. Please try again.') };
    } elsif ($js =~ /BT\d/) {
        # Northern Ireland, hopefully
        return { error => _("We do not currently cover Northern Ireland, I'm afraid.") };
    }

    $js = JSON->new->utf8->allow_nonref->decode($js);
    if ($js->{Status}->{code} ne '200') {
        return { error => _('Sorry, we could not find that location.') };
    }

    my $results = $js->{Placemark};
    my ( $error, @valid_locations, $latitude, $longitude );
    foreach (@$results) {
        next unless $_->{AddressDetails}->{Accuracy} >= 4;
        my $address = $_->{address};
        next unless $c->cobrand->geocoded_string_check( $address );
        ( $longitude, $latitude ) = @{ $_->{Point}->{coordinates} };
<<<<<<< HEAD
=======
        # These co-ordinates are output as query parameters in a URL, make sure they have a "."
>>>>>>> 87c051bc
        mySociety::Locale::in_gb_locale {
            push (@$error, {
                address => $address,
                latitude => sprintf('%0.6f', $latitude),
                longitude => sprintf('%0.6f', $longitude)
            });
        };
        push (@valid_locations, $_);
    }
    return { latitude => $latitude, longitude => $longitude } if scalar @valid_locations == 1;
    return { error => $error };
}

1;<|MERGE_RESOLUTION|>--- conflicted
+++ resolved
@@ -75,10 +75,7 @@
         my $address = $_->{address};
         next unless $c->cobrand->geocoded_string_check( $address );
         ( $longitude, $latitude ) = @{ $_->{Point}->{coordinates} };
-<<<<<<< HEAD
-=======
         # These co-ordinates are output as query parameters in a URL, make sure they have a "."
->>>>>>> 87c051bc
         mySociety::Locale::in_gb_locale {
             push (@$error, {
                 address => $address,
