# FixMyStreet::Geocode::Google
# The geocoding functions for FixMyStreet.
#
# Copyright (c) 2010 UK Citizens Online Democracy. All rights reserved.
# Email: matthew@mysociety.org; WWW: http://www.mysociety.org/

package FixMyStreet::Geocode::Google;

use strict;
<<<<<<< HEAD
use mySociety::Locale;
=======
use Encode;
use File::Slurp;
use File::Path ();
use LWP::Simple;
use Digest::MD5 qw(md5_hex);
use Utils;
>>>>>>> da63f72c

# string STRING CONTEXT
# Looks up on Google Maps API, and caches, a user-inputted location.
# Returns array of (LAT, LON, ERROR), where ERROR is either undef, a string, or
# an array of matches if there are more than one. The information in the query
# may be used to disambiguate the location in cobranded versions of the site.
sub string {
    my ( $s, $c ) = @_;

    my $params = $c->cobrand->disambiguate_location($s);

    # For some reason adding gl=uk is no longer sufficient to make google
    # think we are in the UK for some locations so we explictly add UK to
    # the address.
    if ($c->cobrand->country eq 'GB' && $s !~ /, *UK/ && $s !~ /united *kingdom$/) {
        $s .= ', UK';
    }

    $s = FixMyStreet::Geocode::escape($s);

    my $url = 'http://maps.google.com/maps/geo?q=' . $s;
    $url .=  '&ll=' . $params->{centre}  if $params->{centre};
    $url .= '&spn=' . $params->{span}    if $params->{span};
    if ($params->{google_country}) {
        $url .=  '&gl=' . $params->{google_country};
    } elsif ($params->{country}) {
        $url .=  '&gl=' . $params->{country};
    }
    $url .=  '&hl=' . $params->{lang}    if $params->{lang};

    my $args = 'sensor=false&key=' . FixMyStreet->config('GOOGLE_MAPS_API_KEY');
    my $js = FixMyStreet::Geocode::cache('google', $url, $args, qr/"code":6[12]0/);
    if (!$js) {
        return { error => _('Sorry, we could not parse that location. Please try again.') };
    }
    if ($js->{Status}->{code} ne '200') {
        return { error => _('Sorry, we could not find that location.') };
    }

    my $results = $js->{Placemark};
    my ( $error, @valid_locations, $latitude, $longitude );
    foreach (@$results) {
        next unless $_->{AddressDetails}->{Accuracy} >= 4;
        my $address = $_->{address};
        next unless $c->cobrand->geocoded_string_check( $address );
        ( $longitude, $latitude ) =
            map { Utils::truncate_coordinate($_) }
            @{ $_->{Point}->{coordinates} };
        push (@$error, {
            address => $address,
            latitude => $latitude,
            longitude => $longitude
        });
        push (@valid_locations, $_);
    }
    return { latitude => $latitude, longitude => $longitude } if scalar @valid_locations == 1;
    return { error => $error };
}

1;<|MERGE_RESOLUTION|>--- conflicted
+++ resolved
@@ -7,16 +7,7 @@
 package FixMyStreet::Geocode::Google;
 
 use strict;
-<<<<<<< HEAD
-use mySociety::Locale;
-=======
-use Encode;
-use File::Slurp;
-use File::Path ();
-use LWP::Simple;
-use Digest::MD5 qw(md5_hex);
 use Utils;
->>>>>>> da63f72c
 
 # string STRING CONTEXT
 # Looks up on Google Maps API, and caches, a user-inputted location.
