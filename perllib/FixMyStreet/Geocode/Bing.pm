#!/usr/bin/perl
#
# FixMyStreet::Geocode::Bing
# Geocoding with Bing for FixMyStreet.
#
# Copyright (c) 2011 UK Citizens Online Democracy. All rights reserved.
# Email: matthew@mysociety.org; WWW: http://www.mysociety.org/

package FixMyStreet::Geocode::Bing;

use strict;
use Encode;
use File::Slurp;
use File::Path ();
use LWP::Simple;
use Digest::MD5 qw(md5_hex);

# string STRING CONTEXT
# Looks up on Bing Maps API, and caches, a user-inputted location.
# Returns array of (LAT, LON, ERROR), where ERROR is either undef, a string, or
# an array of matches if there are more than one. The information in the query
# may be used to disambiguate the location in cobranded versions of the site.
sub string {
    my ( $s, $c, $params ) = @_;
    $s .= '+' . $params->{town} if $params->{town} and $s !~ /$params->{town}/i;
    my $url = "http://dev.virtualearth.net/REST/v1/Locations?q=$s";
    $url .= '&userMapView=' . $params->{bounds}[0] . ',' . $params->{bounds}[1]
        if $params->{bounds};
    $url .= '&userLocation=' . $params->{centre} if $params->{centre};
    $url .= '&c=' . $params->{bing_culture} if $params->{bing_culture};

    my $cache_dir = FixMyStreet->config('GEO_CACHE') . 'bing/';
    my $cache_file = $cache_dir . md5_hex($url);
    my $js;
    if (-s $cache_file) {
        $js = File::Slurp::read_file($cache_file);
    } else {
        $url .= '&key=' . FixMyStreet->config('BING_MAPS_API_KEY');
        $js = LWP::Simple::get($url);
        $js = encode_utf8($js) if utf8::is_utf8($js);
        File::Path::mkpath($cache_dir);
        File::Slurp::write_file($cache_file, $js) if $js;
    }

    if (!$js) {
        return { error => _('Sorry, we could not parse that location. Please try again.') };
    } elsif ($js =~ /BT\d/ && $params->{bing_country} eq 'United Kingdom') {
        return { error => _("We do not currently cover Northern Ireland, I'm afraid.") };
    }

    $js = JSON->new->utf8->allow_nonref->decode($js);
    if ($js->{statusCode} ne '200') {
        return { error => _('Sorry, we could not find that location.') };
    }

    my $results = $js->{resourceSets}->[0]->{resources};
    my ( $error, @valid_locations, $latitude, $longitude );

    foreach (@$results) {
        my $address = $_->{name};
        next unless $_->{address}->{countryRegion} eq $params->{bing_country};

        # Getting duplicate, yet different, results from Bing sometimes
        next if @valid_locations
<<<<<<< HEAD
            && $valid_locations[-1]{address}{postalCode} eq $_->{address}{postalCode}
=======
            && $_->{address}{postalCode} && $valid_locations[-1]{address}{postalCode} eq $_->{address}{postalCode}
>>>>>>> a16e7173
            && ( $valid_locations[-1]{address}{locality} eq $_->{address}{adminDistrict2}
                || $valid_locations[-1]{address}{adminDistrict2} eq $_->{address}{locality}
                || $valid_locations[-1]{address}{locality} eq $_->{address}{locality}
               );

        ( $latitude, $longitude ) = @{ $_->{point}->{coordinates} };
        push (@$error, { address => $address, latitude => $latitude, longitude => $longitude });
        push (@valid_locations, $_);
    }

    return { latitude => $latitude, longitude => $longitude } if scalar @valid_locations == 1;
    return { error => $error };
}

sub reverse {
    my ( $latitude, $longitude, $bing_culture, $cache ) = @_;

    # Get nearest road-type thing from Bing
    my $key = mySociety::Config::get('BING_MAPS_API_KEY', '');
    if ($key) {
        my $url = "http://dev.virtualearth.net/REST/v1/Locations/$latitude,$longitude?key=$key";
        $url .= '&c=' . $bing_culture if $bing_culture;
        my $j;
        if ( $cache ) {
            my $cache_dir = FixMyStreet->config('GEO_CACHE') . 'bing/';
            my $cache_file = $cache_dir . md5_hex($url);

            if (-s $cache_file) {
                $j = File::Slurp::read_file($cache_file);
            } else {
                $j = LWP::Simple::get($url);
                File::Path::mkpath($cache_dir);
                File::Slurp::write_file($cache_file, $j) if $j;
            }
        } else {
            $j = LWP::Simple::get($url);
        }

        if ($j) {
            $j = JSON->new->utf8->allow_nonref->decode($j);
            return $j;
        }
    }

    return undef;
}

1;<|MERGE_RESOLUTION|>--- conflicted
+++ resolved
@@ -62,11 +62,7 @@
 
         # Getting duplicate, yet different, results from Bing sometimes
         next if @valid_locations
-<<<<<<< HEAD
-            && $valid_locations[-1]{address}{postalCode} eq $_->{address}{postalCode}
-=======
             && $_->{address}{postalCode} && $valid_locations[-1]{address}{postalCode} eq $_->{address}{postalCode}
->>>>>>> a16e7173
             && ( $valid_locations[-1]{address}{locality} eq $_->{address}{adminDistrict2}
                 || $valid_locations[-1]{address}{adminDistrict2} eq $_->{address}{locality}
                 || $valid_locations[-1]{address}{locality} eq $_->{address}{locality}
