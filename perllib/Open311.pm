--- conflicted
+++ resolved
@@ -425,11 +425,7 @@
     my $obj;
 
     eval {
-<<<<<<< HEAD
-        $obj = $simple ->parse_string( $xml );
-=======
-        $obj = $simple ->XMLin( $xml, ForceArray => [ qr/^key$/, qr/^name$/ ] );
->>>>>>> b81ba981
+        $obj = $simple ->parse_string( $xml, ForceArray => [ qr/^key$/, qr/^name$/ ]  );
     };
 
     return $obj;
