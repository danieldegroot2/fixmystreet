--- conflicted
+++ resolved
@@ -1,4 +1,4 @@
-<<<<<<< HEAD
+            </div>
             <br class="cl">
           </div><!-- end content -->
       </div><!-- end wrap -->
@@ -10,7 +10,7 @@
             <ul>
                 <li class="section"><a href="/">FixMyStreet</a>
                 <ul>
-                <li class="section">{{ ($ENV{REQUEST_URI} eq '/report/new') ? '<strong>Report a problem</strong>' : '<a href="/report/new">Report a problem</a>' }}</li>
+                <li class="section">{{ ($ENV{REQUEST_URI} eq '/report/new') ? '<strong>Report a problem</strong>' : '<a href="/report/new">Report a problem</a>' }}</li>                
                 <li class="section">{{ ($ENV{REQUEST_URI} eq '/reports/Barnet') ? '<strong>All reports</strong>' : '<a href="/reports/Barnet">All reports</a>' }}</li>
                 <li class="section">{{ ($ENV{REQUEST_URI} eq '/alert') ? '<strong>Local alerts</strong>' : '<a href="/alert">Local alerts</a>' }}</li>
                 <li class="section">{{ ($ENV{REQUEST_URI} eq '/faq') ? '<strong>Help</strong>' : '<a href="/faq">Help</a>' }}</li>
@@ -148,157 +148,4 @@
 <!-- End Piwik Tag -->
 
   </body>
-</html>
-=======
-            </div>
-            <br class="cl">
-          </div><!-- end content -->
-      </div><!-- end wrap -->
-      <div id="left-column">
-
-
-        <div id="navigation">
-            <h2>Main Menu</h2>
-            <ul>
-                <li class="section"><a href="/">FixMyStreet</a>
-                <ul>
-                <li class="section">{{ ($ENV{REQUEST_URI} eq '/') ? '<strong>Report a problem</strong>' : '<a href="/">Report a problem</a>' }}</li>
-                <li class="section">{{ ($ENV{REQUEST_URI} eq '/reports/Barnet') ? '<strong>All reports</strong>' : '<a href="/reports/Barnet">All reports</a>' }}</li>
-                <li class="section">{{ ($ENV{REQUEST_URI} eq '/alert') ? '<strong>Local alerts</strong>' : '<a href="/alert">Local alerts</a>' }}</li>
-                <li class="section">{{ ($ENV{REQUEST_URI} eq '/faq') ? '<strong>Help</strong>' : '<a href="/faq">Help</a>' }}</li>
-                <li class="section">{{ ($ENV{REQUEST_URI} eq '/contact') ? '<strong>Contact</strong>' : '<a href="/contact">Contact</a>' }}</li>
-                </ul>
-            </ul>
-        </div> <!-- end navigation -->
-
-        <div id="online-services">
-            <h2>Online Services</h2>
-            <ul>
-                <li><a href="http://www.barnet.gov.uk/">Barnet Council</a></li>
-            </ul>
-            <!-- <p class="browse-aloud">Listen to this site using <br><a href="#">Browser Aloud</a></p> -->
-        </div> <!-- end online-services -->
-
-<!--
-        <div id="useful-links">
-            <h2>Useful Links</h2>
-            <ul>
-                <li><a href="http://www.barnet.gov.uk/">Council homepage</a></li>
-            </ul>
-        </div>
--->
-
-        <div id="contact">
-            <h2>Contact</h2>
-            <dl>
-                <dt>Council Address</dt>
-                    <dd>
-                        North London Business Park (NLBP),<br>
-                        Oakleigh Road South,<br>
-                        London.<br>
-                        N11 1NP<br>
-                        <a href="http://maps.google.co.uk/maps?f=q&hl=en&geocode=&q=N11+1NP+&sll=53.800651,-4.064941&sspn=11.823255,39.550781&ie=UTF8&ll=51.624877,-0.152156&spn=0.024244,0.077248&t=h&z=14">View map of Barnet</a>
-                    </dd>
-                    <dt>Phone Number</dt>
-                        <dd>020 8359 2000</dd>
-                    <dt>Text Number (SMS)</dt>
-                        <dd>07781 473279</dd>
-                    <dt>Fax Number</dt>
-                        <dd>020 8359 4156</dd>
-                    <dt>Typetalk</dt>
-                        <dd>18001 020 8359 2040</dd>
-                    <dt>Email</dt>
-                        <dd><a href="mailto:first.contact@barnet.gov.uk">first.contact@barnet.gov.uk</a></dd>
-            </dl>
-        </div> <!-- end useful-links -->
-
-      </div><!-- end left-column -->
-
-
-<br class="cl">
-
-            <div id="pre-footer">
-
-                <div class="box-left">
-
-                    <dl>
-                        <dt>Council Address</dt>
-                            <dd>
-                                North London Business Park (NLBP),<br>
-                                Oakleigh Road South,<br>
-                                London.<br>
-                                N11 1NP<br>
-                                <a href="http://maps.google.co.uk/maps?f=q&hl=en&geocode=&q=N11+1NP+&sll=53.800651,-4.064941&sspn=11.823255,39.550781&ie=UTF8&ll=51.624877,-0.152156&spn=0.024244,0.077248&t=h&z=14">View map of Barnet</a>
-                            </dd>
-                        </dl>
-                    <dl>
-                        <dt>Phone Number</dt>
-                            <dd>020 8359 2000</dd>
-                        <dt>Text Number (SMS)</dt>
-                            <dd>07781 473279</dd>
-                        <dt>Fax Number</dt>
-                            <dd>020 8359 4156</dd>
-                        </dl>
-                    <dl>
-                        <dt>Typetalk</dt>
-                            <dd>18001 020 8359 2040</dd>
-                        <dt>Email</dt>
-                            <dd><a href="mailto:first.contact@barnet.gov.uk">first.contact@barnet.gov.uk</a></dd>
-                    </dl>
-                 </div>
-                 <div class="box-right">
-                 <!--
-                 <div class="social-bookmarking">
-                     <h2>Add this page to your social bookmarks:</h2>
-                     <ul>
-                        <li class="facebook"><a href="#">Facebook</a></li>
-                        <li class="delicious"><a href="#">delicious</a></li>
-                        <li class="technorati"><a href="#">Technorati</a></li>
-                        <li class="stumbleupon"><a href="#">StumbleUpon</a></li>
-                        <li class="google"><a href="#">Google</a></li>
-                        <li class="digg"><a href="#">Digg</a></li>
-                     </ul>
-                     <p>(<a href="#">What's social bookmarking?</a>)</p>
-                 </div>
-                 -->
-                 </div>
-
-<br class="cl">
-            </div><!-- end pre-footer -->
-
-
-
-
-            <div id="footer">
-              <ul>
-                <li><a href="http://www.barnet.gov.uk/copyright">Copyright</a></li>
-                <li><a href="http://www.barnet.gov.uk/disclaimer">Disclaimer</a></li>
-                <li><a href="http://www.barnet.gov.uk/privacy">Privacy Statement</a></li>
-                <li><a href="http://www.barnet.gov.uk/website-accessibility">Accessibility Statement</a></li>
-                <li><a href="http://www.barnet.gov.uk/atoz">A-Z</a></li>
-                <li><a href="http://www.barnet.gov.uk/faq">FAQs</a></li>
-                <li><a href="http://www.barnet.gov.uk/contact-us">Contact&nbsp;Us</a></li>
-                <li><a href="http://www.barnet.gov.uk/help">Help</a></li>
-                <li><a href="http://www.barnet.gov.uk/sitemap">Sitemap</a></li>
-                <li><a href="http://www.barnet.gov.uk/what%27s_on">What's On</a></li>
-              </ul>
-            </div><!-- end footer -->
-
-        </div><!-- end iewrap -->
-
-<!-- Piwik -->
-<script type="text/javascript">
-var pkBaseURL = (("https:" == document.location.protocol) ? "https://piwik.mysociety.org/" : "http://piwik.mysociety.org/");
-document.write(unescape("%3Cscript src='" + pkBaseURL + "piwik.js' type='text/javascript'%3E%3C/script%3E"));
-</script><script type="text/javascript">
-try {
-var piwikTracker = Piwik.getTracker(pkBaseURL + "piwik.php", 12);
-piwikTracker.trackPageView();
-piwikTracker.enableLinkTracking();
-} catch( err ) {}
-</script><noscript><img width=1 height=1 src="http://piwik.mysociety.org/piwik.php?idsite=12" style="border:0" alt=""></noscript>
-<!-- End Piwik Tag -->
-
-  </body>
-</html>
->>>>>>> e591ef10
+</html>