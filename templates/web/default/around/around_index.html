[% INCLUDE 'header.html', title => loc('Reporting a problem') %]

[%
    # NOTE ON PARTIAL REPORTS:
    #
    # partial reports get a bit of extra text added, the form goes to
    # '/report/new' and the partial hidden field is added to the form.
%]

<<<<<<< HEAD
[%
    question =  c.cobrand.enter_postcode_text();
%]

<form action="[% c.uri_for('/around') %]" method="get" name="postcodeForm" id="postcodeForm">
    <label for="pc">[% question %]:</label>&nbsp;<input type="text" name="pc" value="[% pc | html %]" id="pc" size="10" maxlength="200">&nbsp;<input type="submit" value="[% loc('Go') %]" id="submit">

[% IF partial_token %]
    <input type="hidden" name="partial" value="[% partial_token.token %]">
[% END %]

</form>
=======
[% INCLUDE 'around/postcode_form.html' %]
>>>>>>> 88a7d38d

[% IF location_error %]
    <p class="error">[% location_error %]</p>
[% END %]

[% IF possible_location_matches %]
    <p>[% loc('We found more than one match for that location. We show up to ten matches, please try a different search if yours is not here.') %]</p>
    <ul class="pc_alternatives">
        [% FOREACH match IN possible_location_matches %]
        <li><a href="/around?latitude=[% match.latitude | uri %];longitude=[% match.longitude | uri %]">[% match.address | html %]</a></li>
        [% END %]
    </ul>
[% END %]

[% IF partial_token %]
    <p style="margin-top: 0; color: #cc0000;">
        <img align="right" src="/photo/[% report.id %].jpeg" hspace="5">
        [% loc("Thanks for uploading your photo. We now need to locate your problem, so please enter a nearby street name or postcode in the box below&nbsp;:") %]
    </p>
[% END %]



[% INCLUDE 'footer.html' %]<|MERGE_RESOLUTION|>--- conflicted
+++ resolved
@@ -7,22 +7,7 @@
     # '/report/new' and the partial hidden field is added to the form.
 %]
 
-<<<<<<< HEAD
-[%
-    question =  c.cobrand.enter_postcode_text();
-%]
-
-<form action="[% c.uri_for('/around') %]" method="get" name="postcodeForm" id="postcodeForm">
-    <label for="pc">[% question %]:</label>&nbsp;<input type="text" name="pc" value="[% pc | html %]" id="pc" size="10" maxlength="200">&nbsp;<input type="submit" value="[% loc('Go') %]" id="submit">
-
-[% IF partial_token %]
-    <input type="hidden" name="partial" value="[% partial_token.token %]">
-[% END %]
-
-</form>
-=======
 [% INCLUDE 'around/postcode_form.html' %]
->>>>>>> 88a7d38d
 
 [% IF location_error %]
     <p class="error">[% location_error %]</p>
