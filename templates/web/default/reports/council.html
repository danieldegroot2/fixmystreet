[% IF c.cobrand.moniker == 'fixmystreet' OR c.cobrand.moniker == 'bromley';
     style = 'new';
   ELSE;
     style = 'old';
   END;
%]
[% IF ward %]
    [% name = "$ward.name, $council.name"
       thing = loc('ward')
    %]
[% ELSE %]
    [% name = council.name
       thing = loc('council')
    %]
[% END %]

[% IF c.cobrand.is_council %]
    [% ward_text = loc( 'View reports by ward' ) %]
[% ELSE %]
    [% ward_text = loc( 'Wards of this council' ) %]
[% END %]

[%
    PROCESS "maps/${map.type}.html";
    INCLUDE 'header.html',
    title = tprintf(loc('%s - Summary reports'), name)
    context = 'reports'
    bodyclass = 'mappage'
    rss = [ tprintf(loc('Problems within %s, FixMyStreet'), name), rss_url ]
%]

[% map_html %]

<<<<<<< HEAD
[% IF style != 'new' AND children.size %]
<h2 style="clear:right">[% loc('Wards of this council') %]</h2>
=======
[% IF c.cobrand.all_reports_style != 'detailed' AND children.size %]
<h2 style="clear:right">[% ward_text %]</h2>
>>>>>>> aa59f68f
<p>[% loc('Follow a ward link to view only reports within that ward.') %]</p>
<ul>
[% FOR child IN children.values.sort('name') %]
<li><a href="[% child.url %]">[% child.name %]</a></li>
[% END %]
</ul>
[% END %]

</div>
<div id="side">

<h1 id="reports_heading">
    [% IF ward %]
    [% ward.name %]<span>, </span><a href="[% council_url %]">[% council.name %]</a>
    [% ELSE %]
    [% council.name %]
    [% END %]
</h1>

[% IF council.generation_high == 10 AND c.cobrand.country == 'GB' %]
<p id="unknown" class="alert">This council no longer exists.
[% IF council.name.match('Penwith|Kerrier|Carrick|Restormel|Caradon|North Cornwall') %]
Its area is now covered by <a href="/reports/Cornwall">Cornwall Council</a>.
[% ELSIF council.name.match('Durham|Easington|Sedgefield|Teesdale|Wear Valley|Derwentside|Chester le Street') %]
Its area is now covered by <a href="/reports/Durham+County">Durham County Council</a>.
[% ELSIF council.name.match('Blyth Valley|Wansbeck|Castle Morpeth|Tynedale|Alnwick|Berwick upon Tweed') %]
Its area is now covered by <a href="/reports/Northumberland">Northumberland County Council</a>.
[% ELSIF council.name.match('North Shropshire|Oswestry|Shrewsbury and Atcham|South Shropshire|Bridgnorth') %]
Its area is now covered by <a href="/reports/Shropshire">Shropshire Council</a>.
[% ELSIF council.name.match('Salisbury|West Wiltshire|Kennet|North Wiltshire') %]
Its area is now covered by <a href="/reports/Wiltshire">Wiltshire Council</a>.
[% ELSIF council.name.match('Ellesmere Port and Neston|Vale Royal|Chester') %]
Its area is now covered by <a href="/reports/Cheshire+West+and+Chester">Cheshire West and Chester Council</a>.
[% ELSIF council.name.match('Macclesfield|Congleton|Crewe and Nantwich') %]
Its area is now covered by <a href="/reports/Cheshire+East">Cheshire East Council</a>.
[% ELSIF council.name.match('Mid Bedfordshire|South Bedfordshire') %]
Its area is now covered by <a href="/reports/Central+Bedfordshire">Central Bedfordshire Council</a>.
[% ELSIF council.name.match('Cheshire') %]
Its area is now covered by <a href="/reports/Cheshire+West+and+Chester">Cheshire West and Chester Council</a> or
<a href="/reports/Cheshire+East">Cheshire East Council</a>.
[% ELSIF council.name.match('Bedfordshire') %]
Its area is now covered by <a href="/reports/Bedford">Bedford Borough Council</a> or
<a href="/reports/Central+Bedfordshire">Central Bedfordshire Council</a>.
[% END %]
</p>
<<<<<<< HEAD
[% ELSIF style == 'new' %]
    <div class="shadow-wrap">
        <ul id="key-tools"[% IF NOT children.size %] class="singleton"[% END %]>
            <li><a rel="nofollow" id="key-tool-updates-area" class="feed" href="[% rss_url %]">[%
                IF c.cobrand.moniker == 'bromley' AND thing == 'council';
                    'Get updates of reports in Bromley';
                ELSIF c.cobrand.moniker == 'bromley';
                    'Get updates of reports in this ward';
                ELSE;
                    tprintf(loc('Get updates of problems in this %s'), thing);
                END
            %]</a></li>
            [% IF children.size %]
            <li><a href="#council_wards" id="key-tool-wards" class="chevron">[%
                IF c.cobrand.moniker == 'bromley';
                    'View reports by ward';
                ELSE;
                    loc('Wards of this council');
                END
            %]</a></li>
=======
[% ELSIF c.cobrand.all_reports_style == 'detailed' %]
    <div class="shadow-wrap">
        <ul id="key-tools"[% IF NOT children.size %] class="singleton"[% END %]>
            <li><a rel="nofollow" id="key-tool-updates-area" class="feed" href="[% rss_url %]">[% IF c.cobrand.is_council %][% tprintf(loc('Get updates of %s problems'), thing) %][% ELSE %][% tprintf(loc('Get updates of problems in this %s'), thing) %][% END %]</a></li>
            [% IF children.size %]
            <li><a href="#council_wards" id="key-tool-wards" class="chevron">[% ward_text %]</a></li>
>>>>>>> aa59f68f
            [% END %]
        </ul>
    </div>
[% ELSE %]
    <p><a href="[% rss_url %]"><img align="right" src="/i/feed.png" width="16" height="16" title="[% loc('RSS feed') %]" alt="[% tprintf(loc('RSS feed of problems in this %s'), thing) %]" border="0" hspace="4"></a>
[% END %]

[% TRY %][% INCLUDE 'reports/cobrand_stats.html' %][% CATCH file %][% END %]

<<<<<<< HEAD
[% IF style == 'new' AND children.size %]
=======
[% IF c.cobrand.all_reports_style == 'detailed' AND children.size %]
>>>>>>> aa59f68f
<section id="council_wards" class="hidden-js">
<h2>[% ward_text %]</h2>
    <p>[% loc('Follow a ward link to view only reports within that ward.') %]</p>
    <ul class="issue-list-a full-width">
        [% FOR child IN children.values.sort('name') %]
        <li><a href="[% child.url %]"><span class="text">[% child.name %]</span></a></li>
        [% END %]
    </ul>
</section>
[% END %]

[% IF c.cobrand.moniker == 'fixmystreet' %]
<p class="promo">
    FixMyStreet is now available for local council websites.
    <a href="/for-councils">Find&nbsp;out&nbsp;more</a>.
</p>
[% END %]

[% INCLUDE 'pagination.html', param = 'p' %]

<section class="full-width">
    [% INCLUDE column
        problems = problems.${council.id}
    %]
</section>

[% INCLUDE 'pagination.html', param = 'p' %]

</div>
[% INCLUDE 'footer.html' %]

[% BLOCK column %]
[% IF problems %]

<ul class="issue-list-a">
<<<<<<< HEAD
[% IF style == 'new' %]
=======
[% IF c.cobrand.all_reports_style == 'detailed' %]
>>>>>>> aa59f68f

[% FOREACH problem IN problems %]
    <li>
        <a href="[% c.uri_for('/report/' _ problem.id) %]">
            <div class="text">
                <h4>[% problem.title | html %]</h4>
                <small>[% prettify_epoch( problem.confirmed, 1 ) %]
                [%- IF problem.confirmed != problem.lastupdate AND problem.whensent != problem.lastupdate %], last updated [% prettify_epoch( problem.lastupdate, 1 ) %]
                [%- END %]</small>
                [% IF problem.councils > 1 %] <small>[% loc('(sent to both)') %]</small>
                [% ELSIF problem.councils == 0 %] <small>[% loc('(not sent to council)') %]</small>
                [% END %]
                [% IF problem.is_fixed %]
                    <small>[% loc('(fixed)') %]</small>
                [% END %]
            </div>
            [% IF problem.photo %]
            <div class="img">
                <img height="60" width="90" src="/photo/[% problem.id %].fp.jpeg" alt="">
            </div>
            [% END %]
        </a>
    </li>
[% END %]

[% ELSE %]

[% FOREACH problem IN problems %]
    <li><a href="[% c.uri_for('/report/' _ problem.id) %]">[% problem.title | html %]</a>
    [% IF problem.councils > 1 %] <small>[% loc('(sent to both)') %]</small> [% END %]
    [% IF c.cobrand.moniker != 'emptyhomes' %]
        [% IF problem.councils == 0 %] <small>[% loc('(not sent to council)') %]</small> [% END %]
    [% END %]
    </li>
[% END %]

[% END %]
</ul>

[% END %]
[% END %]
<|MERGE_RESOLUTION|>--- conflicted
+++ resolved
@@ -31,13 +31,8 @@
 
 [% map_html %]
 
-<<<<<<< HEAD
-[% IF style != 'new' AND children.size %]
-<h2 style="clear:right">[% loc('Wards of this council') %]</h2>
-=======
 [% IF c.cobrand.all_reports_style != 'detailed' AND children.size %]
 <h2 style="clear:right">[% ward_text %]</h2>
->>>>>>> aa59f68f
 <p>[% loc('Follow a ward link to view only reports within that ward.') %]</p>
 <ul>
 [% FOR child IN children.values.sort('name') %]
@@ -83,8 +78,7 @@
 <a href="/reports/Central+Bedfordshire">Central Bedfordshire Council</a>.
 [% END %]
 </p>
-<<<<<<< HEAD
-[% ELSIF style == 'new' %]
+[% ELSIF c.cobrand.all_reports_style == 'detailed' %]
     <div class="shadow-wrap">
         <ul id="key-tools"[% IF NOT children.size %] class="singleton"[% END %]>
             <li><a rel="nofollow" id="key-tool-updates-area" class="feed" href="[% rss_url %]">[%
@@ -92,26 +86,14 @@
                     'Get updates of reports in Bromley';
                 ELSIF c.cobrand.moniker == 'bromley';
                     'Get updates of reports in this ward';
+                ELSIF c.cobrand.is_council;
+                    tprintf(loc('Get updates of %s problems'), thing);
                 ELSE;
                     tprintf(loc('Get updates of problems in this %s'), thing);
                 END
             %]</a></li>
             [% IF children.size %]
-            <li><a href="#council_wards" id="key-tool-wards" class="chevron">[%
-                IF c.cobrand.moniker == 'bromley';
-                    'View reports by ward';
-                ELSE;
-                    loc('Wards of this council');
-                END
-            %]</a></li>
-=======
-[% ELSIF c.cobrand.all_reports_style == 'detailed' %]
-    <div class="shadow-wrap">
-        <ul id="key-tools"[% IF NOT children.size %] class="singleton"[% END %]>
-            <li><a rel="nofollow" id="key-tool-updates-area" class="feed" href="[% rss_url %]">[% IF c.cobrand.is_council %][% tprintf(loc('Get updates of %s problems'), thing) %][% ELSE %][% tprintf(loc('Get updates of problems in this %s'), thing) %][% END %]</a></li>
-            [% IF children.size %]
             <li><a href="#council_wards" id="key-tool-wards" class="chevron">[% ward_text %]</a></li>
->>>>>>> aa59f68f
             [% END %]
         </ul>
     </div>
@@ -121,11 +103,7 @@
 
 [% TRY %][% INCLUDE 'reports/cobrand_stats.html' %][% CATCH file %][% END %]
 
-<<<<<<< HEAD
-[% IF style == 'new' AND children.size %]
-=======
 [% IF c.cobrand.all_reports_style == 'detailed' AND children.size %]
->>>>>>> aa59f68f
 <section id="council_wards" class="hidden-js">
 <h2>[% ward_text %]</h2>
     <p>[% loc('Follow a ward link to view only reports within that ward.') %]</p>
@@ -161,11 +139,7 @@
 [% IF problems %]
 
 <ul class="issue-list-a">
-<<<<<<< HEAD
-[% IF style == 'new' %]
-=======
 [% IF c.cobrand.all_reports_style == 'detailed' %]
->>>>>>> aa59f68f
 
 [% FOREACH problem IN problems %]
     <li>
