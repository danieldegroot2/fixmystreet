[%
    USE Comma;
    # Note - if we want to i18n the commas we should try 
    # 'Template::Plugin::Number::Format'
%]

[%
    stats = c.cobrand.front_stats_data();

    new_text =
        stats.recency == '1 week'
        ? nget(
            "<big>%s</big> report in past week",
            "<big>%s</big> reports in past week",
            stats.new
          )
        : nget(
            "<big>%s</big> report recently",
            "<big>%s</big> reports recently",
            stats.new
         );
    
    fixed_text = nget(
        "<big>%s</big> fixed in past month",
        "<big>%s</big> fixed in past month",
        stats.fixed
    );
    
    updates_text = nget(
        "<big>%s</big> update on reports",
        "<big>%s</big> updates on reports",
        stats.updates
    );
    
%]

<div id="front_stats">
    <div>[% tprintf( new_text,     stats.new     ) | comma %]</div>
    [% IF c.cobrand.moniker != 'emptyhomes' %]
    <div>[% tprintf( fixed_text,   stats.fixed   ) | comma %]</div>
<<<<<<< HEAD
=======
    [% END %]
    [% IF c.cobrand.moniker != 'zurich' %]
>>>>>>> 28aa1dd7
    <div>[% tprintf( updates_text, stats.updates ) | comma %]</div>
    [% END %]
</div><|MERGE_RESOLUTION|>--- conflicted
+++ resolved
@@ -38,11 +38,8 @@
     <div>[% tprintf( new_text,     stats.new     ) | comma %]</div>
     [% IF c.cobrand.moniker != 'emptyhomes' %]
     <div>[% tprintf( fixed_text,   stats.fixed   ) | comma %]</div>
-<<<<<<< HEAD
-=======
-    [% END %]
     [% IF c.cobrand.moniker != 'zurich' %]
->>>>>>> 28aa1dd7
     <div>[% tprintf( updates_text, stats.updates ) | comma %]</div>
     [% END %]
+    [% END %]
 </div>