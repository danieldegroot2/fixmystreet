--- conflicted
+++ resolved
@@ -21,20 +21,7 @@
 
 [% TRY %][% INCLUDE 'front/news.html' %][% CATCH file %][% END %]
 
-<<<<<<< HEAD
-[%
-    question =  c.cobrand.enter_postcode_text();
-%]
-
-<form action="[% c.uri_for('/around') %]" method="get" name="postcodeForm" id="postcodeForm">
-    <label for="pc">[% question %]:</label>
-    <span><input type="text" name="pc" value="" id="pc" size="10" maxlength="200">
-    <input type="submit" value="[% loc('Go') %]" id="submit">
-    </span>
-</form>
-=======
 [% PROCESS 'around/postcode_form.html' %]
->>>>>>> 88a7d38d
 
 <div id="front_intro">
 
