--- conflicted
+++ resolved
@@ -21,7 +21,6 @@
     [% END %]
 </select></li>
 <li>[% loc('Name:') %] <input type='text' name='name' id='name' value='[% update.name | html %]'></li>
-<<<<<<< HEAD
 <li>[% loc('Email:') %] <input type='text' id='email' name='email' value='[% update.user.email | html %]'>
 [%- IF update.user.from_council && update.user.from_council == update.problem.council %]
 [% ' (' _ tprintf(loc('user is from same council as problem - %d'), update.user.from_council ) _')' %]
@@ -37,9 +36,7 @@
 [% ELSIF update.user.id == update.problem.user.id && update.mark_open %]
 <li>[% loc('Update reopened problem') %]</li>
 [% END %]
-=======
-<li>[% loc('Email:') %] <input type='text' id='email' name='email' value='[% update.user.email | html %]'> [% PROCESS abuse_button %] [% PROCESS flag_button user=update.user %]</li>
->>>>>>> f38b8e98
+[% PROCESS abuse_button %] [% PROCESS flag_button user=update.user %]</li>
 <li>[% loc('Cobrand:') %] [% update.cobrand %]</li>
 <li>[% loc('Cobrand data:') %] [% update.cobrand_data %]</li>
 <li>[% loc('Created:') %] [% PROCESS format_time time=update.created %]</li>
