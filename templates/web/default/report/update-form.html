<div id="update_form">

    <h2>[% loc( 'Provide an update') %]</h2>

    [% IF c.cobrand.moniker != 'emptyhomes' %]
    <p>
    <small>[% loc( 'Please note that updates are not sent to the council. If you leave your name it will be public. Your information will only be used in accordance with our <a href="/faq#privacy">privacy policy</a>' ) %]</small>
    </p>
    [% END %]

    [% INCLUDE 'errors.html' %]

    <form method="post" action="[% c.uri_for( '/report/update' ) %]" name="updateForm" class="fieldset validate"[% IF c.cobrand.allow_photo_upload %] enctype="multipart/form-data"[% END %]>

        <input type="hidden" name="submit_update" value="1">
        <input type="hidden" name="id" value="[% problem.id | html %]">

        [% IF field_errors.update %]
            <div class='form-error'>[% field_errors.update %]</div>
        [% END %]
        <div class="form-field">
            <label for="form_update">[% loc( 'Update:' ) %]</label>
            <textarea name="update" id="form_update" rows="7" cols="30" required>[% update.text | html %]</textarea>
        </div>

        [% IF c.user && c.user.belongs_to_body( problem.bodies_str ) %]
        <div class="form-field">
            <label for="form_state">[% loc( 'State:' ) %]</label>
            <select name="state" id="form_state">
            [% FOREACH state IN [ ['confirmed', loc('Open')], ['investigating',
<<<<<<< HEAD
            loc('Investigating')], ['action scheduled', loc('Action Scheduled')],
            ['in progress', loc('In Progress')], ['duplicate', loc('Duplicate')],
            ['unable to fix', loc('Unable to fix')], ['not responsible', loc('Not Responsible')],
            ['fixed', loc('Fixed')] ] %]
=======
            loc('Investigating')], ['planned', loc('Planned')], ['in progress',
            loc('In progress')], ['closed', loc('Closed')], ['fixed', loc('Fixed')] ] %]
>>>>>>> 28aa1dd7
                <option [% 'selected ' IF state.0 == problem.state %] value="[% state.0 %]">[% state.1 %]</option>
            [% END %]
            </select>
        </div>
        [% ELSE %]
            [% IF problem.is_fixed AND c.user_exists AND c.user.id == problem.user_id %]
            <div class="checkbox">
             <input type="checkbox" name="reopen" id="form_reopen" value="1"[% ' checked' IF update.mark_open %]>
             <label class="inline" for="form_reopen">[% loc('This problem has not been fixed') %]</label>
            </div>
            [% ELSIF !problem.is_fixed %]
            <div class="checkbox">
             <input type="checkbox" name="fixed" id="form_fixed" value="1"[% ' checked' IF update.mark_fixed %]>
             <label class="inline" for="form_fixed">[% loc('This problem has been fixed') %]</label>
            </div>
            [% END %]
        [% END %]

        [% IF c.cobrand.allow_photo_upload %]
        [% IF field_errors.photo %]
            <div class='form-error'>[% field_errors.photo %]</div>
        [% END %]
        <div id="fileupload_normalUI">
        [% IF upload_fileid %]
            <p>[% loc('You have already attached a photo to this update, attaching another one will replace it.') %]</p>
            <input type="hidden" name="upload_fileid" value="[% upload_fileid %]">
        [% END %]
        <label for="form_photo">[% loc('Photo:') %]</label>
        <input type="file" name="photo" id="form_photo" style="width:20em">
        </div>
        [% END %]

[% IF c.user_exists %]

    [% INCLUDE name %]

        <div class="checkbox">
            <input type="submit" id="update_post" value="[% loc('Post') %]">
        </div>

[% ELSE %]

    [% IF field_errors.email %]
        <div class='form-error'>[% field_errors.email %]</div>
    [% END %]
    <div class="form-field">
        <label for="form_rznvy">[% loc('Your email:' ) %]</label>
        <input type="email" name="rznvy" id="form_rznvy" value="[% update.user.email | html %]" size="30" required>
    </div>

<div id="form_sign_in">
    <h3>[% loc("Now to submit your update&hellip; do you have a FixMyStreet password?") %]</h3>

    <div id="form_sign_in_yes">

        [% IF field_errors.password %]
            <div class='form-error'>[% field_errors.password %]</div>
        [% END %]

        <p>
        <label class="n" for="password_sign_in">[% loc('<strong>Yes</strong> I have a password') %]</label>
        <input type="password" name="password_sign_in" id="password_sign_in" value="" size="25">
        </p>

        <div class="fieldset">

        <p>
        <input type="checkbox" id="remember_me" name="remember_me" value='1'[% ' checked' IF remember_me %]>
        <label class="n" for="remember_me">
        [% loc('Keep me signed in on this computer') %]
        </label>
        </p>

        <p>
        <input type="submit" name="submit_sign_in" id="submit_sign_in" value="[% loc('Post') %]">
        </p>

        </div>

    </div>
    <div id="form_sign_in_no">

        <p>[% loc('<strong>No</strong>, let me confirm my update by email:') %]</p>

        <div class="fieldset">

            [% INCLUDE name %]

            <div class="form-field">
                <label for="password_register">[% loc('Enter a new password:') %]</label>
                <input type="password" name="password_register" id="password_register" value="" size="25">
            </div>

        <p style="clear:both"><small>[% loc('Providing a password is optional, but doing so will allow you to more easily report problems, leave updates and manage your reports.') %]</small></p>

        <p>
        <input type="submit" name="submit_register" id="submit_register" value="[% loc('Post') %]">
        </p>

        </div>

    </div>

</div>

[% END %]

    </form>
</div>

[% BLOCK name %]
    [% IF field_errors.name %]
        <div class='form-error'>[% field_errors.name %]</div>
    [% END %]

    <div>
        <label for="form_name">[% loc('Your name:') %]</label>
        <input type="text" name="name" id="form_name" value="[% update.name || c.user.name | html %]" size="25">
    </div>

    <div class="checkbox">
        <input type="checkbox" name="may_show_name" id="form_may_show_name" value="1"[% ' checked' IF update.anonymous==0 OR (c.cobrand.default_show_name AND update.anonymous=='') %]>
        <label for="form_may_show_name">[% loc('Show my name publicly') %]</label>
        <small>[% loc('(we never show your email)') %]</small>
    </div>

    <div class="checkbox">
        <input type="checkbox" name="add_alert" id="form_add_alert" value="1"[% ' checked' IF add_alert %]>
        <label class="inline" for="form_add_alert">[% loc( 'Alert me to future updates' ) %]</label>
    </div>
[% END %]<|MERGE_RESOLUTION|>--- conflicted
+++ resolved
@@ -28,15 +28,10 @@
             <label for="form_state">[% loc( 'State:' ) %]</label>
             <select name="state" id="form_state">
             [% FOREACH state IN [ ['confirmed', loc('Open')], ['investigating',
-<<<<<<< HEAD
             loc('Investigating')], ['action scheduled', loc('Action Scheduled')],
             ['in progress', loc('In Progress')], ['duplicate', loc('Duplicate')],
             ['unable to fix', loc('Unable to fix')], ['not responsible', loc('Not Responsible')],
             ['fixed', loc('Fixed')] ] %]
-=======
-            loc('Investigating')], ['planned', loc('Planned')], ['in progress',
-            loc('In progress')], ['closed', loc('Closed')], ['fixed', loc('Fixed')] ] %]
->>>>>>> 28aa1dd7
                 <option [% 'selected ' IF state.0 == problem.state %] value="[% state.0 %]">[% state.1 %]</option>
             [% END %]
             </select>
