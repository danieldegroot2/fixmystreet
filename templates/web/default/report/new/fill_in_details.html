--- conflicted
+++ resolved
@@ -28,217 +28,7 @@
     <div id="skipped-map">
 [% END %]
 
-<<<<<<< HEAD
-<h1>[% loc('Reporting a problem') %]</h1>
-
-[% IF report.used_map %]
-    [% IF partial_token %]
-        <p id="unknown">[% loc('Please note your report has <strong>not yet been sent</strong>. Choose a category and add further information below, then submit.') %]</p>
-    [% END %]
-<p>[% loc('You have located the problem at the point marked with a purple pin on the map. If this is not the correct location, simply click on the map again. ') %]</p>
-[% END %]
-
-[% IF area_ids_to_list.size == 0 %]
-    [% INCLUDE 'report/new/no_councils_text.html' %]
-[% ELSIF area_ids_to_list.size == all_councils.size %]
-    [% INCLUDE 'report/new/all_councils_text.html' %]
-[% ELSE %]    
-    [% INCLUDE 'report/new/some_councils_text.html' %]
-[% END %]
-
-<p>
-[% IF skipped %]
-    [% loc('Please fill in the form below with details of the problem, and describe the location as precisely as possible in the details box.') %]
-[% ELSE %]
-    [% INCLUDE 'report/new/fill_in_details_text.html' %]
-[% END %]
-</p>
-
-[% INCLUDE 'errors.html' %]
-
-<div id="problem_form">
-
-[% INCLUDE 'report/new/form_heading.html' %]
-
-<div id="fieldset">
-
-
-
-
-
-[% IF field_errors.council %]
-    <div class='form-error'>[% field_errors.council %]</div>
-[% END %]
-
-[% IF category_options.size %]
-    [% IF field_errors.category %]
-        <div class='form-error'>[% field_errors.category %]</div>
-    [% END %]
-    
-    <div class="form-field">
-        <label for="form_category">[% category_label | html %]</label>
-        <select name="category" id="form_category">
-            [%- FOREACH cat_op IN category_options %]
-            <option value="[% cat_op | html %]"[% ' selected' IF report.category == cat_op %]>[% cat_op | html %]</option>
-            [%- END %]
-        </select>
-    </div>
-[% END %]
-
-[% IF field_errors.title %]
-    <div class='form-error'>[% field_errors.title %]</div>
-[% END %]
-
-<div class="form-field">
-    <label for="form_title">[% loc('Subject:') %]</label>
-    <input type="text" value="[% report.title | html %]" name="title" id="form_title" size="25">
-</div>
-
-[% IF field_errors.detail %]
-    <div class='form-error'>[% field_errors.detail %]</div>
-[% END %]
-
-<div class="form-field">
-    <label for="form_detail">[% loc('Details:') %]</label>
-    <textarea name="detail" id="form_detail" rows="7" cols="26">[% report.detail | html %]</textarea>
-</div>
-
-[%- IF category_extras %]
-<div id="category_meta">
-    [%- IF report_meta %]
-    [%- category = report.category %]
-    <h4>Additional Information</h4>
-        [%- FOR meta IN category_extras.$category %]
-        [%- meta_name = meta.code -%]
-
-[% IF field_errors.$meta_name %]
-    <div class='form-error'>[% field_errors.$meta_name %]</div>
-[% END -%]
-
-    <div class="form-field">
-        <label for="form_[% meta_name %]">[% meta.description _ ':' %]</label>
-        [% IF meta.exists('values') %]
-        <select name="[% meta_name %]" id="form_[% meta_name %]">
-            [% FOR option IN meta.values.value.keys %]
-                <option value="[% meta.values.value.$option.key %]">[% option %]</option>
-            [% END %]
-        </select>
-        [% ELSE %]
-        <input type="text" value="[% report_meta.$meta_name | html %]" name="[% meta_name %]" id="form_[% meta_name %]">
-        [% END %]
-    </div>
-        [%- END %]
-    [%- END %]
-</div>
-[%- END %]
-
-[% IF c.cobrand.allow_photo_upload %]
-    [% IF field_errors.photo %]
-        <div class='form-error'>[% field_errors.photo %]</div>
-    [% END %]
-    
-    <div class='form-field'>
-    [% IF upload_fileid || report.photo %]
-        <p>[% loc('You have already attached a photo to this report, attaching another one will replace it.') %]</p>
-        [% IF upload_fileid %]
-        <input type="hidden" name="upload_fileid" value="[% upload_fileid %]" />
-        [% END %]
-        [% IF report.photo %]
-        <img align="right" src="/photo?id=[% report.id %]" hspace="5">
-        [% END %]
-    [% END %]
-    
-        <label for="form_photo">[% loc('Photo:') %]</label>
-        <input type="file" name="photo" id="form_photo" style="width:20em">
-    </div>
-[% END %]
-
-[% IF c.user_exists %]
-
-    [% INCLUDE name_phone %]
-
-    [% INCLUDE 'report/new/notes.html' %]
-
-    <p id="problem_submit">
-        <input type="submit" value="[% loc('Submit') %]">
-    </p>
-
-[% ELSE %]
-
-    [% IF field_errors.email %]
-        <div class='form-error'>[% field_errors.email %]</div>
-    [% END %]
-
-    <div class="form-field">
-        <label for="form_email">[% loc('Your email:') %]</label>
-        <input type="email" value="[% report.user.email | html %]" name="email" id="form_email" size="25">
-    </div>
-
-[% INCLUDE 'report/new/notes.html' %]
-
-<div id="form_sign_in">
-    <h3>[% loc("Now to submit your report&hellip; do you have a FixMyStreet password?") %]</h3>
-
-    <div id="form_sign_in_yes">
-
-        [% IF field_errors.password %]
-            <div class='form-error'>[% field_errors.password %]</div>
-        [% END %]
-
-        <p>
-        <label class="n" for="password_sign_in">[% loc('<strong>Yes</strong>, I have a password:') %]</label>
-        <input type="password" name="password_sign_in" id="password_sign_in" value="" size="25">
-        </p>
-
-        <p>
-        <input type="checkbox" id="remember_me" name="remember_me" value='1'[% ' checked' IF remember_me %]>
-        <label class="n" for="remember_me">
-        [% loc('Keep me signed in on this computer') %]
-        </label>
-        </p>
-
-        <p>
-        <input type="submit" name="submit_sign_in" value="[% loc('Submit') %]">
-        </p>
-
-    </div>
-    <div id="form_sign_in_no">
-
-        <p>[% loc('<strong>No</strong>, let me confirm my report by email:') %]</p>
-
-        <div id="fieldset">
-
-            [% INCLUDE name_phone %]
-
-            <div class="form-field">
-                <label for="password_register">[% loc('Enter a new password:') %]</label>
-                <input type="password" name="password_register" id="password_register" value="" size="25">
-            </div>
-        </div>
-
-        <p style="clear:both"><small>[% loc('Providing a password is optional, but doing so will allow you to more easily report problems, leave updates and manage your reports.') %]</small></p>
-
-        <p>
-        <input type="submit" name="submit_register" value="[% loc('Submit') %]">
-        </p>
-
-    </div>
-
-</div>
-
-[% END %]
-
-[% IF partial_token %]
-    <input type="hidden" name="partial" value="[% partial_token.token %]">
-[% END %]
-
-<input type="hidden" name="submit_problem" value="1">
-
-</div>
-</div>
-=======
 [% PROCESS 'report/new/fill_in_details_form.html' %]
->>>>>>> a9a4fed5
 
 </div>
 </form>
