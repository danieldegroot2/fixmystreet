[% 
    PROCESS "maps/${map.type}.html";

    problem_title = problem.title _ ' - ' _ loc('Viewing a problem') | html;
    INCLUDE 'header.html'
        title = problem_title
        rss = [ loc('Updates to this problem, FixMyStreet'), "/rss/$problem.id" ]
        robots = 'index, nofollow'
%]

[% map_html %]

</div>
<div id="side">

[% IF banner.id %]
<p class="banner" id="[% banner.id %]">
    [% banner.text %]
</p>
[% END %]

[% INCLUDE 'report/_main.html' %]

<p align="right">
    <small>
        <a rel="nofollow" href="[% c.uri_for( '/contact', { id => problem.id } ) %]">[% loc('Offensive? Unsuitable? Tell us' ) %]</a>
    </small>
</p>

<p style="padding-bottom: 0.5em; border-bottom: dotted 1px #999999;" align="right">
    <a href="[% c.uri_for( '/around', { lat => short_latitude, lon => short_longitude } ) %]">[% loc( 'More problems nearby' ) %]</a>
</p>

<div id="alert_links">
    <a rel="nofollow" id="email_alert" href="[% c.uri_for( '/alert/subscribe', { id => problem.id } ) %]">[% loc('Email me updates' ) %]</a>

    <form action="[% c.uri_for( '/alert/subscribe' ) %]" method="post" id="email_alert_box">
        <p>[% loc('Receive email when updates are left on this problem.' ) %]</p>
        <label class="n" for="alert_rznvy">[% loc('Email:') %]</label>
        <input type="email" name="rznvy" id="alert_rznvy" value="[% email | html %]" size="30">
        <input type="hidden" name="id" value="[% problem.id %]">
        <input type="hidden" name="type" value="updates">
        <input type="submit" value="[% loc('Subscribe') %]">
        [% cobrand_alert_fields %]
    </form>
    &nbsp;
    <a href="[% c.uri_for( '/rss', problem.id ) %]">
        <img src="/i/feed.png" width="16" height="16" title="[% loc('RSS feed') %]" alt="[% loc('RSS feed of updates to this problem' ) %]" border="0" style="vertical-align: middle">
    </a>
</div>

[% INCLUDE 'report/updates.html' %]

<div id="update_form">

    <h2>
        [% loc( 'Provide an update') %]
    </h2>

    [% IF c.cobrand.moniker != 'emptyhomes' %]
    <p>
    <small>[% loc( 'Please note that updates are not sent to the council. If you leave your name it will be public. Your information will only be used in accordance with our <a href="/faq#privacy">privacy policy</a>' ) %]</small>
    </p>
    [% END %]

    [% INCLUDE 'errors.html' %]

<<<<<<< HEAD
    <form method="post" action="[% c.uri_for( '/report/update' ) %]" name="updateForm" id="fieldset"[% IF c.cobrand.allow_photo_upload %] enctype="multipart/form-data"[% END %] class="validate">
=======
    <form method="post" action="[% c.uri_for( '/report/update' ) %]" name="updateForm" class="fieldset"[% IF c.cobrand.allow_photo_upload %] enctype="multipart/form-data"[% END %]>
>>>>>>> 77f31e8c

        <input type="hidden" name="submit_update" value="1">
        <input type="hidden" name="id" value="[% problem.id | html %]">

        [% IF field_errors.update %]
            <div class='form-error'>[% field_errors.update %]</div>
        [% END %]
        <div class="form-field">
            <label for="form_update">[% loc( 'Update:' ) %]</label>
            <textarea name="update" id="form_update" rows="7" cols="30" required>[% update.text | html %]</textarea>
        </div>

        [% IF c.user && c.user.belongs_to_council( problem.council ) %]
        <div class="form-field">
            <label for="form_state">[% loc( 'State:' ) %]</label>
            <select name="state" id="form_state">
            [% FOREACH state IN [ ['confirmed', loc('Open')], ['investigating',
            loc('Investigating')], ['planned', loc('Planned')], ['in progress',
            loc('In Progress')], ['closed', loc('Closed')], ['fixed', loc('Fixed')] ] %]
                <option [% 'selected ' IF state.0 == problem.state %] value="[% state.0 %]">[% state.1 %]</option>
            [% END %]
            </select>
        </div>
        [% ELSE %]
            [% IF problem.is_fixed AND c.user_exists AND c.user.id == problem.user_id %]
            <div class="checkbox">
             <input type="checkbox" name="reopen" id="form_reopen" value="1"[% ' checked' IF update.mark_open %]>
             <label for="form_reopen">[% loc('This problem has not been fixed') %]</label>
            </div>
            [% ELSIF !problem.is_fixed %]
            <div class="checkbox">
             <input type="checkbox" name="fixed" id="form_fixed" value="1"[% ' checked' IF update.mark_fixed %]>
             <label for="form_fixed">[% loc('This problem has been fixed') %]</label>
            </div>
            [% END %]
        [% END %]

        [% IF c.cobrand.allow_photo_upload %]
        [% IF field_errors.photo %]
            <div class='form-error'>[% field_errors.photo %]</div>
        [% END %]
        <div id="fileupload_normalUI">
        [% IF upload_fileid %]
            <p>[% loc('You have already attached a photo to this update, attaching another one will replace it.') %]</p>
            <input type="hidden" name="upload_fileid" value="[% upload_fileid %]">
        [% END %]
        <label for="form_photo">[% loc('Photo:') %]</label>
        <input type="file" name="photo" id="form_photo" style="width:20em">
        </div>
        [% END %]

[% IF c.user_exists %]

    [% INCLUDE name %]

        <div class="checkbox">
            <input type="submit" id="update_post" value="[% loc('Post') %]">
        </div>

[% ELSE %]

    [% IF field_errors.email %]
        <div class='form-error'>[% field_errors.email %]</div>
    [% END %]
    <div class="form-field">
        <label for="form_rznvy">[% loc('Your email:' ) %]</label>
        <input type="email" name="rznvy" id="form_rznvy" value="[% update.user.email | html %]" size="30" required>
    </div>

<div id="form_sign_in">
    <h3>[% loc("Now to submit your update&hellip; do you have a FixMyStreet password?") %]</h3>

    <div id="form_sign_in_yes">

        [% IF field_errors.password %]
            <div class='form-error'>[% field_errors.password %]</div>
        [% END %]

        <p>
        <label class="n" for="password_sign_in">[% loc('<strong>Yes</strong>, I have a password:') %]</label>
        <input type="password" name="password_sign_in" id="password_sign_in" value="" size="25">
        </p>

        <div class="fieldset">

        <p>
        <input type="checkbox" id="remember_me" name="remember_me" value='1'[% ' checked' IF remember_me %]>
        <label class="n" for="remember_me">
        [% loc('Keep me signed in on this computer') %]
        </label>
        </p>

        <p>
        <input type="submit" name="submit_sign_in" id="submit_sign_in" value="[% loc('Post') %]">
        </p>

        </div>

    </div>
    <div id="form_sign_in_no">

        <p>[% loc('<strong>No</strong>, let me confirm my update by email:') %]</p>

        <div class="fieldset">

            [% INCLUDE name %]

            <div class="form-field">
                <label for="password_register">[% loc('Enter a new password:') %]</label>
                <input type="password" name="password_register" id="password_register" value="" size="25">
            </div>

        <p style="clear:both"><small>[% loc('Providing a password is optional, but doing so will allow you to more easily report problems, leave updates and manage your reports.') %]</small></p>

        <p>
        <input type="submit" name="submit_register" id="submit_register" value="[% loc('Post') %]">
        </p>

        </div>

    </div>

</div>

[% END %]

        [% cobrand_update_fields %]

    </form>
</div>

</div>

[% INCLUDE 'footer.html' %]

[% BLOCK name %]
    [% IF field_errors.name %]
        <div class='form-error'>[% field_errors.name %]</div>
    [% END %]

    <div>
        <label for="form_name">[% loc('Your name:') %]</label>
        <input type="text" name="name" id="form_name" value="[% update.name || c.user.name | html %]" size="25">
    </div>

    <div class="checkbox">
        <input type="checkbox" name="may_show_name" id="form_may_show_name" value="1"[% ' checked' UNLESS update.anonymous %]>
        <label for="form_may_show_name">[% loc('Show my name publicly') %]</label>
        <small>[% loc('(we never show your email)') %]</small>
    </div>

    <div class="checkbox">
        <input type="checkbox" name="add_alert" id="form_add_alert" value="1"[% ' checked' IF add_alert %]>
        <label for="form_add_alert">[% loc( 'Alert me to future updates' ) %]</label>
    </div>
[% END %]<|MERGE_RESOLUTION|>--- conflicted
+++ resolved
@@ -65,11 +65,7 @@
 
     [% INCLUDE 'errors.html' %]
 
-<<<<<<< HEAD
-    <form method="post" action="[% c.uri_for( '/report/update' ) %]" name="updateForm" id="fieldset"[% IF c.cobrand.allow_photo_upload %] enctype="multipart/form-data"[% END %] class="validate">
-=======
-    <form method="post" action="[% c.uri_for( '/report/update' ) %]" name="updateForm" class="fieldset"[% IF c.cobrand.allow_photo_upload %] enctype="multipart/form-data"[% END %]>
->>>>>>> 77f31e8c
+    <form method="post" action="[% c.uri_for( '/report/update' ) %]" name="updateForm" class="fieldset validate"[% IF c.cobrand.allow_photo_upload %] enctype="multipart/form-data"[% END %]>
 
         <input type="hidden" name="submit_update" value="1">
         <input type="hidden" name="id" value="[% problem.id | html %]">
