--- conflicted
+++ resolved
@@ -38,11 +38,7 @@
 </p>
 
 [%
-<<<<<<< HEAD
-    question =  c.cobrand.enter_postcode_text();
-=======
     question = loc("Enter a nearby GB postcode, or street name and area");
->>>>>>> 88a7d38d
 %]
 
 <form action="[% c.uri_for('/around') %]" method="get" name="postcodeForm" id="postcodeForm">
