<p>
[%
    tprintf(
<<<<<<< HEAD
        loc('All the information you provide here will be sent to <strong>%s</strong>. On the site, we will show the subject and details of the problem.'),
        all_council_names.join( '</strong>' _ loc(' or ') _ '<strong>' )
=======
        loc('All the information you provide here will be sent to <strong>%s</strong>. On the site, we will show the subject and details of the problem, plus your name if you give us permission.'),
        all_body_names.join( '</strong>' _ loc(' or ') _ '<strong>' )
>>>>>>> 28aa1dd7
    );
%]
</p><|MERGE_RESOLUTION|>--- conflicted
+++ resolved
@@ -1,13 +1,8 @@
 <p>
 [%
     tprintf(
-<<<<<<< HEAD
         loc('All the information you provide here will be sent to <strong>%s</strong>. On the site, we will show the subject and details of the problem.'),
-        all_council_names.join( '</strong>' _ loc(' or ') _ '<strong>' )
-=======
-        loc('All the information you provide here will be sent to <strong>%s</strong>. On the site, we will show the subject and details of the problem, plus your name if you give us permission.'),
         all_body_names.join( '</strong>' _ loc(' or ') _ '<strong>' )
->>>>>>> 28aa1dd7
     );
 %]
 </p>