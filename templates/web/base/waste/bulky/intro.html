--- conflicted
+++ resolved
@@ -7,9 +7,6 @@
 <h3>Before you start your booking</h3>
 <ol>
     <li>Requesting a [% service_name %] collection usually takes approximately <strong>10 minutes</strong></li>
-<<<<<<< HEAD
-    <li>You can request up to <strong>[% c.cobrand.bulky_items_maximum | numwords %] items per collection</strong></li>
-=======
   [% IF c.cobrand.moniker != 'brent' %]
     <li>You can request up to <strong>[% c.cobrand.bulky_items_maximum | numwords %] items per collection</strong></li>
   [% ELSE %]
@@ -18,7 +15,6 @@
     <li>To see your options for coffee pod recycling please visit
         <a href="https://www.podback.org/recycle-checker">https://www.podback.org/recycle-checker</a>
   [% END %]
->>>>>>> a0b5b8de
     <li>Please ensure you have read the <strong><a href="[% c.cobrand.call_hook('bulky_tandc_link') %]" target="_blank">[% service_name %] collection</a></strong> page on the council’s website</li>
     <li>In order to help us with your collection, we will ask you to optionally add pictures of the items to be collected and the location</li>
     <li>Before confirming your booking, check all the info provided is correct</li>
