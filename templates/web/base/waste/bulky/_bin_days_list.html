[% IF pending_bulky_collections AND NOT c.user_exists %]
    [% PROCESS waste/_bulky_not_signed_user.html %]
[% END %]

<dl class="govuk-summary-list govuk-!-margin-bottom-0">

  [% IF c.cobrand.moniker != 'brent' %]
  <div class="govuk-summary-list__row">
    <dt class="govuk-summary-list__key">Cost</dt>
    <dd class="govuk-summary-list__value">
      [% cost = cobrand.bulky_minimum_cost %]
      [% IF cobrand.bulky_free_collection_available %]
        <!-- #03 Should only display when: There is a free collection option and
          the property hasn't had a collection on this tax year. -->
        <!-- I know we are not implementing this at the moment, so feel free
        to delete it -->
        <p class="label is--low-priority govuk-!-margin-bottom-1">Free</p>
        <p class="govuk-!-margin-bottom-2"><strong>One free</strong> collection per tax year.</p>
        <!-- END #03 -->
        <!-- #02 Always visible EXCEPT when address is commercial-->
        <p class="govuk-!-margin-bottom-0"><strong>From £[% pounds(cost / 100) %]</strong> Afterwards.</p>
        <!-- END #02 -->
      [% ELSE %]
          <p class="govuk-!-margin-bottom-0"><strong>From £[% pounds(cost / 100) %]</strong></p>
      [% END %]
    </dd>
  </div>
  [% END %]

  [% FOR booking IN pending_bulky_collections %]
    [% NEXT UNLESS c.cobrand.bulky_can_view_collection(booking) %]
    <div class="govuk-summary-list__row">
      <dt class="govuk-summary-list__key">Next collection</dt>
      <dd class="govuk-summary-list__value">[% c.cobrand.bulky_nice_collection_date(booking) %]</dd>
    </div>
    <div class="govuk-summary-list__row">
      <dt class="govuk-summary-list__key">Reference number</dt>
      <dd class="govuk-summary-list__value">[% booking.id %]</dd>
    </div>
    <div class="govuk-summary-list__row">
      <dt class="govuk-summary-list__key">Items to be collected</dt>
      <dd class="govuk-summary-list__value">
        <p class="govuk-!-margin-bottom-0">[% c.cobrand.bulky_nice_item_list(booking).size %]</p>
      </dd>
    </div>

    <div class="waste-services-launch-panel">
        <a class="btn btn-primary govuk-!-margin-bottom-2" href="/report/[% booking.id %]">Check collection details</a>
        [% IF c.cobrand.bulky_can_amend_collection(booking) %]
          <a class="btn btn-primary govuk-!-margin-bottom-2" href="[% c.uri_for_action('waste/bulky/amend', [ property.id, booking.id ]) %]">Amend booking</a>
        [% END %]
        [% IF c.cobrand.bulky_collection_can_be_cancelled(booking) %]
          <a class="btn btn-primary govuk-!-margin-bottom-2" href="[% c.uri_for_action('waste/bulky/cancel', [ property.id, booking.id ]) %]">Cancel booking</a>
        [% END %]
    </div>
  [% END %]

  [% IF NOT booking AND c.user_exists %]
    <!-- #04 Should only display when: There is NO booking AND is a signed user -->
    <div class="govuk-summary-list__row">
      <dt class="govuk-summary-list__key">Next collection</dt>
      <dd class="govuk-summary-list__value"> None booked </dd>
    </div>
    <!-- END #04 -->
  [% END %]
</dl>

  [% IF unconfirmed_bulky_collections %]
    <hr>
    <dl class="govuk-summary-list govuk-!-margin-bottom-0">

        <h2>Unconfirmed&nbsp;bookings</h2>
      [% FOR booking IN unconfirmed_bulky_collections %]
        <div class="govuk-summary-list__row">
          <dt class="govuk-summary-list__key">Collection date</dt>
          <dd class="govuk-summary-list__value">[% c.cobrand.bulky_nice_collection_date(booking) %]</dd>
        </div>
        <div class="govuk-summary-list__row">
          <dt class="govuk-summary-list__key">Reference number</dt>
          <dd class="govuk-summary-list__value">[% booking.id %]</dd>
        </div>
        <div class="govuk-summary-list__row">
          <dt class="govuk-summary-list__key">Items to be collected</dt>
          <dd class="govuk-summary-list__value">
            <p class="govuk-!-margin-bottom-0">[% c.cobrand.bulky_nice_item_list(booking).size %]</p>
          </dd>
        </div>

        <div class="waste-services-launch-panel">
            <a class="btn btn-primary govuk-!-margin-bottom-2" href="[% c.uri_for_action('waste/index', { continue_id => booking.id }) %]">Retry booking</a>
        </div>
      [% END %]
    </dl>
  [% END %]

<hr>

<div class="waste-services-launch-panel">
  [% UNLESS c.user_exists %]
    <!-- #07 Should be displayed when: user HASN'T signed in -->
    <a class="btn btn-primary govuk-!-margin-bottom-2" href="/auth?r=waste/[% property.id %]">View existing bookings</a>
    <!-- END #07 -->
  [% END %]
    [% IF c.cobrand.moniker != 'brent' %]
    <form method="post" action="[% c.uri_for_action('waste/bulky/index', [ property.id ]) %]">
    [% ELSE %]
    <form method="post" action="[% c.uri_for_action('waste/bulky/index_small', [ property.id ]) %]">
    [% END %]
      <input type="hidden" name="token" value="[% csrf_token %]">
      <input class="btn btn-primary govuk-!-margin-bottom-2" type="submit" aria-label="Book a collection" value="Book a collection">
    </form>
<<<<<<< HEAD
</div>
=======
    <!-- END #06 -->
  [% END %]
</div>

[% PROCESS 'waste/_service_missed.html' unit=bulky_missed no_default=1 %]
>>>>>>> 5395fca9
<|MERGE_RESOLUTION|>--- conflicted
+++ resolved
@@ -109,12 +109,6 @@
       <input type="hidden" name="token" value="[% csrf_token %]">
       <input class="btn btn-primary govuk-!-margin-bottom-2" type="submit" aria-label="Book a collection" value="Book a collection">
     </form>
-<<<<<<< HEAD
-</div>
-=======
-    <!-- END #06 -->
-  [% END %]
 </div>
 
-[% PROCESS 'waste/_service_missed.html' unit=bulky_missed no_default=1 %]
->>>>>>> 5395fca9
+[% PROCESS 'waste/_service_missed.html' unit=bulky_missed no_default=1 %]