[% IF pending_bulky_collections AND NOT c.user_exists %]
    [% PROCESS waste/_bulky_not_signed_user.html %]
[% END %]

<dl class="govuk-summary-list govuk-!-margin-bottom-0">

  [% IF c.cobrand.moniker != 'brent' %]
  <div class="govuk-summary-list__row">
    <dt class="govuk-summary-list__key">Cost</dt>
    <dd class="govuk-summary-list__value">
      [% cost = cobrand.bulky_minimum_cost %]
      [% IF cobrand.bulky_free_collection_available %]
        <!-- #03 Should only display when: There is a free collection option and
          the property hasn't had a collection on this tax year. -->
        <!-- I know we are not implementing this at the moment, so feel free
        to delete it -->
        <p class="label is--low-priority govuk-!-margin-bottom-1">Free</p>
        <p class="govuk-!-margin-bottom-2"><strong>One free</strong> collection per tax year.</p>
        <!-- END #03 -->
        <!-- #02 Always visible EXCEPT when address is commercial-->
        <p class="govuk-!-margin-bottom-0"><strong>From £[% pounds(cost / 100) %]</strong> Afterwards.</p>
        <!-- END #02 -->
      [% ELSE %]
          <p class="govuk-!-margin-bottom-0"><strong>From £[% pounds(cost / 100) %]</strong></p>
      [% END %]
    </dd>
  </div>
  [% END %]

  [% FOR booking IN pending_bulky_collections %]
    [% NEXT UNLESS c.cobrand.bulky_can_view_collection(booking) %]
    <div class="govuk-summary-list__row">
      <dt class="govuk-summary-list__key">Next collection</dt>
      <dd class="govuk-summary-list__value">[% c.cobrand.bulky_nice_collection_date(booking) %]</dd>
    </div>
    <div class="govuk-summary-list__row">
      <dt class="govuk-summary-list__key">Reference number</dt>
      <dd class="govuk-summary-list__value">[% booking.id %]</dd>
    </div>
    <div class="govuk-summary-list__row">
      <dt class="govuk-summary-list__key">Items to be collected</dt>
      <dd class="govuk-summary-list__value">
        <p class="govuk-!-margin-bottom-0">[% c.cobrand.bulky_nice_item_list(booking).size %]</p>
      </dd>
    </div>

    <div class="waste-services-launch-panel">
        <a class="btn btn-primary govuk-!-margin-bottom-2" href="/report/[% booking.id %]">Check collection details</a>
        [% IF c.cobrand.bulky_can_amend_collection(booking) %]
          <a class="btn btn-primary govuk-!-margin-bottom-2" href="[% c.uri_for_action('waste/bulky/amend', [ property.id, booking.id ]) %]">Amend booking</a>
        [% END %]
        [% IF c.cobrand.bulky_collection_can_be_cancelled(booking) %]
          <a class="btn btn-primary govuk-!-margin-bottom-2" href="[% c.uri_for_action('waste/bulky/cancel', [ property.id, booking.id ]) %]">Cancel booking</a>
        [% END %]
    </div>
  [% END %]

  [% IF NOT booking AND c.user_exists %]
    <!-- #04 Should only display when: There is NO booking AND is a signed user -->
    <div class="govuk-summary-list__row">
      <dt class="govuk-summary-list__key">Next collection</dt>
      <dd class="govuk-summary-list__value"> None booked </dd>
    </div>
    <!-- END #04 -->
  [% END %]
</dl>

  [% IF unconfirmed_bulky_collections %]
    <hr>
    <dl class="govuk-summary-list govuk-!-margin-bottom-0">

        <h2>Unconfirmed&nbsp;bookings</h2>
      [% FOR booking IN unconfirmed_bulky_collections %]
        <div class="govuk-summary-list__row">
          <dt class="govuk-summary-list__key">Collection date</dt>
          <dd class="govuk-summary-list__value">[% c.cobrand.bulky_nice_collection_date(booking) %]</dd>
        </div>
        <div class="govuk-summary-list__row">
          <dt class="govuk-summary-list__key">Reference number</dt>
          <dd class="govuk-summary-list__value">[% booking.id %]</dd>
        </div>
        <div class="govuk-summary-list__row">
          <dt class="govuk-summary-list__key">Items to be collected</dt>
          <dd class="govuk-summary-list__value">
            <p class="govuk-!-margin-bottom-0">[% c.cobrand.bulky_nice_item_list(booking).size %]</p>
          </dd>
        </div>

        <div class="waste-services-launch-panel">
            <a class="btn btn-primary govuk-!-margin-bottom-2" href="[% c.uri_for_action('waste/index', { continue_id => booking.id }) %]">Retry booking</a>
        </div>
      [% END %]
    </dl>
  [% END %]

<hr>

<div class="waste-services-launch-panel">
  [% UNLESS c.user_exists %]
    <!-- #07 Should be displayed when: user HASN'T signed in -->
    <a class="btn btn-primary govuk-!-margin-bottom-2" href="/auth?r=waste/[% property.id %]">View existing bookings</a>
    <!-- END #07 -->
  [% END %]
<<<<<<< HEAD
    [% IF c.cobrand.moniker != 'brent' %]
=======
  [% IF waste_features.bulky_multiple_bookings OR NOT pending_bulky_collections %]
>>>>>>> 2e49d609
    <form method="post" action="[% c.uri_for_action('waste/bulky/index', [ property.id ]) %]">
    [% ELSE %]
    <form method="post" action="[% c.uri_for_action('waste/bulky/index_small', [ property.id ]) %]">
    [% END %]
      <input type="hidden" name="token" value="[% csrf_token %]">
      <input class="btn btn-primary govuk-!-margin-bottom-2" type="submit" aria-label="Book a collection" value="Book a collection">
    </form>
<<<<<<< HEAD
=======
  [% END %]
>>>>>>> 2e49d609
</div>

[% PROCESS 'waste/_service_missed.html' unit=bulky_missed no_default=1 %]<|MERGE_RESOLUTION|>--- conflicted
+++ resolved
@@ -101,11 +101,8 @@
     <a class="btn btn-primary govuk-!-margin-bottom-2" href="/auth?r=waste/[% property.id %]">View existing bookings</a>
     <!-- END #07 -->
   [% END %]
-<<<<<<< HEAD
+  [% IF waste_features.bulky_multiple_bookings OR NOT pending_bulky_collections %]
     [% IF c.cobrand.moniker != 'brent' %]
-=======
-  [% IF waste_features.bulky_multiple_bookings OR NOT pending_bulky_collections %]
->>>>>>> 2e49d609
     <form method="post" action="[% c.uri_for_action('waste/bulky/index', [ property.id ]) %]">
     [% ELSE %]
     <form method="post" action="[% c.uri_for_action('waste/bulky/index_small', [ property.id ]) %]">
@@ -113,10 +110,7 @@
       <input type="hidden" name="token" value="[% csrf_token %]">
       <input class="btn btn-primary govuk-!-margin-bottom-2" type="submit" aria-label="Book a collection" value="Book a collection">
     </form>
-<<<<<<< HEAD
-=======
   [% END %]
->>>>>>> 2e49d609
 </div>
 
 [% PROCESS 'waste/_service_missed.html' unit=bulky_missed no_default=1 %]