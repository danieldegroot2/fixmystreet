[% USE date(format = c.cobrand.bin_day_format) %]
[% USE pounds = format('%.2f'); ~%]
[% PROCESS 'waste/header.html' %]
[% PROCESS 'govuk/fields.html' ~%]

[% PROCESS errors %]
[% SET data = form.saved_data ~%]

[% BLOCK change_answers_button %]
  [% UNLESS problem %]
    <form method="post" action="[% c.uri_for_action('waste/bulky/index', [ property.id ]) %]">
      <input type="hidden" name="saved_data" value="[% form.fif.saved_data %]">
      <input type="hidden" name="goto" value="[% goto %]">
      <input type="submit" class="fake-link" value="Change answers">
    </form>
  [% END %]
[% END %]


<h1 class="govuk-heading-xl govuk-!-margin-bottom-9">
  [% IF cobrand.moniker == 'brent' %]
    Your small items collection
  [% ELSE %]
    [% IF problem %]
      Your bulky waste collection
    [% ELSE %]
      Request a bulky waste collection
    [% END %]
  [% END %]
</h1>
<div class="bulky__summary">
  <h2 class="govuk-heading-l govuk-!-margin-bottom-5">Booking Summary</h2>
  [% UNLESS problem %]
    <div class="govuk-grid-row">
      <div class="govuk-grid-column-two-thirds">
        <div class="govuk-warning-text due">
          <div class="govuk-warning-text__img">
            <span class="govuk-warning-text__icon" aria-hidden="true">!</span>
          </div>
          <div class="govuk-warning-text__content">
              <span class="govuk-warning-text__assistive">Warning</span>
                <p class="govuk-!-margin-bottom-0">Please read carefully all the details for your booking. You won't be
                  able to amend your details afterwards.</p>
          </div>
        </div>
      </div>
    </div>
  [% END %]
  <div class="govuk-grid-row">
    <div class="govuk-grid-column-two-thirds govuk-!-margin-bottom-5">
      [% IF problem %]
        [% cancelled = cobrand.bulky_is_cancelled(problem) %]
        [% IF cancelled %]
          <div class="govuk-warning-text due" style="padding:1em">
            <div class="govuk-warning-text__img">
              <span class="govuk-warning-text__icon" aria-hidden="true">!</span>
            </div>
            <div class="govuk-warning-text__content" style="display:flex; align-items:center;">
                <span class="govuk-warning-text__assistive">Notification of cancellation</span>
                <p class="govuk-!-margin-bottom-0">
                  This collection has been cancelled.
                  [% IF NOT cobrand.bulky_cancel_by_update AND cobrand.bulky_can_view_cancellation(problem) %]
                    <a href="/report/[% cancelled.id %]">View cancellation report.</a>
                  [% END %]
                </p>
            </div>
          </div>
        [% END %]
      [% END %]
      <div class="summary-section-header">
        <h3 class="summary-section--heading">Property details</h3>
      </div>
      [% INCLUDE 'waste/_address_display_bulky_summary.html' %]

      <hr>
      <div class="summary-section-header">
        <h3 class="summary-section--heading">Collection date</h3>
        [% PROCESS change_answers_button goto='choose_date_earlier' %]
      </div>
      <dl>
          <dt>Date</dt>
          <dd>[% cobrand.bulky_nice_collection_date(data.chosen_date) %]</dd>
      </dl>

      [% IF !problem
        || cobrand.bulky_collection_can_be_cancelled( problem, 1 ) %]
        <div class="govuk-warning-text due">
          <div class="govuk-warning-text__img">
            <span class="govuk-warning-text__icon" aria-hidden="true">!</span>
          </div>
          <div class="govuk-warning-text__content">
              <span class="govuk-warning-text__assistive">Warning</span>
              <p class="govuk-!-margin-bottom-3">You can cancel this booking till
                [% cobrand.bulky_nice_cancellation_cutoff_date(data.chosen_date) %].</p>
<<<<<<< HEAD
              [% UNLESS cobrand.call_hook('bulky_enabled_staff_only') || c.cobrand.moniker == 'brent' %]
=======
              [% IF !cobrand.call_hook('bulky_enabled_staff_only') AND cobrand.bulky_can_refund %]
>>>>>>> 2e49d609
              <p class="govuk-!-margin-bottom-0">You can get a refund if cancelled by [% cobrand.bulky_nice_collection_time %] on the day prior to your collection.</p>
              [% END %]
          </div>
        </div>
      [% END %]

      <hr>
      <div class="summary-section-header">
        <h3 class="summary-section--heading">Items to be collected</h3>
        [% PROCESS change_answers_button goto='add_items' %]
      </div>
      [% items = [] %]
      [% FOR num IN [ 1 .. cobrand.bulky_items_maximum ];
        item_key = 'item_' _ num;
        photo_key = 'item_photo_' _ num;
        item = data.$item_key;
        NEXT UNLESS item;
        items.push({ item => item, photo => data.$photo_key });
      END %]
      [% IF c.cobrand.moniker != 'brent' %]
      <dl>
        <dt>Price</dt>
        [% payment = cobrand.bulky_total_cost(data) %]
        <dd>£[% pounds(payment / 100) %]</dd>
      </dl>
      [% END %]
      <div class="govuk-!-margin-bottom-4">
        <p class="govuk-!-margin-bottom-0">[% tprintf(nget('%d item requested for collection.', '%d items requested for collection.', items.size), items.size) %]</p>
        [% remaining = cobrand.bulky_items_maximum - items.size %]
        <small>([% tprintf(nget('%d remaining slot available', '%d remaining slots available', remaining), remaining) %])</small>
      </div>

      <table class="item-summary-table govuk-!-margin-bottom-9">
        <thead>
          <tr>
              <th>Item</th>
              <th>
                <span class="govuk-text__assistive">Item images preview</span>
              </th>
          </tr>
        </thead>
        <tbody>
          [% FOR item IN items %]
          [% extra_text = form.items_extra.${item.item}.message %]
          <tr [% IF extra_text %]class="is--no-border-bottom"[% END %]>
              <td>
                <p class="govuk-!-margin-bottom-0">[% item.item %]</p>
              </td>
              <td>
                  [% IF item.photo %]
                    <img class="img-preview is--small" alt="Preview image successfully attached" src="/photo/temp.[% item.photo %]">
                  [% ELSE %]
                    <span>No image attached for this item</span>
                  [% END %]
              </td>
          </tr>
          [% IF extra_text %]
            <tr>
              <td colspan="3">
                <div class="govuk-warning-text due" style="padding:1em">
                  <div class="govuk-warning-text__img">
                    <span class="govuk-warning-text__icon" aria-hidden="true">!</span>
                  </div>
                  <div class="govuk-warning-text__content" style="display:flex; align-items:center;">
                      <span class="govuk-warning-text__assistive">Warning for item: [% item.item %]</span>
                      <p class="govuk-!-margin-bottom-0">[% extra_text %]</p>
                  </div>
                </div>
              </td>
            </tr>
          [% END %]
        [% END %]
        </tbody>
      </table>

    [% IF cobrand.bulky_show_location_page %]
      <div class="summary-section-header">
        <h3 class="summary-section--heading">Location details</h3>
        [% PROCESS change_answers_button goto='location' %]
      </div>
      <p>
        [% IF data.location %]
          [% data.location %]
        [% ELSE %]
          No description provided.
        [% END %]
      </p>
      [% IF data.location_photo %]
        <img class="img-preview is--medium" alt="Preview image successfully attached" src="/photo/temp.[% data.location_photo %]">
      [% ELSE %]
        <p class="due" style="padding:1em">No image of the location has been attached.</p>
      [% END %]
    [% END %]

    </div>

  [% IF c.action != 'waste/bulky/amend' %]
    <div class="govuk-grid-column-one-third">
      <div class="summary-section-header">
        <h3 class="summary-section--heading">Your details</h3>
        [% IF NOT data.continue_id %][% PROCESS change_answers_button goto='about_you' %][% END %]
      </div>
      <dl>
        <dt>Name</dt>
        <dd>[% data.name %]</dd>
        <dt>Email</dt>
        <dd>[% data.email %]</dd>
        <dt>Phone</dt>
        <dd>[% data.phone OR 'Not given' %]</dd>
      </dl>
    </div>
  [% END %]
  </div>

  [% IF problem %]
    [% IF cobrand.bulky_can_amend_collection(problem) %]
      <p>
        <a class="govuk-button govuk-button--secondary" href="[% c.uri_for_action( 'waste/bulky/amend', [ property.id, problem.id ] ) %]">Amend this booking</a>
      </p>
    [% END %]
    [% IF cobrand.bulky_collection_can_be_cancelled(problem) %]
      <p>
        <a class="govuk-button govuk-button--secondary" href="[%
            IF problem.category == 'Small items collection';
                c.uri_for_action( 'waste/bulky/cancel_small', [ property.id, problem.id ] );
            ELSE;
                c.uri_for_action( 'waste/bulky/cancel', [ property.id, problem.id ] );
            END;
        %]">Cancel this booking</a>
      </p>
    [% END %]
    <p>
      <a class="govuk-button" href="/waste/[% property.id %]">Show upcoming bin days</a>
    </p>
  [% ELSE %]
    <form class="waste" method="post" action="[%
<<<<<<< HEAD
        IF c.cobrand.moniker == 'brent';
            c.uri_for_action('waste/bulky/index_small', [ property.id ]);
        ELSE;
            IF c.action == 'waste/bulky/amend';
                c.uri_for_action('waste/bulky/amend', [ property.id, amending_booking.id ]);
            ELSE;
                c.uri_for_action('waste/bulky/index', [ property.id ]);
            END;
        END;
    %]">
=======
        IF c.action == 'waste/bulky/amend';
        c.uri_for_action('waste/bulky/amend', [ property.id, amending_booking.id ]);
        ELSE;
        c.uri_for_action('waste/bulky/index', [ property.id ]);
        END;
        %]">
>>>>>>> 2e49d609
      [% PROCESS form %]
    </form>
  [% END %]

[% INCLUDE 'report/updates.html' %]

</div>
[% INCLUDE footer.html %]<|MERGE_RESOLUTION|>--- conflicted
+++ resolved
@@ -92,11 +92,7 @@
               <span class="govuk-warning-text__assistive">Warning</span>
               <p class="govuk-!-margin-bottom-3">You can cancel this booking till
                 [% cobrand.bulky_nice_cancellation_cutoff_date(data.chosen_date) %].</p>
-<<<<<<< HEAD
-              [% UNLESS cobrand.call_hook('bulky_enabled_staff_only') || c.cobrand.moniker == 'brent' %]
-=======
               [% IF !cobrand.call_hook('bulky_enabled_staff_only') AND cobrand.bulky_can_refund %]
->>>>>>> 2e49d609
               <p class="govuk-!-margin-bottom-0">You can get a refund if cancelled by [% cobrand.bulky_nice_collection_time %] on the day prior to your collection.</p>
               [% END %]
           </div>
@@ -233,7 +229,6 @@
     </p>
   [% ELSE %]
     <form class="waste" method="post" action="[%
-<<<<<<< HEAD
         IF c.cobrand.moniker == 'brent';
             c.uri_for_action('waste/bulky/index_small', [ property.id ]);
         ELSE;
@@ -244,14 +239,6 @@
             END;
         END;
     %]">
-=======
-        IF c.action == 'waste/bulky/amend';
-        c.uri_for_action('waste/bulky/amend', [ property.id, amending_booking.id ]);
-        ELSE;
-        c.uri_for_action('waste/bulky/index', [ property.id ]);
-        END;
-        %]">
->>>>>>> 2e49d609
       [% PROCESS form %]
     </form>
   [% END %]
