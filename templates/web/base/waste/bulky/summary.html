[% USE date(format = c.cobrand.bin_day_format) %]
[% USE pounds = format('%.2f'); ~%]
[% PROCESS 'waste/header.html' %]
[% PROCESS 'govuk/fields.html' ~%]

[% PROCESS errors %]
[% SET data = form.saved_data ~%]

[% BLOCK change_answers_button %]
  [% UNLESS problem %]
    <form method="post" action="[% c.uri_for_action('waste/bulky/index', [ property.id ]) %]">
      <input type="hidden" name="saved_data" value="[% form.fif.saved_data %]">
      <input type="hidden" name="goto" value="[% goto %]">
      <input type="submit" class="fake-link" value="Change answers">
    </form>
  [% END %]
[% END %]


<h1 class="govuk-heading-xl govuk-!-margin-bottom-9">
  [% IF cobrand.moniker == 'brent' %]
    Your small items collection
  [% ELSE %]
    [% IF problem %]
      Your bulky waste collection
    [% ELSE %]
      Request a bulky waste collection
    [% END %]
  [% END %]
</h1>
<div class="bulky__summary">
  <h2 class="govuk-heading-l govuk-!-margin-bottom-5">Booking Summary</h2>
  [% UNLESS problem %]
    <div class="govuk-grid-row">
      <div class="govuk-grid-column-two-thirds">
        <div class="govuk-warning-text due">
          <div class="govuk-warning-text__img">
            <span class="govuk-warning-text__icon" aria-hidden="true">!</span>
          </div>
          <div class="govuk-warning-text__content">
              <span class="govuk-warning-text__assistive">Warning</span>
                <p class="govuk-!-margin-bottom-0">Please read carefully all the details for your booking. You won't be
                  able to amend your details afterwards.</p>
          </div>
        </div>
      </div>
    </div>
  [% END %]
  <div class="govuk-grid-row">
    <div class="govuk-grid-column-two-thirds govuk-!-margin-bottom-5">
      [% IF problem %]
        [% cancelled = cobrand.bulky_is_cancelled(problem) %]
        [% IF cancelled %]
          <div class="govuk-warning-text due" style="padding:1em">
            <div class="govuk-warning-text__img">
              <span class="govuk-warning-text__icon" aria-hidden="true">!</span>
            </div>
            <div class="govuk-warning-text__content" style="display:flex; align-items:center;">
                <span class="govuk-warning-text__assistive">Notification of cancellation</span>
                <p class="govuk-!-margin-bottom-0">
                  This collection has been cancelled.
                  [% IF NOT cobrand.bulky_cancel_by_update AND cobrand.bulky_can_view_cancellation(problem) %]
                    <a href="/report/[% cancelled.id %]">View cancellation report.</a>
                  [% END %]
                </p>
            </div>
          </div>
        [% END %]
      [% END %]
      <div class="summary-section-header">
        <h3 class="summary-section--heading">Property details</h3>
      </div>
      [% INCLUDE 'waste/_address_display_bulky_summary.html' %]

      <hr>
      <div class="summary-section-header">
        <h3 class="summary-section--heading">Collection date</h3>
        [% PROCESS change_answers_button goto='choose_date_earlier' %]
      </div>
      <dl>
          <dt>Date</dt>
          <dd>[% cobrand.bulky_nice_collection_date(data.chosen_date) %]</dd>
      </dl>

      [% IF !problem
        || cobrand.bulky_collection_can_be_cancelled( problem, 1 ) %]
        <div class="govuk-warning-text due">
          <div class="govuk-warning-text__img">
            <span class="govuk-warning-text__icon" aria-hidden="true">!</span>
          </div>
          <div class="govuk-warning-text__content">
              <span class="govuk-warning-text__assistive">Warning</span>
              <p class="govuk-!-margin-bottom-3">You can cancel this booking till
                [% cobrand.bulky_nice_cancellation_cutoff_date(data.chosen_date) %].</p>
              [% IF !cobrand.call_hook('bulky_enabled_staff_only') AND cobrand.bulky_can_refund %]
              <p class="govuk-!-margin-bottom-0">You can get a refund if cancelled by [% cobrand.bulky_nice_collection_time %] on the day prior to your collection.</p>
              [% END %]
          </div>
        </div>
      [% END %]

      <hr>
      <div class="summary-section-header">
        <h3 class="summary-section--heading">Items to be collected</h3>
        [% PROCESS change_answers_button goto='add_items' %]
      </div>
      [% items = [] %]
      [% FOR num IN [ 1 .. cobrand.bulky_items_maximum ];
        item_key = 'item_' _ num;
        photo_key = 'item_photo_' _ num;
        item = data.$item_key;
        NEXT UNLESS item;
        items.push({ item => item, photo => data.$photo_key });
      END %]
      [% IF c.cobrand.moniker != 'brent' %]
      <dl>
        <dt>Price</dt>
        [% payment = cobrand.bulky_total_cost(data) %]
        <dd>£[% pounds(payment / 100) %]</dd>
      </dl>
      [% END %]
      <div class="govuk-!-margin-bottom-4">
        <p class="govuk-!-margin-bottom-0">[% tprintf(nget('%d item requested for collection.', '%d items requested for collection.', items.size), items.size) %]</p>
        [% remaining = cobrand.bulky_items_maximum - items.size %]
        <small>([% tprintf(nget('%d remaining slot available', '%d remaining slots available', remaining), remaining) %])</small>
      </div>

      <table class="item-summary-table govuk-!-margin-bottom-9">
        <thead>
          <tr>
              <th>Item</th>
              <th>
                <span class="govuk-text__assistive">Item images preview</span>
              </th>
          </tr>
        </thead>
        <tbody>
          [% FOR item IN items %]
          [% extra_text = form.items_extra.${item.item}.message %]
          <tr [% IF extra_text %]class="is--no-border-bottom"[% END %]>
              <td>
                <p class="govuk-!-margin-bottom-0">[% item.item %]</p>
              </td>
              <td>
                  [% IF item.photo %]
                    <img class="img-preview is--small" alt="Preview image successfully attached" src="/photo/temp.[% item.photo %]">
                  [% ELSE %]
                    <span>No image attached for this item</span>
                  [% END %]
              </td>
          </tr>
          [% IF extra_text %]
            <tr>
              <td colspan="3">
                <div class="govuk-warning-text due" style="padding:1em">
                  <div class="govuk-warning-text__img">
                    <span class="govuk-warning-text__icon" aria-hidden="true">!</span>
                  </div>
                  <div class="govuk-warning-text__content" style="display:flex; align-items:center;">
                      <span class="govuk-warning-text__assistive">Warning for item: [% item.item %]</span>
                      <p class="govuk-!-margin-bottom-0">[% extra_text %]</p>
                  </div>
                </div>
              </td>
            </tr>
          [% END %]
        [% END %]
        </tbody>
      </table>

    [% IF cobrand.bulky_show_location_page %]
      <div class="summary-section-header">
        <h3 class="summary-section--heading">Location details</h3>
        [% PROCESS change_answers_button goto='location' %]
      </div>
      <p>
        [% IF data.location %]
          [% data.location %]
        [% ELSE %]
          No description provided.
        [% END %]
      </p>
      [% IF data.location_photo %]
        <img class="img-preview is--medium" alt="Preview image successfully attached" src="/photo/temp.[% data.location_photo %]">
      [% ELSE %]
        <p class="due" style="padding:1em">No image of the location has been attached.</p>
      [% END %]
    [% END %]

    </div>

  [% IF c.action != 'waste/bulky/amend' %]
    <div class="govuk-grid-column-one-third">
      <div class="summary-section-header">
        <h3 class="summary-section--heading">Your details</h3>
        [% IF NOT data.continue_id %][% PROCESS change_answers_button goto='about_you' %][% END %]
      </div>
      <dl>
        <dt>Name</dt>
        <dd>[% data.name %]</dd>
        <dt>Email</dt>
        <dd>[% data.email %]</dd>
        <dt>Phone</dt>
        <dd>[% data.phone OR 'Not given' %]</dd>
      </dl>
    </div>
  [% END %]
  </div>

  [% IF problem %]
    [% IF cobrand.bulky_can_amend_collection(problem) %]
      <p>
        <a class="govuk-button govuk-button--secondary" href="[% c.uri_for_action( 'waste/bulky/amend', [ property.id, problem.id ] ) %]">Amend this booking</a>
      </p>
    [% END %]
    [% IF cobrand.bulky_collection_can_be_cancelled(problem) %]
      <p>
        <a class="govuk-button govuk-button--secondary" href="[%
            IF problem.category == 'Small items collection';
                c.uri_for_action( 'waste/bulky/cancel_small', [ property.id, problem.id ] );
            ELSE;
                c.uri_for_action( 'waste/bulky/cancel', [ property.id, problem.id ] );
            END;
        %]">Cancel this booking</a>
      </p>
    [% END %]
    <p>
      <a class="govuk-button" href="/waste/[% property.id %]">Show upcoming bin days</a>
    </p>
  [% ELSE %]
    <form class="waste" method="post" action="[%
<<<<<<< HEAD
        IF c.cobrand.moniker == 'brent';
            c.uri_for_action('waste/bulky/index_small', [ property.id ]);
        ELSE;
            IF c.action == 'waste/bulky/amend';
                c.uri_for_action('waste/bulky/amend', [ property.id, amending_booking.id ]);
            ELSE;
                c.uri_for_action('waste/bulky/index', [ property.id ]);
            END;
        END;
=======
      IF c.action == 'waste/bulky/amend';
        c.uri_for_action('waste/bulky/amend', [ property.id, amending_booking.id ]);
      ELSE;
        IF c.cobrand.moniker == 'brent';
            c.uri_for_action('waste/bulky/index_small', [ property.id ]);
        ELSE;
            c.uri_for_action('waste/bulky/index', [ property.id ]);
        END;
      END;
>>>>>>> fade136b
    %]">
      [% PROCESS form %]
    </form>
  [% END %]

[% INCLUDE 'report/updates.html' %]

</div>
[% INCLUDE footer.html %]<|MERGE_RESOLUTION|>--- conflicted
+++ resolved
@@ -229,17 +229,6 @@
     </p>
   [% ELSE %]
     <form class="waste" method="post" action="[%
-<<<<<<< HEAD
-        IF c.cobrand.moniker == 'brent';
-            c.uri_for_action('waste/bulky/index_small', [ property.id ]);
-        ELSE;
-            IF c.action == 'waste/bulky/amend';
-                c.uri_for_action('waste/bulky/amend', [ property.id, amending_booking.id ]);
-            ELSE;
-                c.uri_for_action('waste/bulky/index', [ property.id ]);
-            END;
-        END;
-=======
       IF c.action == 'waste/bulky/amend';
         c.uri_for_action('waste/bulky/amend', [ property.id, amending_booking.id ]);
       ELSE;
@@ -249,7 +238,6 @@
             c.uri_for_action('waste/bulky/index', [ property.id ]);
         END;
       END;
->>>>>>> fade136b
     %]">
       [% PROCESS form %]
     </form>
