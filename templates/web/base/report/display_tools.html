--- conflicted
+++ resolved
@@ -3,11 +3,7 @@
         [% IF c.user_exists AND c.cobrand.users_can_hide AND c.user.belongs_to_body( problem.bodies_str ) %]
         <li><form method="post" action="/report/delete/[% problem.id %]" id="remove-from-site-form">
             <input type="hidden" name="token" value="[% csrf_token %]">
-<<<<<<< HEAD
-            <input type="submit" id="key-tool-report-abuse" class="abuse" data-confirm="[% loc('Are you sure?') %]" name="remove_from_site" value="[% loc('Remove from site') %]">
-=======
-            <input type="submit" id="key-tool-report-abuse" class="abuse btn" data-confirm="[% loc('Are you sure?') %]" value="[% loc('Remove from site') %]">
->>>>>>> d8fdbf5d
+            <input type="submit" id="key-tool-report-abuse" class="abuse btn" data-confirm="[% loc('Are you sure?') %]" name="remove_from_site" value="[% loc('Remove from site') %]">
         </form></li>
         [% ELSIF c.cobrand.moniker != 'zurich' %]
         <li><a rel="nofollow" id="key-tool-report-abuse" class="abuse" href="[% c.uri_for( '/contact', { id => problem.id } ) %]">[% loc('Report abuse' ) %]</a></li>
@@ -47,13 +43,9 @@
         <fieldset>
         <label class="hidden n" for="alert_rznvy">[% loc('Your email') %]</label>
         <div class="form-txt-submit-box">
-<<<<<<< HEAD
           [% IF NOT c.user_exists %]
-            <input type="email" name="rznvy" id="alert_rznvy" value="[% email | html %]" size="30" placeholder="[% loc('Your email') %]">
+            <input type="email" class="form-control" name="rznvy" id="alert_rznvy" value="[% email | html %]" size="30" placeholder="[% loc('Your email') %]">
           [% END %]
-=======
-            <input type="email" class="form-control" name="rznvy" id="alert_rznvy" value="[% email | html %]" size="30" placeholder="[% loc('Your email') %]">
->>>>>>> d8fdbf5d
             <input class="green-btn" type="submit" value="[% loc('Subscribe') %]">
         </div>
         <input type="hidden" name="token" value="[% csrf_token %]">
