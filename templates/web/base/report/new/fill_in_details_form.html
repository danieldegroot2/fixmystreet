<h1>[% loc('Report your problem') %]</h1>

[% IF report.used_map %]
    <p class="change_location">[% loc('Wrong location? Just click again on the map.') %]</p>
[% END %]

[% IF js %]
    <p id="councils_text">
      [% tprintf(
          loc('All the information you provide here will be sent to <strong>%s</strong>.'),
          loc('the local council')
      ); %]
      [% loc('The summary and description will also be made public (see our <a href="/privacy">privacy policy</a>).') %]
    </p>
[% ELSE %]
    [% PROCESS 'report/new/councils_text.html' %]
[% END %]

[% IF report.used_map && partial_token %]
    <p id="unknown">[% loc('Please note your report has <strong>not yet been sent</strong>. Choose a category and add further information below, then submit.') %]</p>
<<<<<<< HEAD
  [% END %]

  [% TRY %][% PROCESS 'report/new/sidebar.html' %][% CATCH file %][% END %]

  [% INCLUDE 'errors.html' %]

    <fieldset>
        <div id="problem_form">

          [% INCLUDE 'report/new/form_heading.html' %]

          [% IF field_errors.bodies %]
            <p class='form-error'>[% field_errors.bodies %]</p>
          [% END %]

          [% TRY %]
              [%# Useful for amending form contents based on category selection %]
              [% PROCESS 'report/new/category_at_top.html' %]
              [% need_to_show_category_selector = 0 %]
          [% CATCH file %]
              [% need_to_show_category_selector = 1 %]
          [% END %]

            <label for="form_title">[% loc('One-line summary') %] [% INCLUDE 'report/public_label.html' %]</label>
          [% IF field_errors.title %]
            <p class='form-error'>[% field_errors.title %]</p>
          [% END %]
            <input type="text" value="[% report.title | html %]" name="title" id="form_title" placeholder="[% loc('What’s the issue, and where is it?') %]" required>

          [% IF c.cobrand.allow_photo_upload %]
            <input type="hidden" name="upload_fileid" value="[% upload_fileid %]">
            <label for="form_photo">[% loc('Photo') %]
                [% INCLUDE 'report/public_label.html' %]</label>

              [% IF field_errors.photo %]
                <p class='form-error'>[% field_errors.photo %]</p>
              [% END %]

            <div id="form_photos">
              [% IF upload_fileid %]
                <script>
                    var fixmystreet = fixmystreet || {};
                    fixmystreet.uploaded_files = "[% upload_fileid %]".split(',');
                </script>
                <p>[% loc('You have already attached photos to this report.  Note that you can attach a maximum of 3 to this report (if you try to upload more, the oldest will be removed).') %]</p>
                [% FOREACH id IN upload_fileid.split(',') %]
                <img align="right" src="/photo/[% id %].temp.jpeg" alt="">
                [% END %]
              [% END %]
                <input type="file" name="photo1" id="form_photo">
                <input type="file" name="photo2" id="form_photo2">
                <input type="file" name="photo3" id="form_photo3">
            </div>
          [% END %]

          [% TRY %][% PROCESS 'report/new/after_photo.html' %][% CATCH file %][% END %]

            <label for="form_detail">[% loc('Description') %] [% INCLUDE 'report/public_label.html' %]</label>
          [% IF field_errors.detail %]
            <p class='form-error'>[% field_errors.detail %]</p>
          [% END %]
            <textarea rows="7" cols="26" name="detail" id="form_detail" placeholder="[% loc('Explain what’s wrong, exactly where it is, and how long it’s been there…') %]" required>[% report.detail | html %]</textarea>

          [% TRY %][% PROCESS 'report/new/inline-tips.html' %][% CATCH file %][% END %]

          [% IF need_to_show_category_selector %]
              [% PROCESS "report/new/category_wrapper.html" %]
          [% END %]

          [% TRY %][% PROCESS 'report/new/after_category.html' %][% CATCH file %][% END %]

          [% IF c.user_exists %]
            [% PROCESS "report/new/form_user_loggedin.html" %]
          [% ELSE %]
            [% PROCESS "report/new/form_user_loggedout.html" %]
          [% END %]
        </div>
    </fieldset>

  [% IF partial_token %]
    <input type="hidden" name="partial" value="[% partial_token.token %]">
  [% END %]

    <input type="hidden" name="submit_problem" value="1">
</div>
=======
[% END %]
[% IF oauth_failure %]
    <p class="form-error">[% loc('Sorry, we could not log you in. Please fill in the form below.') %]</p>
[% END %]

[% TRY %][% PROCESS 'report/new/sidebar.html' %][% CATCH file %][% END %]

[% INCLUDE 'errors.html' %]

<fieldset>
    <div id="problem_form">
        [% PROCESS 'report/new/form_report.html' %]
      [% IF c.user_exists %]
        [% PROCESS "report/new/form_user_loggedin.html" %]
      [% ELSE %]
        [% PROCESS "report/new/form_user_loggedout.html" %]
      [% END %]
    </div>
</fieldset>
>>>>>>> 5adabce9
<|MERGE_RESOLUTION|>--- conflicted
+++ resolved
@@ -18,93 +18,6 @@
 
 [% IF report.used_map && partial_token %]
     <p id="unknown">[% loc('Please note your report has <strong>not yet been sent</strong>. Choose a category and add further information below, then submit.') %]</p>
-<<<<<<< HEAD
-  [% END %]
-
-  [% TRY %][% PROCESS 'report/new/sidebar.html' %][% CATCH file %][% END %]
-
-  [% INCLUDE 'errors.html' %]
-
-    <fieldset>
-        <div id="problem_form">
-
-          [% INCLUDE 'report/new/form_heading.html' %]
-
-          [% IF field_errors.bodies %]
-            <p class='form-error'>[% field_errors.bodies %]</p>
-          [% END %]
-
-          [% TRY %]
-              [%# Useful for amending form contents based on category selection %]
-              [% PROCESS 'report/new/category_at_top.html' %]
-              [% need_to_show_category_selector = 0 %]
-          [% CATCH file %]
-              [% need_to_show_category_selector = 1 %]
-          [% END %]
-
-            <label for="form_title">[% loc('One-line summary') %] [% INCLUDE 'report/public_label.html' %]</label>
-          [% IF field_errors.title %]
-            <p class='form-error'>[% field_errors.title %]</p>
-          [% END %]
-            <input type="text" value="[% report.title | html %]" name="title" id="form_title" placeholder="[% loc('What’s the issue, and where is it?') %]" required>
-
-          [% IF c.cobrand.allow_photo_upload %]
-            <input type="hidden" name="upload_fileid" value="[% upload_fileid %]">
-            <label for="form_photo">[% loc('Photo') %]
-                [% INCLUDE 'report/public_label.html' %]</label>
-
-              [% IF field_errors.photo %]
-                <p class='form-error'>[% field_errors.photo %]</p>
-              [% END %]
-
-            <div id="form_photos">
-              [% IF upload_fileid %]
-                <script>
-                    var fixmystreet = fixmystreet || {};
-                    fixmystreet.uploaded_files = "[% upload_fileid %]".split(',');
-                </script>
-                <p>[% loc('You have already attached photos to this report.  Note that you can attach a maximum of 3 to this report (if you try to upload more, the oldest will be removed).') %]</p>
-                [% FOREACH id IN upload_fileid.split(',') %]
-                <img align="right" src="/photo/[% id %].temp.jpeg" alt="">
-                [% END %]
-              [% END %]
-                <input type="file" name="photo1" id="form_photo">
-                <input type="file" name="photo2" id="form_photo2">
-                <input type="file" name="photo3" id="form_photo3">
-            </div>
-          [% END %]
-
-          [% TRY %][% PROCESS 'report/new/after_photo.html' %][% CATCH file %][% END %]
-
-            <label for="form_detail">[% loc('Description') %] [% INCLUDE 'report/public_label.html' %]</label>
-          [% IF field_errors.detail %]
-            <p class='form-error'>[% field_errors.detail %]</p>
-          [% END %]
-            <textarea rows="7" cols="26" name="detail" id="form_detail" placeholder="[% loc('Explain what’s wrong, exactly where it is, and how long it’s been there…') %]" required>[% report.detail | html %]</textarea>
-
-          [% TRY %][% PROCESS 'report/new/inline-tips.html' %][% CATCH file %][% END %]
-
-          [% IF need_to_show_category_selector %]
-              [% PROCESS "report/new/category_wrapper.html" %]
-          [% END %]
-
-          [% TRY %][% PROCESS 'report/new/after_category.html' %][% CATCH file %][% END %]
-
-          [% IF c.user_exists %]
-            [% PROCESS "report/new/form_user_loggedin.html" %]
-          [% ELSE %]
-            [% PROCESS "report/new/form_user_loggedout.html" %]
-          [% END %]
-        </div>
-    </fieldset>
-
-  [% IF partial_token %]
-    <input type="hidden" name="partial" value="[% partial_token.token %]">
-  [% END %]
-
-    <input type="hidden" name="submit_problem" value="1">
-</div>
-=======
 [% END %]
 [% IF oauth_failure %]
     <p class="form-error">[% loc('Sorry, we could not log you in. Please fill in the form below.') %]</p>
@@ -123,5 +36,4 @@
         [% PROCESS "report/new/form_user_loggedout.html" %]
       [% END %]
     </div>
-</fieldset>
->>>>>>> 5adabce9
+</fieldset>