[% IF extra_name_info %]
<label for="form_fms_extra_title">Title</label>
[% IF field_errors.fms_extra_title %]
    <p class='form-error'>[% field_errors.fms_extra_title %]</p>
[% END %]
[% title = '' %]
[% IF fms_extra_title %][% title = fms_extra_title | upper %]
[% ELSIF c.user && c.user.title %][% title = c.user.title | upper %][% END %]
<select class="form-control required js-form-name" id="form_fms_extra_title"
    name="fms_extra_title">
    <option></option>
    <option value="MR"[% ' selected' IF title == 'MR' %]>Mr</option>
    <option value="MISS"[% ' selected' IF title == 'MISS' %]>Miss</option>
    <option value="MRS"[% ' selected' IF title == 'MRS' %]>Mrs</option>
    <option value="MS"[% ' selected' IF title == 'MS' %]>Ms</option>
    <option value="DR"[% ' selected' IF title == 'DR' %]>Dr</option>
    <option value="PCSO"[% ' selected' IF title == 'PCSO' %]>PCSO</option>
    <option value="PC"[% ' selected' IF title == 'PC' %]>PC</option>
<<<<<<< HEAD
=======
    <option value="N/A"[% ' selected' IF title == 'N/A' %]>N/A</option>
>>>>>>> 52e33c84
</select>
[% END %]<|MERGE_RESOLUTION|>--- conflicted
+++ resolved
@@ -16,9 +16,6 @@
     <option value="DR"[% ' selected' IF title == 'DR' %]>Dr</option>
     <option value="PCSO"[% ' selected' IF title == 'PCSO' %]>PCSO</option>
     <option value="PC"[% ' selected' IF title == 'PC' %]>PC</option>
-<<<<<<< HEAD
-=======
     <option value="N/A"[% ' selected' IF title == 'N/A' %]>N/A</option>
->>>>>>> 52e33c84
 </select>
 [% END %]