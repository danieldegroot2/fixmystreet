--- conflicted
+++ resolved
@@ -7,13 +7,8 @@
 
 <div class="problem-header clearfix" problem-id="[% problem.id %]">
 
-<<<<<<< HEAD
 [% IF c.user.has_permission_to('planned_reports', problem.bodies_str_ids) %]
-<form method="post" action="/my/planned/change" id="planned_form">
-=======
-[% IF c.user.has_permission_to('planned_reports', problem.bodies_str) %]
 <form method="post" action="/my/planned/change" id="planned_form" class="hidden-label-target">
->>>>>>> ac8145c7
     <input type="hidden" name="id" value="[% problem.id %]">
     <input type="hidden" name="token" value="[% csrf_token %]">
     <input type="hidden" name="change" value="[% IF c.user.is_planned_report(problem) %]remove[% ELSE %]add[% END %]">
@@ -127,7 +122,7 @@
       (!hide_inspect_button AND
       permissions.keys.grep('report_inspect|report_edit_category|report_edit_priority').size)
      OR
-       (c.user.has_permission_to('planned_reports', problem.bodies_str))
+       (c.user.has_permission_to('planned_reports', problem.bodies_str_ids))
   %]
     <div class="moderate-display segmented-control" role="menu">
       [% IF permissions.moderate %]
@@ -142,7 +137,7 @@
           [%~ END ~%]
         </a>
       [% END %]
-      [% IF c.user.has_permission_to('planned_reports', problem.bodies_str) %]
+      [% IF c.user.has_permission_to('planned_reports', problem.bodies_str_ids) %]
           [%~ IF c.user.is_planned_report(problem) ~%]
             <label for="shortlist-report" role="menuitem" aria-label="[% loc('Remove from shortlist') %]">[% loc('Shortlisted') %]</label>
           [%~ ELSE ~%]
