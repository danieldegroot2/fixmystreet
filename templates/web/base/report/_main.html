--- conflicted
+++ resolved
@@ -126,11 +126,7 @@
   %]
     <div class="moderate-display segmented-control" role="menu">
       [% IF permissions.moderate %]
-<<<<<<< HEAD
-        <a class="js-moderate" role="menuitem" aria-label="[% loc('Moderate this report') %]">[% loc('Moderate') %]</a>
-=======
-        <a class="btn" id="moderate-report" role="menuitem" aria-label="[% loc('Moderate this report') %]">[% loc('Moderate') %]</a>
->>>>>>> d8fdbf5d
+        <a class="js-moderate btn" role="menuitem" aria-label="[% loc('Moderate this report') %]">[% loc('Moderate') %]</a>
       [% END %]
       [% IF !hide_inspect_button AND permissions.keys.grep('report_inspect|report_edit_category|report_edit_priority').size %]
         <a class="btn" href="/report/[% problem.id %]/inspect#side-inspect" role="menuitem">
