<div id="front-main">
    <div id="front-main-container">
        [% UNLESS possible_location_matches %]
            [% INCLUDE 'around/intro.html' %]
        [% END %]

        [%
            question = c.cobrand.enter_postcode_text || loc('Enter a nearby street name and area');
        %]

        <form action="[% c.uri_for('/around') %]" method="get" name="postcodeForm" id="postcodeForm" class="js-geolocate">
            <label for="pc">[% question %]:</label>
            [% INCLUDE 'around/_postcode_form_examples.html' %]
            <div>
                <input type="text" name="pc" value="[% pc | html %]" id="pc" size="10" maxlength="200" placeholder="[% tprintf(loc('e.g. ‘%s’ or ‘%s’'), c.cobrand.example_places) %]" required aria-describedby="pc-hint">
                [% INCLUDE 'around/_postcode_submit_button.html' attr='id="sub"' %]
            </div>

            [% IF partial_token %]
                <input type="hidden" name="partial" value="[% partial_token.token %]">
            [% END %]

            [% IF c.get_param('filter_category') OR c.get_param('filter_group') %]
              <input type="hidden" name="filter_category" value="[% c.get_param('filter_category') | html %]">
              <input type="hidden" name="filter_group" value="[% c.get_param('filter_group') | html %]">
            [% ELSIF c.user_exists AND c.user.categories.size %]
              <input type="hidden" name="filter_category" value="[% c.user.categories_string | html %]">
            [% END %]
        </form>
<<<<<<< HEAD
        [%~ SET link_params = {
            geolocate = 1
            };
            IF c.get_param('filter_category'); link_params.filter_category = c.get_param('filter_category'); END;
            IF c.get_param('filter_group'); link_params.filter_group = c.get_param('filter_group'); END;
        %]
        <a href="[% c.uri_for('/around', link_params) | html %]" id="geolocate_link">[% loc('Or use my location') %]</a>
=======
        [%~ SET link_params = {};
            IF c.get_param('filter_category'); link_params.filter_category = c.get_param('filter_category'); END;
            IF c.get_param('filter_group'); link_params.filter_group = c.get_param('filter_group'); END;
        %]
        <a href="[% c.uri_for('/around', link_params) %]" id="geolocate_link">[% loc('Or use my location') %]</a>
>>>>>>> 243e3610

        [% UNLESS possible_location_matches %]
            [% INCLUDE 'around/_postcode_form_post.html' %]
        [% END %]
    </div>
</div><|MERGE_RESOLUTION|>--- conflicted
+++ resolved
@@ -27,7 +27,6 @@
               <input type="hidden" name="filter_category" value="[% c.user.categories_string | html %]">
             [% END %]
         </form>
-<<<<<<< HEAD
         [%~ SET link_params = {
             geolocate = 1
             };
@@ -35,13 +34,6 @@
             IF c.get_param('filter_group'); link_params.filter_group = c.get_param('filter_group'); END;
         %]
         <a href="[% c.uri_for('/around', link_params) | html %]" id="geolocate_link">[% loc('Or use my location') %]</a>
-=======
-        [%~ SET link_params = {};
-            IF c.get_param('filter_category'); link_params.filter_category = c.get_param('filter_category'); END;
-            IF c.get_param('filter_group'); link_params.filter_group = c.get_param('filter_group'); END;
-        %]
-        <a href="[% c.uri_for('/around', link_params) %]" id="geolocate_link">[% loc('Or use my location') %]</a>
->>>>>>> 243e3610
 
         [% UNLESS possible_location_matches %]
             [% INCLUDE 'around/_postcode_form_post.html' %]
