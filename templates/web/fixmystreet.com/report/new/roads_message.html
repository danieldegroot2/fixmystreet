--- conflicted
+++ resolved
@@ -35,24 +35,6 @@
         <strong>Not maintained by Camden Council</strong>
         <p>The location you have selected is not maintained by Camden Council.</p>
     </div>
-<<<<<<< HEAD
-=======
-    <div id="js-brent-road-services" class="hidden js-responsibility-message">
-        <p><strong>Public Highway issue</strong></p>
-        <p>To report this issue, please select a point on a public road</p>
-    </div>
-    <div id="js-brent-tenant-services" class="hidden js-responsibility-message">
-        <p><strong>Please use Brent Council's estate services page</strong></p>
-        <p>For issues relating to housing estates in Brent, please use Brent Council’s <a href="https://www.brent.gov.uk/housing/tenant-services/estate-services#estatecleaning">Estate services page</a> directly</p>
-    </div>
-    <div id="js-brent-park-services" class="hidden js-responsibility-message">
-        <p><strong>Please select a park from the map</strong></p>
-        <p>This type of issue can only be reported within parks and green spaces that are maintained by Brent Council. These areas are marked in yellow on the map.</p>
-    </div>
-    <div id="js-brent-parks-and-highways" class="hidden js-responsibility-message">
-        <p><strong>Please select a park or highway from the map</strong></p>
-        <p>To report this issue please select a verge or shrub bed that is in a Brent maintained park or within the boundaries of roads and pavements the council is responsible for</p>
-    </div>
     <div id="js-lincs-parish-grass" class="hidden js-responsibility-message js-roads-bucks js-roads-centralbeds js-roads-shropshire">
       <p>The grass in this area is the responsibility of {{PARISH_COUNCIL}} Parish Council.</p>
       <p>Please contact them directly to report the issue.</p>
@@ -61,7 +43,6 @@
       <p>The grass in this area is the responsibility of CP Media. </p>
       <p>Please contact them directly to report the issue.</p>
     </div>
->>>>>>> d34767ff
 </div>
 <div id="js-environment-message" class="hidden">
     <p>
