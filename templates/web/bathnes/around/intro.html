<<<<<<< HEAD
<h1>Report a problem</h1>
<h1>Roads, pavements, and parks</h1>
=======
<h1>Report a problem<br />
Roads, pavements, and parks</h1>
>>>>>>> 38614736
<|MERGE_RESOLUTION|>--- conflicted
+++ resolved
@@ -1,7 +1,2 @@
-<<<<<<< HEAD
-<h1>Report a problem</h1>
-<h1>Roads, pavements, and parks</h1>
-=======
 <h1>Report a problem<br />
-Roads, pavements, and parks</h1>
->>>>>>> 38614736
+Roads, pavements, and parks</h1>