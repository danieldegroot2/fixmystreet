<!doctype html>
<!--[if IE 8]>   <html class="no-js ie8" lang="[% lang_code %]"><![endif]-->
<!--[if IE 9]>   <html class="no-js ie9" lang="[% lang_code %]"><![endif]-->
<!--[if gt IE 9]><!--><html class="no-js" lang="[% lang_code %]"><!--<![endif]-->
    <head>
        <meta name="viewport" content="initial-scale=1.0">

        <meta http-equiv="X-UA-Compatible" content="IE=Edge,chrome=1">
        <meta name="HandHeldFriendly" content="true">
        <meta name="mobileoptimized" content="0">

        [% INCLUDE 'header_opengraph.html' %]
        [% INCLUDE 'header/css.html' %]
        <link rel="stylesheet" href="//ajax.googleapis.com/ajax/libs/jqueryui/1.9.2/themes/redmond/jquery-ui.css">

        [% INCLUDE 'common_header_tags.html' %]

        [% INCLUDE 'tracking_code.html' %]

    </head>
    <body class="[% bodyclass | html IF bodyclass %]">

    [% INCLUDE 'debug_header.html' %]

    <div class="wrapper">
        <div class="table-cell clearfix">
            <header id="site-header" role="banner">
                <div class="container">
                    <a href="/" id="site-logo-text">Züri wie neu</a>
                    <a href="http://www.stadt-zuerich.ch/" id="site-logo">Stadt Zürich</a>
                    <a href="#main-nav" id="nav-link">Main Navigation</a>
                </div>
            </header>

            <div class="container">

[% IF admin %]
    <div class="admin-nav-wrapper">
    <div class="admin-nav">
        <ul>
            [% pagename = c.req.uri.path %]
            [% pagename = pagename.replace('/admin/?(\w*).*', '$1') %]

            <li [% IF pagename == 'summary' OR pagename == '' %]class="current"[% END %]>
                <a href="/admin/summary">[% loc('Summary') %]</a>
            </li>
            <li [% IF pagename == 'reports' OR pagename == 'report_edit' %]class="current"[% END %]>
                <a href="/admin/reports">[% loc('Reports') %]</a>
            </li>
            [% IF admin_type == 'dm' OR admin_type == 'super' %]
            <li [% IF pagename == 'bodies' OR pagename == 'body' %]class="current"[% END %]>
                <a href="/admin/bodies">[% loc('Bodies') %]</a>
            </li>
            [% END %]
            [% IF admin_type == 'super' %]
            <li [% IF pagename == 'users' OR pagename == 'user_edit' %]class="current"[% END %]>
                <a href="/admin/users">[% loc('Users') %]</a>
            </li>
            [% END %]
            <li [% IF pagename == 'stats' %]class="current"[% END %]>
                <a href="/admin/stats">[% loc('Stats') %]</a>
            </li>
            [% IF admin_type == 'dm' %]
            <li [% IF pagename == 'templates' OR pagename == 'template' %]class="current"[% END %]>
                <a href="/admin/templates">[% loc('Templates') %]</a>
            </li>
            [% END %]
            <li class="search-box">
                <form method="get" action="[% c.uri_for('reports') %]" enctype="application/x-www-form-urlencoded" accept-charset="utf-8">
                    <input type="text" name="search" size="20" id="search" placeholder="[% loc('Search reports') %]">
                </form>

            </li>
        </ul>
    </div>
    </div>
[% END %]

                <div class="content[% " $mainclass" | html IF mainclass %]" role="main">
                [% IF NOT admin %]
                  [% INCLUDE 'nav_over_content.html' %]
                [% END %]

<<<<<<< HEAD
                [% pre_container_extra | safe %]

        <!-- [% INCLUDE 'debug_header.html' %] -->
=======
                [% pre_container_extra %]
>>>>>>> 1f43fc96
<|MERGE_RESOLUTION|>--- conflicted
+++ resolved
@@ -81,10 +81,4 @@
                   [% INCLUDE 'nav_over_content.html' %]
                 [% END %]
 
-<<<<<<< HEAD
-                [% pre_container_extra | safe %]
-
-        <!-- [% INCLUDE 'debug_header.html' %] -->
-=======
-                [% pre_container_extra %]
->>>>>>> 1f43fc96
+                [% pre_container_extra | safe %]