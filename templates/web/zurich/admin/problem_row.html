[%- FOR problem IN problems %]
    [% IF page == 'search' %]
        [% SET p_body = problem.bodies.values.0 %]
        [% NEXT IF admin_type == 'sdm' AND p_body.id != body.id %]
        [% NEXT IF admin_type == 'dm' AND p_body.id != body.id AND p_body.parent.id != body.id %]
    [% END %]
    <tr[% ' class="adminhidden"' IF problem.state == 'hidden' %]>
        <td class="record-id">[%- IF problem.is_visible -%]
        <a href="[% c.uri_for_email( '/report', problem.id ) %]">[% problem.id %]</a>
        [%- ELSE %]
        [%- problem.id %]
        [%- END -%]</td>
        <td>[% PROCESS value_or_nbsp value=problem.title %]</td>
        <td>[% PROCESS value_or_nbsp value=problem.category %]</td>
        <td>[% PROCESS format_date this_date=problem.created %]</td>
<<<<<<< HEAD
        [% IF NOT no_edit %]
=======
        <td>[% PROCESS format_date this_date=problem.lastupdate %]</td>
        <td>[% states.${problem.state} %]</td>
        <td>
            [%- IF p_body.parent.id AND p_body.parent.parent.id -%][%# ...it's a subdivision %]
                [% PROCESS value_or_nbsp value=p_body.name %]
            [%- ELSE -%]
                &nbsp;
            [%- END -%]
        </td>
>>>>>>> 0c1a4f87
        <td><a href="[% c.uri_for( 'report_edit', problem.id ) %]">[% loc('Edit') %]</a></td>
        [% END %]
    </tr>
[%- END -%]<|MERGE_RESOLUTION|>--- conflicted
+++ resolved
@@ -13,20 +13,19 @@
         <td>[% PROCESS value_or_nbsp value=problem.title %]</td>
         <td>[% PROCESS value_or_nbsp value=problem.category %]</td>
         <td>[% PROCESS format_date this_date=problem.created %]</td>
-<<<<<<< HEAD
-        [% IF NOT no_edit %]
-=======
         <td>[% PROCESS format_date this_date=problem.lastupdate %]</td>
         <td>[% states.${problem.state} %]</td>
-        <td>
-            [%- IF p_body.parent.id AND p_body.parent.parent.id -%][%# ...it's a subdivision %]
-                [% PROCESS value_or_nbsp value=p_body.name %]
-            [%- ELSE -%]
-                &nbsp;
-            [%- END -%]
-        </td>
->>>>>>> 0c1a4f87
-        <td><a href="[% c.uri_for( 'report_edit', problem.id ) %]">[% loc('Edit') %]</a></td>
+        [% IF admin_type != 'sdm' %]
+            <td>
+                [%- IF p_body.parent.id AND p_body.parent.parent.id -%][%# ...it's a subdivision %]
+                    [% PROCESS value_or_nbsp value=p_body.name %]
+                [%- ELSE -%]
+                    &nbsp;
+                [%- END -%]
+            </td>
+        [% END %]
+        [% IF NOT no_edit %]
+            <td><a href="[% c.uri_for( 'report_edit', problem.id ) %]">[% loc('Edit') %]</a></td>
         [% END %]
     </tr>
 [%- END -%]