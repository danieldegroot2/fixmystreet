--- conflicted
+++ resolved
@@ -1,36 +1,6 @@
                     [% IF pagefooter %]
                     <footer role="content-info">
-<<<<<<< HEAD
-                        <div class="tablewrapper bordered">
-                            <div id="footer-mobileapps">
-                                <h4>The FixMyStreet App</h4>
-                                <p>
-                                      <a href="https://itunes.apple.com/gb/app/fixmystreet/id297456545">
-                                      <img alt="FixMyStreet app on the App Store" src="/cobrands/fixmystreet/images/itunes_store_logo.png" />
-                                      </a>
-                                      <a href="https://play.google.com/store/apps/details?id=org.mysociety.FixMyStreet">
-                                      <img alt="FixMyStreet Android app on Google Play" src="/cobrands/fixmystreet/images/google_play_logo.png" />
-                                      </a>
-                                    </p>
-                                </div>
-
-                            <div id="footer-help">
-                                <ul>
-                                    <li>
-                                        <h4>[% loc('Are you a developer?') %]</h4>
-                                        <p>[% loc('Would you like to contribute to FixMyStreet? Our code is open source and <a href="https://github.com/mysociety/fixmystreet">available on GitHub</a>.') %]</p>
-                                    </li>
-                                    <li>
-                                        <h4>[% loc('Are you from a council?') %]</h4>
-                                        <p>[% loc('Would you like better integration with FixMyStreet? <a href="https://www.mysociety.org/services/fixmystreet-for-councils/">Find out about FixMyStreet for councils</a>.') %]</p>
-                                    </li>
-                                </ul>
-                            </div>
-                        </div>
-                        <p><a href="/privacy">Privacy and cookies</a></p>
-=======
                         [% INCLUDE 'front/footer-marketing.html' %]
->>>>>>> 2712bbf5
                     </footer>
                     [% END %]
                 </div><!-- .content role=main -->
@@ -65,13 +35,7 @@
             <div class="nav-wrapper-2">
                 <div id="main-nav" role="navigation">
                     <ul id="mysoc-menu">
-<<<<<<< HEAD
-                        <li><a id="mysoc-logo" href="https://www.mysociety.org/">mySociety</a></li>[%
-                        %]<li><a href="https://mysociety.org/donate/">Donate</a></li>[%
-                        %]<li><a href="https://www.mysociety.org/projects/">Our Sites</a></li>
-=======
-                        <li><a id="mysoc-logo" href="http://www.mysociety.org/">mySociety</a></li>
->>>>>>> 2712bbf5
+                        <li><a id="mysoc-logo" href="https://www.mysociety.org/">mySociety</a></li>
                     </ul>
 
                     <ul id="main-menu">
