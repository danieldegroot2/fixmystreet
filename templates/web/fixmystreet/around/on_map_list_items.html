[% IF on_map.size %]
    [% FOREACH p IN on_map %]
        <li>
            <a href="[% c.uri_for('/report', p.id ) %]">
                <div class="text">
                    <h4>[% p.title | html %]</h4>
                    <small>[% prettify_epoch( p.confirmed_local.epoch, 1 ) %]</small>
                    [% IF p.is_fixed %]
                        <small>[% loc('(fixed)') %]</small>
                    [% END %]
                </div>
                [% IF p.photo %]
                <div class="img">
<<<<<<< HEAD
                    <img alt="" height="" width="100" src="/photo?id=[% p.id %]">
=======
                    <img height="60px" width="90px" src="/photo?id=[%p.id%];fp=1">
>>>>>>> 83979f82
                </div>
                [% END %]
            </a>
        </li>
    [% END %]
[% ELSE %]
    <li><p>[% loc('No problems have been reported yet.') %]</p></li>
[% END %]<|MERGE_RESOLUTION|>--- conflicted
+++ resolved
@@ -11,11 +11,7 @@
                 </div>
                 [% IF p.photo %]
                 <div class="img">
-<<<<<<< HEAD
-                    <img alt="" height="" width="100" src="/photo?id=[% p.id %]">
-=======
-                    <img height="60px" width="90px" src="/photo?id=[%p.id%];fp=1">
->>>>>>> 83979f82
+                    <img height="60" width="90" src="/photo?id=[% p.id %];fp=1" alt="">
                 </div>
                 [% END %]
             </a>
