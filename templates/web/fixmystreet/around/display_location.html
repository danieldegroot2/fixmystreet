--- conflicted
+++ resolved
@@ -73,18 +73,14 @@
 
     <div id="side">
 
-<<<<<<< HEAD
         [% IF allow_creation %]
-        <h1 class="big-green-banner">[% loc( 'Click map to report a problem' ) %]</h1>
-=======
-        <h1 class="big-green-banner">[%
-            loc( 'Click map to report a problem' );
+        <h1 class="big-green-banner">
+            [% loc( 'Click map to report a problem' )
             IF c.cobrand.moniker == 'bromley';
                 '<span>Yellow pins show existing reports</span>';
             END
-        %]</h1>
->>>>>>> 131ff6e9
-
+            %]
+		</h1>
         <p id="skip-this-step">
             [%
                 tprintf(
