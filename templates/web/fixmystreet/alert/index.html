[% INCLUDE 'header.html', title = loc('Local RSS feeds and email alerts'), bodyclass = 'twothirdswidthpage' %]

<h1>[% loc('Local RSS feeds and email alerts') %]</h1>

<p>
[% IF c.cobrand.is_council %]
FixMyStreet has a variety of RSS feeds and email alerts for local problems, including
alerts for all problems within a particular ward, or all problems
within a certain distance of a particular location.
[% ELSE %]
[% loc('FixMyStreet has a variety of RSS feeds and email alerts for local problems, including
alerts for all problems within a particular ward or council, or all problems
within a certain distance of a particular location.') %]
[% END %]
</p>

[% IF location_offshore %]
  <div class="error">[% loc('That location does not appear to be covered by a council, perhaps it is offshore - please try somewhere more specific.') %]</div>
[% ELSIF location_error %]
  <div class="error">[% location_error %]</div>
[% ELSE %]
  [% INCLUDE 'errors.html' %]
[% END %]

<<<<<<< HEAD
<p>[% loc('To find out what local alerts we have for you, please fill in the form below.') %]</p>
=======
<p>
[% IF c.cobrand.is_council %]
To find out what local alerts we have for you, please enter your [% c.cobrand.council_area %] postcode or street name and area:
[% ELSE %]
[% loc('To find out what local alerts we have for you, please enter your GB postcode or street name and area' ) %]
[% END %]
</p>
>>>>>>> 131ff6e9
<form method="get" action="/alert/list" class="full-width">
  <fieldset>
    <div class="form-txt-submit-box">
        <label for="pc">[% c.cobrand.enter_postcode_text %]:</label>
      <input type="text" id="pc" name="pc" value="[% pc | html %]" placeholder="[% tprintf(loc('e.g. ‘%s’ or ‘%s’'), c.cobrand.example_places) %]">
      <input class="green-btn" type="submit" value="[% loc('Go') %]">
    </div>
  </fieldset>
</form>

[% IF photos.size %]
<div class="sticky-sidebar">
  <aside>
    <h2>[% loc('Some photos of recent reports') %]</h2>
    [% FOREACH p IN photos %]
        <a href="/report/[% p.id %]"><img border="0" height="100"
            src="/photo/[% p.id %].tn.jpeg" alt="[% p.title | html %]" title="[% p.title | html %]"></a>
    [% END %]
  </aside>
</div>
[% END %]

[% INCLUDE 'footer.html' %]<|MERGE_RESOLUTION|>--- conflicted
+++ resolved
@@ -22,9 +22,6 @@
   [% INCLUDE 'errors.html' %]
 [% END %]
 
-<<<<<<< HEAD
-<p>[% loc('To find out what local alerts we have for you, please fill in the form below.') %]</p>
-=======
 <p>
 [% IF c.cobrand.is_council %]
 To find out what local alerts we have for you, please enter your [% c.cobrand.council_area %] postcode or street name and area:
@@ -32,12 +29,10 @@
 [% loc('To find out what local alerts we have for you, please enter your GB postcode or street name and area' ) %]
 [% END %]
 </p>
->>>>>>> 131ff6e9
 <form method="get" action="/alert/list" class="full-width">
   <fieldset>
     <div class="form-txt-submit-box">
-        <label for="pc">[% c.cobrand.enter_postcode_text %]:</label>
-      <input type="text" id="pc" name="pc" value="[% pc | html %]" placeholder="[% tprintf(loc('e.g. ‘%s’ or ‘%s’'), c.cobrand.example_places) %]">
+      <input type="text" name="pc" value="[% pc | html %]" placeholder="[% tprintf(loc('e.g. ‘%s’ or ‘%s’'), c.cobrand.example_places) %]">
       <input class="green-btn" type="submit" value="[% loc('Go') %]">
     </div>
   </fieldset>
