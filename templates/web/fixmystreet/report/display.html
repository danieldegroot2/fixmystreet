[% 
    PROCESS "report/photo-js.html";
    PROCESS "maps/${map.type}.html";

    problem_title = problem.title _ ' - ' _ loc('Viewing a problem');
    INCLUDE 'header.html'
        title = problem_title
        rss = [ loc('Updates to this problem, FixMyStreet'), "/rss/$problem.id" ]
        robots = 'index, nofollow'
        bodyclass = 'mappage'
%]

[% map_html %]

</div>


[% IF banner.id %]
    <div class="banner">
        <p id="[% banner.id %]">[% banner.text %]</p>
    </div>
[% END %]

[% INCLUDE 'report/_main.html' %]

<div class="shadow-wrap">
    <ul id="key-tools">
        <li><a rel="nofollow" id="key-tool-report-abuse" class="abuse" href="[% c.uri_for( '/contact', { id => problem.id } ) %]">[% loc('Report abuse' ) %]</a></li>
        <li><a rel="nofollow" id="key-tool-report-updates" class="feed" href="[% c.uri_for( '/alert/subscribe', { id => problem.id } ) %]">[% loc('Get updates' ) %]</a></li>
        <li><a class="chevron" id="key-tool-problems-nearby" href="[% c.uri_for( '/around', { lat => short_latitude, lon => short_longitude } ) %]">[% loc( 'Problems nearby' ) %]</a></li>
    </ul>

<div id="report-updates-data" class="hidden-js">
    <form action="[% c.uri_for( '/alert/subscribe' ) %]" method="post">
        <p><a href="[% c.uri_for( '/rss', problem.id ) %]">
            <img src="/i/feed.png" width="16" height="16" title="[% loc('RSS feed') %]" alt="[% loc('RSS feed of updates to this problem' ) %]" border="0" style="float: right">
        </a></p>
        <p>[% loc('Receive email when updates are left on this problem.' ) %]</p>
        <fieldset>
        <label class="hidden n" for="alert_rznvy">[% loc('Your email') %]</label>
        <div class="form-txt-submit-box">
            <input type="email" name="rznvy" id="alert_rznvy" value="[% email | html %]" size="30" placeholder="[% loc('Your email') %]">
            <input class="green-btn" type="submit" value="[% loc('Subscribe') %]">
        </div>
        <input type="hidden" name="id" value="[% problem.id %]">
        <input type="hidden" name="type" value="updates">
        </fieldset>
    </form>
</div>

</div>

[% INCLUDE 'report/updates.html' %]

<div id="update_form">
    <h2>[% loc( 'Provide an update') %]</h2>

    [% IF c.cobrand.moniker != 'emptyhomes' %]
    <div class="general-sidebar-notes">
<<<<<<< HEAD
        <p>
        [% IF problem.council != '2482' OR problem.send_method_used != 'Open311' %]
            [% loc( 'Please note that updates are not sent to the council.' ) %]
        [% END %]
        [% loc( 'Your information will only be used in accordance with our <a href="/faq#privacy">privacy policy</a>' ) %]</p>
=======
        [% INCLUDE 'report/updates-sidebar-notes.html' %]
>>>>>>> aa59f68f
    </div>
    [% END %]

    [% INCLUDE 'errors.html' %]

    <form method="post" action="[% c.uri_for( '/report/update' ) %]" name="updateForm" class="validate"[% IF c.cobrand.allow_photo_upload %] enctype="multipart/form-data"[% END %]>
        <fieldset>
            <input type="hidden" name="submit_update" value="1">
            <input type="hidden" name="id" value="[% problem.id | html %]">

            <label for="form_update">[% loc( 'Update' ) %]</label>
            [% IF field_errors.update %]
                <div class='form-error'>[% field_errors.update %]</div>
            [% END %]
            <textarea rows="7" cols="30" name="update" id="form_update" placeholder="[% loc('Please write your update here') %]" required>[% update.text | html %]</textarea>

            [% IF c.user && c.user.belongs_to_council( problem.council ) %]
                <label for="form_state">[% loc( 'State' ) %]</label>
                <select name="state" id="form_state">
                [% FOREACH state IN [ ['confirmed', loc('Open')], ['investigating',
                loc('Investigating')], ['planned', loc('Planned')], ['in progress',
                loc('In Progress')], ['closed', loc('Closed')], ['fixed', loc('Fixed')] ] %]
                    <option [% 'selected ' IF state.0 == problem.state %] value="[% state.0 %]">[% state.1 %]</option>
                [% END %]
                </select>
            [% ELSE %]
                [% IF problem.is_fixed AND c.user_exists AND c.user.id == problem.user_id %]
                
                <input type="checkbox" name="reopen" id="form_reopen" value="1"[% ' checked' IF update.mark_open %]>
                <label class="inline" for="form_reopen">[% loc('This problem has not been fixed') %]</label>
                
                [% ELSIF !problem.is_fixed %]
                
                <div class="checkbox-group">
                    <input type="checkbox" name="fixed" id="form_fixed" value="1"[% ' checked' IF update.mark_fixed %]>
                    <label class="inline" for="form_fixed">[% loc('This problem has been fixed') %]</label>
                </div>

                [% END %]
            [% END %]

        [% IF c.cobrand.allow_photo_upload %]
            <div id="fileupload_normalUI">
            [% IF upload_fileid %]
                <img align="right" src="/photo/[% upload_fileid %].temp.jpeg" alt="">
                <p>[% loc('You have already attached a photo to this update, attaching another one will replace it.') %]</p>
                <input type="hidden" name="upload_fileid" value="[% upload_fileid %]">
            [% END %]
                <label for="form_photo">[% loc('Photo') %]</label>
                [% IF field_errors.photo %]
                    <p class='form-error'>[% field_errors.photo %]</p>
                [% END %]
                <input type="file" name="photo" id="form_photo">
            </div>
        [% END %]

        [% IF c.user_exists %]

            [% INCLUDE name %]
            
            <input class="final-submit green-btn" type="submit" id="update_post" value="[% loc('Post') %]">
                

        [% ELSE %]

            <label for="form_rznvy">[% loc('Email' ) %]</label>
            [% IF field_errors.email %]
                <p class='form-error'>[% field_errors.email %]</p>
            [% END %]
            <input type="email" name="rznvy" id="form_rznvy" value="[% update.user.email | html %]" placeholder="[% loc('Your email address' ) %]" required>

            <div id="form_sign_in">
                <h3>[% loc("Now to submit your update&hellip;") %]</h3>
                <h2>[% loc("Do you have a FixMyStreet password?") %]</h2>

                <div id="form_sign_in_yes" class="form-box">
                    <h5>[% loc('<strong>Yes</strong> I have a password') %]</h5>

                    <label class="hidden-js n" for="password_sign_in">[% loc('Yes I have a password') %]</label>
                    [% IF field_errors.password %]
                        <p class='form-error'>[% field_errors.password %]</p>
                    [% END %]
                    <div class="form-txt-submit-box">
                        <input type="password" name="password_sign_in" id="password_sign_in" value="" placeholder="[% loc('Your password') %]">
                        <input class="green-btn" type="submit" name="submit_sign_in" id="submit_sign_in" value="[% loc('Post') %]">
                    </div>

                    <div class="checkbox-group">
                        <input type="checkbox" id="remember_me" name="remember_me" value='1'[% ' checked' IF remember_me %]>
                        <label class="inline n" for="remember_me">[% loc('Keep me signed in on this computer') %]</label>
                    </div>
                </div>
                <div id="form_sign_in_no" class="form-box">
                    <h5>[% loc('<strong>No</strong> Let me confirm my update by email') %]</h5>

                    [% INCLUDE name %]
                    
                    <div class="general-sidebar-notes">
                        <p class="dark">[% loc('We never show your email') %]</p>
                        <p>[% loc('Providing a password is optional, but doing so will allow you to more easily report problems, leave updates and manage your reports.') %]</p>
                    </div>

                    <label for="password_register">[% loc('Password (optional)') %]</label>

                    <div class="form-txt-submit-box">
                        <input type="password" name="password_register" id="password_register" value="" placeholder="[% loc('Enter a password') %]">
                        <input class="green-btn" type="submit" name="submit_register" id="submit_register" value="[% loc('Post') %]">
                    </div>
                </div>
            </div>

        [% END %]
        </fieldset>
    </form>
</div>



[% INCLUDE 'footer.html' %]

[% BLOCK name %]
    [% IF problem.council == '2482' %]
        [% extra_name_info = 1 %]
        [% INCLUDE 'report/new/extra_name.html' %]
    [% END %]
    <label for="form_name">[% loc('Name') %]</label>
    [% IF field_errors.name %]
        <p class='form-error'>[% field_errors.name %]</p>
    [% END %]
    <input type="text" name="name" id="form_name" value="[% update.name || c.user.name | html %]" placeholder="[% loc('Your name') %]">

    <div class="checkbox-group">
        <input type="checkbox" name="may_show_name" id="form_may_show_name" value="1"[% ' checked' UNLESS update.anonymous %]>
        <label class="inline" for="form_may_show_name">[% loc('Show my name publicly') %]</label>
    </div>
    <div class="checkbox-group">
        <input type="checkbox" name="add_alert" id="form_add_alert" value="1"[% ' checked' IF add_alert %]>
        <label class="inline" for="form_add_alert">[% loc( 'Alert me to future updates' ) %]</label>
    </div>
[% END %]<|MERGE_RESOLUTION|>--- conflicted
+++ resolved
@@ -57,15 +57,7 @@
 
     [% IF c.cobrand.moniker != 'emptyhomes' %]
     <div class="general-sidebar-notes">
-<<<<<<< HEAD
-        <p>
-        [% IF problem.council != '2482' OR problem.send_method_used != 'Open311' %]
-            [% loc( 'Please note that updates are not sent to the council.' ) %]
-        [% END %]
-        [% loc( 'Your information will only be used in accordance with our <a href="/faq#privacy">privacy policy</a>' ) %]</p>
-=======
         [% INCLUDE 'report/updates-sidebar-notes.html' %]
->>>>>>> aa59f68f
     </div>
     [% END %]
 
