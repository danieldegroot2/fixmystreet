--- conflicted
+++ resolved
@@ -125,21 +125,7 @@
 
                     [%# if there is nothing in the name field then set check box as default on form %]
                     <div class="checkbox-group">
-<<<<<<< HEAD
                         <input type="checkbox" name="may_show_name" id="form_may_show_name" value="1"[% ' checked' IF report.anonymous==0 OR (c.cobrand.default_show_name AND report.anonymous=='') %]>
-=======
-                        <input type="checkbox" name="may_show_name" id="form_may_show_name" value="1"
-                          [% IF c.cobrand.moniker == 'fixmybarangay' && c.user.from_body %]
-                            [%# 
-                                FMB staff reports are anonymous by default; so may_show_name is checked only if explicitly set to 0.
-                                If the user has not set it (that is, it is null) TemplateToolkit sees an empty string. 
-                            %]
-                            [% 'checked' IF report.anonymous==0 %] 
-                          [% ELSE %]
-                            [% 'checked' IF !report.anonymous %]
-                          [% END %]
-                         >
->>>>>>> 28aa1dd7
                         <label class="inline" for="form_may_show_name">[% loc('Show my name publicly') %] </label>
                     </div>
 
