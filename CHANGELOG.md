--- conflicted
+++ resolved
@@ -12,11 +12,8 @@
         - Look at all categories when sending reports.
         - Provide access to staff-only categories in admin.
         - Maintain group on pin move with same category in multiple groups. #2962
-<<<<<<< HEAD
         - Remove unnecessary margin-right on #postcodeForm. #3010
-=======
-        - Fix sorting by most commented on /around map view.
->>>>>>> 05354e66
+        - Fix sorting by most commented on /around map view. #3013
     - Development improvements:
         - Refactor Script::Report into an object.
         - Move summary failures to a separate script.
