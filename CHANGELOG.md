--- conflicted
+++ resolved
@@ -34,11 +34,8 @@
         - Allow questionnaire link to be revisited in quick succession. #2123
         - Update Google Maps directions link.
         - Fix inspector pin dragging. #2073.
-<<<<<<< HEAD
         - Maintain all single newlines in text output, not only the first.
-=======
         - Make sure Home clickable with Try again overlay.
->>>>>>> 3706e960
     - Open311 improvements:
         - CLOSED status maps to 'closed' state if extended statuses are enabled.
         - Don't generate template comment text on move between fixed states.
