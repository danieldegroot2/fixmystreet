--- conflicted
+++ resolved
@@ -43,11 +43,8 @@
         - Add ability for client to set bodies not to be sent to.
         - Make it easier to prevent a form_detail_placeholder being printed.
         - Include user agent in contact form emails. #2206
-<<<<<<< HEAD
         - Use site name in contact email subject line.
-=======
         - Add /_dev endpoints for previewing confirmation/submission pages.
->>>>>>> c255f820
 
 
 * v2.3.4 (7th June 2018)
