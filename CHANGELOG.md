--- conflicted
+++ resolved
@@ -4,12 +4,9 @@
     - Front end improvements:
         - Zoom out as much as necessary on body map page, even on mobile. #1958
         - Show loading message on initial /around map load #1976
-<<<<<<< HEAD
         - Ask for current password/send email on password change. #1974
+        - Add minimum password length and common password checking.
         - Nicer display of national phone numbers.
-=======
-        - Add minimum password length and common password checking.
->>>>>>> 3e201f8d
     - Bugfixes:
         - Fix bug specifying category in URL on /around. #1950
         - Fix bug with multiple select-multiples on a page. #1951
