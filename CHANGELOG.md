--- conflicted
+++ resolved
@@ -22,13 +22,10 @@
         - Fix front-end testing script when run with Vagrant. #2514
         - Handle missing category when sending open311 reports #2502
         - Fix label associations with category groups. #2541
-<<<<<<< HEAD
         - Hide category extras when duplicate suggestions shown.
         - Hide duplicate suggestions when signing in during reporting.
         - Retain extra data if signing in during reporting.
-=======
         - Have duplicate suggestion and assets coexist better.
->>>>>>> ea7c5b5f
     - Front end improvements:
         - Set report title autocomplete to off to prevent email autocompleting
     - Development improvements:
