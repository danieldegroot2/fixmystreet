--- conflicted
+++ resolved
@@ -31,11 +31,8 @@
         - Add optional enforced password expiry.
         - Store a moderation history on admin report edit.
         - Add user admin log page.
-<<<<<<< HEAD
         - Allow report as another user with only name.
-=======
         - Allow staff users to sign other people up for alerts.
->>>>>>> e61170f8
     - New features:
         - Categories can be listed under more than one group #2475
         - OpenID Connect login support. #2523
