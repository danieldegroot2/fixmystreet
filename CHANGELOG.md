--- conflicted
+++ resolved
@@ -12,12 +12,8 @@
         - Move stats from main admin index to stats index. #2982
         - Speed up dashboard export and report search. #2988
         - Allow a template to be an initial update on reports. #2973
-<<<<<<< HEAD
         - Interface for disabling updates/reopening for certain categories. #2991 #2992
-=======
-        - Interface for disabling updates for certain categories. #2991
         - Include group in CSV export if enabled. #2994
->>>>>>> a2cc36b0
     - Bugfixes:
         - Application user in Docker container can't install packages. #2914
         - Look at all categories when sending reports.
