--- conflicted
+++ resolved
@@ -1,13 +1,10 @@
 ## Releases
 
 * Unreleased
-<<<<<<< HEAD
     - Bugfixes:
         - Prevent creation of two templates with same title.
-=======
     - Development improvements:
         - Upgrade the underlying framework and a number of other packages.
->>>>>>> f7873a97
 
 * v2.6 (3rd May 2019)
     - New features:
