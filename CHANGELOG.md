## Releases

* Unreleased
    - Admin improvements:
<<<<<<< HEAD
        - Include moderation history in report updates. #2379
=======
        - Allow moderation to potentially change state. #2381
>>>>>>> be0944d5
    - Bugfixes
        - Check cached reports do still have photos before being shown. #2374
        - Delete cache photos upon photo moderation. #2374
        - Remove any use of `my $x if $foo`. #2377

* v2.5 (21st December 2018)
    - Front end improvements:
        - Simplify new report/update sign in flow. #642
        - Simplify /auth sign in page. #2208
        - Clearer relocation options while you’re reporting a problem #2238
        - Enforce maximum photo size server side, strip EXIF data. #2326 #2134
        - Don't require two taps on reports list on touchscreens. #2294
        - Allow moderation to work without JavaScript. #2339
        - More prominent display of "state" on report page #2350
        - Improved report/update display on contact form. #2351
        - Can limit /reports to non-public reports. #2363
    - Admin improvements:
        - Allow moderation to potentially change category. #2320
        - Add Mark/View private reports permission #2306
        - Store more original stuff on moderation. #2325
        - Sort user updates in reverse date order.
        - Improve update display on admin report edit page.
        - Keep all moderation history, and show in report/update admin. #2329
    - Bugfixes:
        - Restore map zoom out when navigating to /around from /report. #1649
        - Don’t escape HTML entities in report titles pulled in by ajax. #2346
        - Show reopening/fixed questionnaire responses lacking updates. #2357
    - Open311 improvements:
        - Fix bug in contact group handling. #2323
        - Improve validation of fetched reports timestamps. #2327
        - Fetched reports can be marked non_public #2356
    - Development improvements:
        - Add option to symlink full size photos. #2326
        - default_to_body/report_prefill permissions to control default
          report as/prefill behaviour. #2316

* v2.4.2 (6th November 2018)
    - New features:
        - Dashboard now has update CSV export. #2249
        - Allow cobrands to override searching by reference #2271
        - Allow cobrands to limit contact form to abuse reports only
    - Admin improvements:
        - List number of alerts on report page #669
        - viewing and managing of user alerts in admin #676
        - Allow moderation to potentially change photos/extra info. #2291 #2307
    - Bugfixes:
        - Add perl 5.26/5.28 support.
        - Fix subcategory issues when visiting /report/new directly #2276
        - Give superusers access to update staff dropdowns. #2286
        - Update report areas when moving its location. #2181
        - Don't send questionnaires for closed reports. #2310
        - Make sure Open311 send_method always recorded/spotted. #2121
    - Development improvements:
        - Add cobrand hook for dashboard viewing permission. #2285
        - Have body.url work in hashref lookup. #2284
        - OSM based map types can now override zoom levels #2288
        - Clearer name for navigation colours in SCSS. #2080
        - `script/setup` now creates `conf/general.yml` for Vagrant when needed.
    - Internal things:
        - Move send-comments code to package for testing. #2109 #2170
    - Open311 improvements:
        - Set contact group only if handling cobrand has groups enabled. #2312

* v2.4.1 (2nd October 2018)
    - New features:
        - Support for storing photos in AWS S3. #2253
    - Front end improvements:
        - Import end point can optionally return a web page #2225
        - Clicking the "Report" header links on the homepage now focusses
          the #pc search input #2237
        - Speed up fetching lists of bodies. #2248
        - Improve vertical alignment of navigation menu in Internet Explorer 9–11.
        - Mobile menu button no longer uses -9999px text-indent hack.
        - HTML email template for confirming "partial" reports #2263
    - Bugfixes:
        - Fix display of area/pins on body page when using Bing or TonerLite map.
        - Do not scan through all problems to show /_dev pages.
        - Say “Set password”, not Change, if no password set.
        - Do not lose from_body field when edited by non-superuser admin.
        - Fix history API bug with category/state selection.
    - Development improvements:
        - Cobrand hook for disabling updates on individual problems.
        - Cobrand hook for disallowing title moderation. #2228
        - Cobrand hook for per-questionnaire sending. #2231
        - Add option for configuring memcache server.
        - Add Blackhole send method. #2246
        - Add script to list/diff template changes in core that
          might need applying to a cobrand.
        - Move away from FastCGI in sample conf/sysvinit config.
        - Customised Vagrant box available, with an override option.
        - Add Dockerfile and example Docker Compose setup.
        - Add a sample systemd unit file for the Catalyst application server.

* v2.4 (6th September 2018)
    - Security
        - Update user object before attempting sign-in,
          to prevent leak of user account phone number.
    - Front end improvements:
        - Simplify footer CSS. #2107
        - Keep commas in geocode lookups. #2162
        - Show message on reports closed to updates. #2163
        - Only display last 6 months of reports on around page by default #2098
        - Always show all reports by default on /my.
        - Much less reliance on input placeholders, for better accessibility #2180
        - “Report another problem here” button on report confirmation page #2198 #393
        - Button in nav bar now makes it easier to report again in the same location #2195
        - Shrink OpenLayers library a bit. #2217
        - Remove need for separate per-category ajax call. #1201
    - Admin improvements:
        - Mandatory defect type selection if defect raised. #2173
        - Send login email button on user edit page #2041
        - Use do-not-reply address for sent report email.
        - Category group can be edited.
        - Trim spaces from user/report search input.
    - Bugfixes:
        - Don't remove automated fields when editing contacts #2163
        - Remove small border to left of Fixed banner. #2156
        - Fix issue displaying admin timeline. #2159
        - Send details of unresponsive bodies to mobile app #2164
        - Fix issue with category filter when category contains comma #2166
        - Inspectors can unset priority. #2171
        - Defect type is recorded if category change made. #2172
        - [UK] Store body ID on council/ward alerts. #2175
        - Show all fixed issues when staff user uses map page filter #2176
        - Allow any user who can see private checkbox to use it. #2182
        - Prevent duplicate category listing on /my.
        - Hide password help field along with other similar. #2185
        - Allow questionnaire link to be revisited in quick succession. #2123
        - Update Google Maps directions link.
        - Fix inspector pin dragging. #2073.
        - Maintain all single newlines in text output, not only the first.
        - Make sure Home clickable with Try again overlay.
        - Check all contacts for metadata and non-public.
    - Open311 improvements:
        - CLOSED status maps to 'closed' state if extended statuses are enabled.
        - Don't generate template comment text on move between fixed states. #2199
    - Development improvements:
        - Cobrand hook for presenting custom search results. #2183
        - Cobrand hook to allow extra login conditions #2092
        - Add ability for client to set bodies not to be sent to. #2179
        - Make it easier to prevent a form_detail_placeholder being printed. #2212
        - Include user agent in contact form emails. #2206
        - Use site name in contact email subject line.
        - Add /_dev endpoints for previewing confirmation/submission pages. #2218
        - Allow cobrand to add extra ability to moderate. #2216

* v2.3.4 (7th June 2018)
    - Bugfixes:
        - Fix pin clicking on non-/around pages, broken in 2.3.3.
        - Fix issue displaying anonymous account email.

* v2.3.3 (6th June 2018)
    - Front end improvements:
        - Extra help text on contact form #2149
    - Admin improvements:
        - Improve inspect form position and configurability.
    - Bugfixes:
        - Prevent contact form leaking information about updates #2149
        - Fix pointer event issue selecting pin on map. #2130
        - Fix admin navigation links in multi-language installs.
        - Fix map display issue clicking back from report page as inspector.

* v2.3.2 (31st May 2018)
    - Front end improvements:
        - Improve questionnaire process. #1939 #1998
        - Increase size of "sub map links" (hide pins, permalink, etc) #2003 #2056
        - Edge-to-edge email layout on narrow screens #2010
        - Add default placeholder to report extra fields. #2027
        - Clicking the "Click map" instruction banner now begins a new report #2033
        - Homepage postcode input is now marked up as a required input #2037
        - Improved cursor/display of the new report pin. #2038
        - Asset layers can be attached to more than one category each. #2049
        - Cobrands hook to remove phone number field. #2049
        - Check recent reports for any hidden since cached. #2053
        - Asset layer attribution automatically shown. #2061
        - The .internal-link-fixed-header positioning is now much simpler. #2117
        - Added UI to view multiple wards at once on /reports. #2120
    - Bugfixes:
        - Stop asset layers obscuring marker layer. #1999
        - Don't delete hidden field values when inspecting reports. #1999
        - Fix text layout issues in /reports/…/summary dashboard charts.
        - Fix post-edit issues on admin report edit page.
        - Truncate dates in Open311 output to the second. #2023
        - Fix check for visible sub map links after 'Try again'.
        - Stop race condition when making a new report quickly.
        - Set a session timezone in case database server is set differently.
        - Fix SQL error on update edit admin page in cobrands. #2049
        - Improve chart display in old IE versions. #2005
        - Improve handling of Open311 state changes. #2069
        - Don't strip whitespace from user passwords. #2111
        - Make OpenGraph description translatable.
        - Stop double-escaping title in alert-update email.
        - Use inspection states in response template admin.
        - Fixed CSS padding/overflow bug during sidebar "drawer" animations. #2132
        - Response template containing double quote now works.
        - A few small display issues with RTL text display.
        - Improve handling of loading spinner display. #2059
        - Ignore non-interactive layers for asset message.
    - Admin improvements:
        - Inspectors can set non_public status of reports. #1992
        - Default start date is shown on the dashboard.
        - Users with 'user_edit' permission can search for users/reports. #2027
        - Don't send sent-report emails to as-body/as-anonymous reports.
        - Show Open311 service code as tooltip on admin category checkboxes. #2049
        - Bulk user import admin page. #2057
        - Add link to admin edit page for reports. #2071
        - Deleted body categories now hidden by default #1962
        - Display contents of report's extra field #1809
        - Store user creation and last active times.
        - Add scripts to anonymize inactive users and reports,
          email inactive users, or to close reports to new updates.
        - Admin ability to close reports to new updates. #43
    - Open311 improvements:
        - Fetch problems over Open311 #1986 #2067
        - Option to send multiple photos over Open311 #1986
        - Allow Open311 service definitions to include automated attributes #1986
        - Optionally supress blank Open311 update errors #1986
        - Fetch/store external status code with Open311 updates. #2048
        - Response templates can be triggered by external status code. #2048
        - Enable conversion from EPSG:27700 when fetching over Open311 #2028
        - Add CORS header to Open311 output. #2022
        - Nicer Open311 errors. #2078
    - Development improvements:
        - Cobrand hook for adding extra areas to MAPIT_WHITELIST/_TYPES. #2049
        - send-comments warns about errors when called with --verbose #2091
        - Add HTML email previewer.
        - Add some Cypress browser-based testing.
        - Upgrade Vagrantfile to use Ubuntu Xenial. #2093
        - Add validation to cobrand-specific custom reporting fields.
        - Drop support for IE7, improve IE8 support. #2114
        - Add ability to have category extra help text.
        - Cobrand hook for showing all states in filter.

* v2.3.1 (12th February 2018)
    - Front end improvements:
        - Zoom out as much as necessary on body map page, even on mobile. #1958
        - Show loading message on initial /around map load #1976
        - Ask for current password/send email on password change. #1974
        - Add minimum password length and common password checking. #1981
        - Nicer display of national phone numbers. #1982
        - 'Report as another user' allows phone number without email. #1978
        - Display loading spinner on map when asset layers are loading. #1991
    - Bugfixes:
        - Fix bug specifying category in URL on /around. #1950
        - Fix bug with multiple select-multiples on a page. #1951
        - Make sure dashboard filters all fit onto one line. #1938
        - Fix issue with red bars on bar graph of many categories. #1938
        - Prefetch translations in /reports list of bodies. #1941
        - Ignore deleted/area-less bodies in dashboard list. #1941
        - Add missing CSS class from final questionnaire question. #1953
        - Fix JavaScript error on /my calculating bounds #1954
        - Change text on /reports to match lower down (fix translation).
        - Ensure all reports graph can't dip downward. #1956
        - Fix error sending `requires_inspection` reports. #1961
        - Fix timezone related test failure. #1984
        - Restore display of extra fields on inspector form. #1994
    - Admin improvements:
        - Admin can anonymize/hide all a user's reports. #1942 #1943
        - Admin can log a user out. #1975
        - Admin can remove a user's account details. #1944
        - Superusers can have optional two-factor authentication. #1973
    - Development improvements:
        - Add script to remove expired sessions. #1987
        - 'components' parameter can be passed to Google geocoder. #1994
    - UK:
        - Lazy load images in the footer.

* v2.3 (18th December 2017)
    - New features:
        - Optional verification of reports and updates, and logging in,
          using confirmation by phone text. #1856 #1872
        - Improved email/phone management in your profile.
        - Don't cover whole map with pin loading indicator. #1874
        - Add Expand map toggle to more mobile maps. #1875
        - Allow multiple wards to be shown on reports page. #1870
        - Add functionality to have per-body /reports page. #1880
        - Open311 category group support. #1923
    - Front end improvements:
        - Paginate reports on `/around`. #1805 #1577 #525
        - Improve performance of various pages, especially front. #1901 #1903
        - More prominent "Hide pins" link on map pages, to aid reporting in busy areas. #525
        - Optimised sprite file down from 97 KB to 36 KB. #1852
        - SVG assets for core elements like button icons and map controls #1888
        - Remove unneeded 2x PNG fallback images.
        - Improve location disambiguation page on small screens. #1918
        - Don't show geolocation link on non-HTTPS pages. #1915
        - Public report page shows state changes made in admin interface #1846
    - Bugfixes
        - Shortlist menu item always remains a link #1855
        - Fix encoded entities in RSS output. #1859
        - Only save category changes if staff user update valid #1857
        - Only create one update when staff user updating category #1857
        - Do not include blank updates in email alerts #1857
        - Redirect inspectors correctly on creation in two-tier. #1877
        - Report status filter All option works for body users #1845
        - Always allow reports to be removed from shortlist #1882
        - Remove shortlist form from inspect duplicate list. #1889
        - Fix pin size when JavaScript unavailable.
        - Fix display of text only body contacts #1895
        - Prevent text overflow bug on homepage stats #1722
        - Stop page jumping too far down on inspect form. #1863
        - Prevent multiple 'Expand map' links appearing. #1909
        - Superusers without a from_body can make reports again. #1913
        - Fix crash when viewing /around in certain locales. #1916
        - Fix back bug, from report after using list filters. #1920
        - Fix issues with send method category change. #1933
    - Admin improvements:
        - Character length limit can be placed on report detailed information #1848
        - Inspector panel shows nearest address if available #1850
        - Return a 200 rather than 404 for ref ID lookup. #1867
        - Remove hidden from default staff state dropdown. #1878
        - Marking an item as a duplicate enforces providing ID/update. #1873
        - Report field pre-filling for inspectors configurable #1854
        - Admins can now unban users #1881
        - More JavaScript-enhanced `<select multiple>` elements. #1589 #1892
        - 'Auto-response' flag on response templates is honoured for fetched
          Open311 updates. #1924
        - Individual cobrands can disable social login #1890
        - Cobrands can disable sending of moderation emails. #1910
        - Store all successful send methods. #1933
    - Dashboard/statistics:
        - Improve/consolidate various admin summary statistics pages,
          all now under /dashboard. #1834 #1919
        - Add date range for report generation #1885
        - CSV export now has token based authentication. #1911
        - And uses machine-readable dates. #1929
    - Development improvements:
        - Add hook for pre-wrapper content.
        - Include JSON representation of extra fields in category_extras output
        - send-reports will never skip failed reports when using --debug
    - UK:
        - Use SVG logo, inlined on front page. #1887
        - Inline critical CSS on front page. #1893

* v2.2 (13th September 2017)
    - New features:
        - Body and category names can now be translated in the admin. #1244
        - Report states can be edited and translated in the admin. #1826
        - Extra fields can be added to the report form site-wide. #1743
        - Staff users can now create reports as an anonymous user. #1796
        - Staff users can filter reports by all states. #1790
        - `LOGIN_REQUIRED` config key to limit site access to logged-in users.
        - `SIGNUPS_DISABLED` config key to prevent new user registrations.
    - Front end improvements:
        - Always show pagination figures even if only one page. #1787
        - Report pages list more updates to a report. #1806
        - Clearer wording and more prominent email input on alert page. #1829
        - Cobrands can implement `hide_areas_on_reports` to hide outline on map.
        - Templates to allow extra messages through problem confirmation. #1837
    - Admin improvements:
        - Highlight current shortlisted user in list tooltip. #1788
        - Extra fields on contacts can be edited. #1743
        - Clearer highlight for selected duplicate on inspect form. #1798
        - Include MapIt API key on admin config page. #1778
        - Redirect to same map view after inspection. #1820
        - A default response priority can now be set. #1838
        - Dashboard CSV export includes Northing, Easting and Ward.
          It also now orders fields by report confirmed time. #1832 #1835
    - Bugfixes:
        - Set up action scheduled field when report loaded. #1789
        - Fix display of thumbnail images on page reload. #1815
        - Fix sidebar hover behaviour being lost. #1808
        - Stop errors from JS validator due to form in form.
        - Stop update form toggle causing report submission.
        - Update map size if an extra column has appeared.
        - Improve performance of various pages. #1799
        - Duplicate list not loading when phone number present. #1803
        - Don't list multiple fixed states all as Fixed in dropdown. #1824
        - Disable email field for logged in people. #1840
    - Development improvements:
        - Debug toolbar added. #1823
        - `switch-site` script to automate switching config.yml files. #1741
        - `make_css --watch` can run custom script after each compilation.
        - Upgrade comonlib to get nicer MapIt error message.

* v2.1.1 (3rd August 2017)
    - Email improvements:
        - Clicking on the map in an email links to the report #1596
    - Admin improvements:
        - Resend report if changing category changes send_method. #1772
        - Do not replace deleted text with [...] when moderating. #1774
        - Show reporter's phone number on inspector form. #1773
        - Redirect to /around after inspecting a report.
    - Bugfixes:
        - Cache template paths in About.pm with lang_code. #1765
        - Resize pin image before compositing onto static map.
    - Development improvements:
        - Use standard JavaScript translation for show/hide pins. #1752
        - Allow update-schema to run on empty database. #1755
        - Update MapIt URL to https in example webserver configs.
        - Option to redirect to custom URL from Contact form.

* v2.1 (8th July 2017)
    - New features:
        - Allow users to hide their name on reports/updates. #658
        - New /reports page. #1630 #1726 #1753
    - Front end improvements:
        - Resize photos client-side before uploading. #1734
        - CSS header/content/navigation refactoring/simplification. #1719 #1718
        - Consolidate state dropdowns, make sure existing state is included. #1707
        - Simplify `footer-marketing.html` for most cobrands. #1709
        - Change the contact form Post button label to Send. #1750
        - Add an optional phone field to the contact form. #1750
        - Double resolution pin icons in core. #1713
    - Admin improvements:
        - Don't resend if category change subsets body. #1725
        - Fix styling of 'remove from site' button. #1700
        - Add inactive state to categories. #1757
        - Inspect form:
            - Make more visually distinct, better on medium screens. #1700 #1701
            - Populate defect types dropdown on category change. #1698
            - Update templates when category/state changed. #1729
            - Fix bug when switching state to duplicate and back. #1729
            - Don't preselect inspector template on page load. #1747
        - Allow inspectors to shortlist all reports in view. #1652
        - Subscribe inspectors to updates when state changes. #1694
        - Streamline new reports for inspectors. #1636
    - Bugfixes:
        - Make three strings translatable. #1744 #1735
        - Reinstate geolocation on alert page. #1726
        - Fix clickable spaces on inspect form/ward page. #1724
        - Make sure segmented control input not offscreen. #1749
        - Remove superfluous quote in HTML script element. #1705
        - Add missing closing </dl> to base FAQ.
    - Development improvements:
        - Allow static home page template override. #1745
        - Add Debian stretch/perl 5.24 support. #1746
        - Add scripts to rule them all. #1740
        - Update submodule on any Vagrant provisioning. #1702
        - Fix imbalanced paragraph tags in glossary. #1737
        - Spot badly configured SMTP type. #1758.
        - Add MAPIT_API_KEY support
        - Hooks:
            - Add hook for post-title field content in report form. #1735
            - Add hook so cobrands can change pin hover title. #1713
            - Allow cobrands to define pin colour for new reports. #1713
        - Testing:
            - Run each test file in a transaction. #1721
            - Test script should run 't' when other args given. #1721
            - Auto-add strict/warnings/Test::More with TestMech. #1554
            - Fix test that would not run offline. #1712
            - Fix timing edge case test failure.
    - Backwards incompatible changes:
        - The `nav-wrapper-2` class has been removed. If you have a
          custom footer template, replace that class with 'container'. #1718
        - The `/reports` page now uses different generated data. If you
          have a custom `reports/index.html` template, you may need to
          call `update-all-reports` with the `--table` argument.
    - Internal things:
        - Move third party libraries into vendor directories. #1704
        - Stop using sudo on Travis, improve locale support. #1712
        - Add CodeCov coverage testing. #1759
    - UK:
        - Add fixture script. #1720
        - Add Borsetshire demo cobrand. #1717
        - Remove requirement for fixed body IDs. #1721
        - Show all pins on two-tier councils only. #1733
        - Stop nearest request with scientific notation. #1695

* v2.0.4 (13th April 2017)
    - Front end improvements:
        - On /reports maps, only include reports in view. #1689
    - Admin improvements:
        - Allow comma-separated contact emails in the admin. #1683
    - Bugfixes:
        - Upgrade Facebook 3rd party library to fix Facebook login. #1681
        - Don't error when devolved body, blank send methods. #1374
        - Fix issue with categories with regex characters. #1688

* v2.0.3 (31st March 2017)
    - Front end improvements:
        - Add ability to make map full screen on mobile report pages. #1655
        - Move staff-only JavaScript to separate file. #1666
        - Show loading indicator when loading pins. #1669
        - Allow users to reopen closed reports. #1607
    - Admin improvements:
        - Redirect to category-filtered /reports on login if present. #1622
        - Follow redirect to /admin after login if allowed. #1622
        - Include /admin link on top-level nav for admin users.
        - Add shortlist filters. #1629
        - Add submit buttons to admin index search forms. #1551
        - Store user object when deleting report. #1661
        - Use name at time of moderation, include superusers. #1660
        - Add customisable defect types. #1674
    - Bugfixes:
        - Fix crash on reports with empty `bodies_str`. #1635
        - Only output appcache/manifest for shortlist users. #1653
        - Fix placeholder typo in French translation.
        - Make sure report Ajax call is not cached by IE11. #1638
        - Check cobrand users list when admin merging users. #1662
        - Make sure emails are lowercased in admin. #1662
        - Specify options in 'all' status filter. #1664
        - Be clearer if no states selected is not all states. #1664
        - Set up correct environment in cobrand PO script. #1616
        - Allow superuser to leave update when inspecting. #1640
        - Remove duplicate <> around envelope senders. #1663
        - Fix invisible segmented controls in old Webkit. #1670
        - Remove superfluous lists from Open311 JSON output. #1672
        - Upgrade to using Email::Sender. #1639
        - Fix bug if test run c. 55 hours before BST starts.
        - Use lat/lon on inspection form if no local coordinates. #1676
        - Improve translatability of various pages.
    - Development improvements:
        - Send open reports regardless of current state. #1334
        - Clarify ‘inspected’ behaviour. #1614
        - Reduce disk stats. #1647
        - Refactor main navigation into reusable blocks.
        - Add Problem->time_ago for pretty-printed duration.
        - Add `external_id` field to ResponsePriority.
        - Forward on all bounces as bounces.
        - Use sender in From if From and To domains match. #1651
        - Refactor SendReport::Open311 to use cobrand hooks. #792
        - Do upload_dir check on start up, not each report. #1668
        - Make sure all tests can run offline. #1675
        - Add ability to override Google Maps road style. #1676

* v2.0.2 (3rd February 2017)
    - Front end changes:
        - Add an offline fallback page with appcache. #1588
        - Improve print layout for report list pages. #1548
        - Rename ‘unable to fix’ as ‘no further action’.
    - Bugfixes:
        - Mark two missing strings for translation. #1604
        - Make sure email is lowercase when signing in. #1623
        - Make sure language included in calls to base_url_for_report. #1617
        - Small CSS homepage fixes.
        - Admin:
            - Fix filtering on shortlist page. #1620
            - Fix 'save with public update' toggle. #1615
    - Admin improvements:
        - Add offline report inspection for inspectors. #1588 #1602 #1608
        - Admin with appropriate permission can see body user who left
          contribute_as_body report or update. #1601 #1603
        - Include ‘Add user’ link on admin user search results page. #1606
        - Redirect to new user after user creation/edit. #1606
        - Redirect to shortlist after inspection if user has permission. #1612
        - Allow response templates to be associated with a state, and default
          to that template if report state changed to match. #1587
        - Disable show name checkbox when reporting as someone else. #1597
        - Show response priorities in report list items. #1582
        - Shortlist add/remove icons in report lists and report page. #1582
        - Reordering shortlist buttons in report lists. #1582
        - Default inspect form to save with public update.
        - Drop unneeded Cancel button on inspect form.
        - Use ‘*’ on admin page to signify superuser.
    - Development improvements:
        - Update has_body_permission_to to allow superusers. #1600
        - Move staging flags to their own config variable. #1600
        - Only warn of Open311 failure after a couple, in case it's transient.
        - Only load user body permissions once per request.
        - Return 400/500 for some client/server errors.
        - Fix bad cross-year test.

* v2.0.1 (16th December 2016)
    - Bugfixes:
        - Fix issue in dragging map in Chrome 55. openlayers/ol2#1510
        - Don't double-decode strftime output, to fix date/time display.
        - Filter category should always carry through to form.
        - Don't fix height of admin multiple selects. #1589
    - Admin improvements:
        - Add duplicate management to inspector view. #1581
        - Open inspect Navigate link in new tab. #1583
        - Scroll to report inspect form if present. #1583
        - Update problem lastupdate column on inspect save. #1584
        - Update priorities in inspect form on category change. #1590
    - Development improvements:
        - Pass test if NXDOMAINs are intercepted.
        - Better path for showing config git version. #1586

* v2.0 (15th November 2016)
    - Front end improvements:
        - Add HTML emails. #1281 #1103
        - Stop map being underneath content sidebar/header. #1350 #361
        - Use Ajax/HTML5 history to pull in reports and improve map views.
          #1351 #1450 #1457 #1173
        - Allow multiple states and categories to be filtered. #1547
        - Add sort order options to list pages. #308
        - Invert area highlight on body pages. #1564
        - Allow users to change their own email. #360 #1440
        - Improve change password form/success page. #1503
        - Allow scroll wheel to zoom map. #1326
        - Rename "Your reports" in main navigation to "Your account".
        - Centre map on pin location when creating a report.
        - Zoom into map after second click on marker.
        - Maintain single newlines in text output. #306
        - JavaScript performance improvements. #1490 #1491
        - Allow searching for reports with ref: prefix in postcode field. #1495
        - Improve report form, with public, private, category sections. #1528
        - Only show relevant bodies after category selection.
        - Add update form name validation. #1493 #503 #1526
        - Add CORS header to RSS output. #1540
        - Switch MapQuest to HTTPS. #1505
        - Better 403/404 pages.
    - Admin improvements:
        - Greatly improve report edit page, including map. #1347
        - Improve category edit form, and display extra data. #1557 #1524
        - Hide confirmed column on body page if all categories confirmed. #1565
        - Show any waiting reports on admin index page. #1382
        - Allow user's phone number to be edited, and a report's category. #400
        - Resend report if changing category changes body. #1560.
        - Leave a public update if an admin changes a report's category. #1544
        - New user system:
            - /admin requires a user with the `is_superuser` flag. #1463
            - `createsuperuser` command for creating superusers.
            - Feature to create report as body/other user. #1473
            - Add user permissions system. #1486
            - Allow user to have an area assigned in admin. #1488
            - Allow user to have categories assigned in admin. #1563
            - Add inspector report detail view. #1470
            - Add user shortlists. #1482
            - Add response templates and priorities. #1500 #1517
            - Add user reputation and trusted users. #1533
    - Bugfixes:
        - Front end:
            - Fix photo preview display after submission. #1511
            - Update list of TLDs for email checking. #1504
            - Fix form validation issue with multiple IDs. #1513
            - Don't show deleted bodies on /reports. #1545
            - Stop using collapse filter in category template.
            - Use default link zoom for all map types.
            - Don't reload /reports or /my pages when filter updated.
            - Don't show alert email box if signed in.
        - Do not send alerts for hidden reports. #1461
        - Admin:
            - Fix contact editing of Open311 categories. #1535
            - Show 'Remove from site' button based on report. #1508
            - Improve moderation display and email. #855
            - Fix invalid SQL being generated by moderation lookup. #1489
            - Show user edit errors (e.g. blank name/email). #1510
            - Disallow empty name when creating/editing bodies.
            - Fix a crash on /admin/timeline.
    - Development improvements:
        - CSS:
            - make_css: Add output style option.
            - make_css: Follow symlinks.
            - Remove some unused CSS, and simplify full-width. #1423
            - Add generic .form-control and .btn classes.
        - Open311:
            - Tidy up/harden some handling. #1428
            - Add config for request limit, default 1000. #1313
            - Automatically spot co-ord/ID attributes. #1499
            - Make sure passed coordinate is decimal.
        - JavaScript:
            - Use static validation_rules.js file. #1451
            - Remove need to customise OpenLayers built script. #1448
            - Refactor and tidy all the JavaScript. #913
            - Prefer using an auto.min.js file if present/newer. #1491
        - Testing:
            - Speed up tests by stubbing out calls to Gaze.
            - Tests can run multiple times simultaneously. #1477
            - run-tests with no arguments runs all tests.
        - Don’t cache geocoder results when STAGING_SITE is 1. #1447
        - Make UPLOAD_DIR/GEO_CACHE relative to project root. #1474
        - Change add_links from a function to a filter. #1487
        - Optionally skip some cobrand restrictions. #1529
        - Allow contact form recipient override and extra fields.
        - Add server-side MapIt proxy.
    - Vagrant installation improvements:
        - Improve error handling.
        - Don't add a symlink if it is to the same place.
    - Backwards incompatible changes:
        - Drop support for IE6. #1356
    - UK
        - Better handling of two-tier reports. #1381
        - Allow limited admin access to body users on their own cobrands.
        - Add Content-Security-Policy header.

The Open311 adapter code has been moved to its own repository at
<https://github.com/mysociety/open311-adapter>.

* v1.8.4 (6th July 2016)
    - Security:
        - Fix XSS vulnerability in OpenGraph header and hide/all pins links.
    - Front end improvements:
        - Wrap emails better for differing screen sizes. #1393
        - Fix annoying jump when "Get updates" drawer opened. #1425
        - Improve auth flow taken when return key used. #1433
        - Add and improve more CSRF tokens. #1433
        - Remove default box-shadow. #1419
        - Fix missing margin before reporting form email input. #1418
    - Bugfixes:
        - Redirect correctly if filter used without JavaScript. #1422
        - Remove race condition when starting new report. #1434
        - Fix a couple of display bugs in IE7. #1356
        - Correctly orient preview images. #1378

* v1.8.3 (3rd June 2016)
    - Admin improvements
        - Add search boxes to admin index page, and move stats. #1295
        - Allow change of email in admin to existing entry. #1207
        - Speed up photo removal. #1400
        - Improve in-place moderation UI. #1388
    - Front end improvements:
        - Improve printing of report page in Firefox. #1394
        - Fallback if request to Gaze fails. #1286
    - Bugfixes:
        - Fix non-working Google Maps layer. #1215
        - Fix map tap sensitivity on some devices. #911 and openlayers/ol2#1418
        - Fix lack of removal of cached update photos. #1405
        - Handle reports/updates by logged in abuse entries.
        - Fix size of grey chevrons.
    - Development improvements:
        - Massive speed increase to CSS compilation. #1414
        - Use only one templating system for emails. #1410
        - Move summary string function to template. #694
        - Consolidate CSS clearfix handling. #1414
        - Disable auto-CRLF conversion on git checkout.
        - Support for Debian Jessie/Ubuntu Xenial.
    - UK only
        - Add standard mySociety footer. #1385

* v1.8.2 (3rd May 2016)
    - Security:
        - Fix vulnerability in image upload that allowed external
          command execution.
    - New features
        - Twitter social login. #1377
        - PNG image upload support. #1302 #1361
    - Front end improvements:
        - Switch list item heading from h4 to h3. #1348
        - Preserve category when clicking elsewhere on map.
        - Optimize store logo PNGs.
    - Admin improvements
        - Default new category creation to confirmed. #1266
        - Use better link to reports on admin body page.
    - Bugfixes:
        - Show right body user form value for fixed reports. #1369
        - Cope with a '/' in body name slug. #574
        - Ignore empty entries in the image upload IDs.
        - Use transparent border in tips/change_location. #1380
    - Development improvements:
        - Allow cobrands to control front page number colours.
        - Refactor email handling to use Email::MIME alone. #1366
        - Improve testing on Mac OS X.
        - Prevent dev sites auto-creating session.
        - Display used send method in debug line.
        - Remove unused cobrands. #1383
        - Finally combine remaining base/fixmystreet templates.
        - Don't warn on bad photo hashes.
        - Skip fetched updates if they're out of date range. #1390
        - Store Open311 error in report on failure. #1391

* v1.8.1 (23rd March 2016)
    - Front end improvements:
          - Remember user's last anonymous state. #150
          - Remove auto-scrolling of sidebar on pin hover. #1344
          - Better multiple image display for reports/updates. #1325
          - Improve accessibility of pretty radio buttons and photo inputs.
    - Bugfixes:
          - Make sure preview image doesn't hide error. #1361
          - Don't double-decode geocoded addresses. #1359
          - Ensure top of reporting form is shown. #787
          - Other updates for Perl 5.20/5.22. #1358
    - Development improvements:
          - Add cobrand-specific custom reporting fields. #1352

* v1.8 (2nd March 2016)
    - New features:
        - Facebook login. #1146
        - Multiple photo upload support, with new UI. #190 #825 #1300
    - Front end improvements:
        - Pad internal update links so they are in view. #1308
        - Move alert page "recent photos" out of sidebar. #1168
        - Clearer relationship between map pins/list items. #1094
        - Consistent styling for updates on /report and /my pages. #1312
        - Stop a top banner overlapping header contents/improve CSS. #1306
        - Improve design of some error pages.
    - Performance improvements:
        - Reduce memory usage. #1285
    - Bugfixes:
        - Default the Google map view to hybrid. #1293
        - Prevent SVG chevron being stretched in Firefox. #1256
        - Better display/internationalisation of numbers. #1297
        - Fix cobrand restriction of My/Nearby. #1289
        - If app user logged in, perform alert signup. #1321
        - Spot media_url in Open311 GetServiceRequestUpdate. #1315
        - Improve disabled input behaviour (no hover, ensure faded).
        - Fix co-ordinate swapping bug in Google geocoder.
        - Exclude update alerts from summary alert counts.
        - Skip sending if any body marks it for skipping.
        - Upgrade Net::SMTP::SSL to fix email sending issue.
    - Development improvements:
        - Add generic static route handler. #1235
        - Store reports summary data by cobrand. #1290
        - Better handling replies to bounce addresses. #85
        - Combine more base/fixmystreet templates.
        - Add OpenStreetMap URL to report email.
    - Admin improvements:
        - Don't allow blank email/name to be submitted. #1294
        - Handle multiple photo rotation/removal in admin. #1300
        - Fix typo in admin body form checked status.
    - UK only
        - Make sure front page error is visible. #1336
        - Don't show app next step if used app. #1305
        - House Rules. #890 #1311

* v1.7.2 (6th July 2016)
    - Security:
        - Fix XSS vulnerability in OpenGraph header and hide/all pins links.

* v1.7.1 (3rd May 2016)
    - Security:
        - Fix vulnerability in image upload that allowed external
          command execution.

* v1.7 (23rd October 2015)
    - Front end improvements:
        - Add right-to-left design option. #1209
        - Add state/category filters to list pages. #1141
        - Include last update time in around/my page lists. #1245
        - Show report details more nicely on a questionnaire page. #1104
        - Improve email confirmation page (now matches success pages). #577
        - Update URL hash when mobile menu navigation clicked. #1211
        - Add public status page showing stats and version. #1251
        - Accessibility improvements to map pages. #1217
        - New default OpenGraph image. #1184
        - Turkish translation.
    - Performance improvements:
        - A number of database speed improvements. #1017
    - Bugfixes:
        - Translate report states in admin index. #1179
        - Improve translation string on alert page. #348
        - Fix location bug fetching category extras.
        - Workaround DMARC problems. #1070
        - Fix padding of alert form box. #1211
        - Pin Google Maps API version to keep it working. #1215
        - Upgrade Google geocoder to version 3. #1194
        - Fix script running when CDPATH is set. #1250
        - Fix retina image size on front page. #838
        - Process update left as part of questionnaire, to catch empty ones. #1234
        - Make sure explicit sign in button clicks are honoured. #1091
        - Adjust email confirmation text when report not being sent. #1210
        - Fix footer links in admin if behind a proxy. #1206
        - Use base URL in a cobrand alert for a report without a body. #1198
        - Fix potential graph script failure in perl 5.16+. #1262
    - Development improvements:
        - Error logging should now work consistently. #404
        - CSS
            - Streamline navigation menu CSS. #1191
            - Streamline list item CSS. #1141
            - make_css now follows symlinks. #1181
            - Use a sass variable for hamburger menu. #1186
            - Write progress of make_css_watch to terminal title. #1211
        - Templates:
            - Remove final hardcoded "FixMyStreet" from templates. #1205
            - Combine a number of base/fixmystreet templates. #1245
        - Installation:
            - Make sure submodules are checked out by Vagrant. #1197
            - Remove Module::Pluggable warning in newer perls. #1254
            - Bundle carton to ease installation step. #1208
        - Translation:
            - Improve ease of running gettext-extract. #1202
        - Add standard app.psgi file.
        - Add link to volunteer tickets in README. #1259
        - Use Modernizr to decide whether to show mobile map. #1192
        - Prevent potential session cookie recursion. #1077
        - Allow underscore in cobrand name/data. #1236
        - Add a development URL to see check email pages. #1211

* v1.6.3 (6th July 2016)
    - Security:
        - Fix XSS vulnerability in OpenGraph header and hide/all pins links.

* v1.6.2 (3rd May 2016)
    - Security:
        - Fix vulnerability in image upload that allowed external
          command execution.

* v1.6.1 (31st July 2015)
    - Bugfixes:
        - Fix bug introduced in last release when setting multiple areas
          for a body in the admin. #1158
        - Don't have default "name >= 5 characters"/"must have space" checks,
          as Latin-centric #805
    - New features:
        - Danish translation.
    - Front end improvements:
        - Fix “All Reports” table headers on scroll. #50
        - Add time tooltips to All Reports table headings. #983
        - Fix sidebar running over the footer on alerts page. #1168
    - Admin improvements:
        - Add mark as sent button. #601
        - Add link to comment user ID from body form if present. #580
        - Add MapIt links from body page/ report co-ordinates. #638
        - Show any category extra data. #517 #920
        - Mark users who have moderate permission. #990
        - Allow editing of body external URL.
        - List a report’s bodies more nicely.
    - UK specific improvements:
        - Explain gone Northern Ireland councils. #1151
        - Better messaging for councils refusing messages. #968

* v1.5.5 / v1.6 (10th July 2015)
    - Security:
        - Fix vulnerability in login email sending that could allow an account
          to be hijacked by a third party.
        - Time out email authentication tokens.
        - Update dependency to fix issue with Unicode characters in passwords.
    - New features:
        - Chinese translation.
    - Front end improvements:
        - Add “Report” button in default mobile header. #931
        - Use ‘hamburger’ menu icon in mobile header. #931
        - Resize map pins based on zoom level. #1041
        - Improve report meta information display. #1080
        - Display message on body page when reports list is empty.
    - Bugfixes:
        - Fix issue with shrunken update photos. #424
        - Fix typo in footer role="contentinfo".
        - Default Google maps to satellite view. #1133
        - Update Bing Maps parameter ID.
    - Development improvements:
        - Add ability for map pages to filter by category/state. #1134
          (this is currently on a couple of cobrands, to add to base soon)
        - Allow cobrands to specify ordering on all reports page.
        - Use mocked Nominatim in tests to cope with bad connections.
        - Add Extra role to ease use of the {extra} database field. #1018
    - UK specific improvements:
        - Add dog poop poster. #1028

* v1.5.4 (25th February 2015)
    - New features:
        - Stamen toner-lite and Bing Maps tiles.
        - Czech and part-done Lithuanian translations.
    - Front end improvements:
        - Nicer confirmation pages, with next steps template example. #972
        - Always show report/update confirmation page, even if logged in. #1003
        - Expire cached geolocations after a week. #684
    - Bugfixes:
        - Make sure all co-ordinates are stringified/truncated. #1009
        - Correct "Open Street Map" to "OpenStreetMap". #1021
        - Only create timezone objects once, at startup.
    - Development improvements:
        - Remove need to specify en-gb in LANGUAGES. #1015
        - Mac installation improvements. #1014
        - Make use of jhead and Math::BigInt::GMP optional. #1016
        - Link from admin config page to MapIt. #1022
        - Test URLs for confirmation pages.
        - New configuration variable for setting up behind a secure proxy.
    - UK specific improvements:
        - Output easting/northing on one line. #997
        - Output Irish easting/northing in Northern Ireland. #822

* v1.5.3 (21st January 2015)
    - New features:
        - Satellite map toggle option on Google Maps view. #1002
        - Greek translation.
    - Bugfixes:
        - Fix cron-based email to use configured SMTP settings. #988
        - Update UNIX_USER variable on installation setup of crontab. #974
        - Improve make_css finding of bundled compass when in symlink. #978
        - Remove hard-coded site name from submit email template.
        - Allow forked repository pull requests to run on Travis.
        - Fix title of Privacy page, and other minor text fixes.
        - CSS: add some bottom content padding and fix a tiny map links issue.
    - Development improvements:
        - Replace site_title cobrand function with site-name web template. #979
        - Remove need for 'cron-wrapper' to run scripts. #852
        - Rename 'test-wrapper' to 'run-tests'. #999
        - Add client_max_body_size nginx config option. #995
        - Tidy up bin directory and #! lines.
    - Admin improvements:
        - Add staging email warning on admin body pages if needed. #982
        - Add admin navigation link to Configuration page. #1005
        - Better URL for body category editing.

* v1.5.2 (17th December 2014)
    - Hide unneeded heading on default footer.
    - Suppress 'Argument "" isn't numeric' warning on admin report edit page.
    - [UK] Don't show topic form field when reporting abuse.
    - Use token in moderation response URL to prevent hidden report leak.

* v1.5.1 (12th December 2014)
    - Bugfixes
        - Use correct cobrand signature in SendReport emails. #960
        - Fix double encoding of non-ASCII signature in emails. #961
        - Use area-based alerts by default, as they function correctly. #959
        - Set DefaultLocale appropriately when language set, for date display.
    - Open311
        - Better error if Open311 server returns a nil service list.
        - Cope better with Open311 server not liking a blank jurisdiction_id.
    - Installation/developer improvements:
        - Add a script to use a test database for running tests. #786
        - Make base FAQ more generic, move out UK-specific parts. #753 #935
        - Provide guidance at top of example config file.
        - Don't install open311-endpoint feature by default.

* v1.5 (19th November 2014)
    - Installation/developer improvements:
        - Support for Ubuntu Trusty Tahr 14.04 LTS. #921
        - Install bundler for more stable gem installation. #923
        - Rewritten graph generation programs in Perl. #924
        - Front end report moderation code. #809
    - Admin improvements:
        - Pagination of admin search results. #909
        - Validation of category details. #556
        - Removed overhang in body categories table. #738
        - Add encouraging message about support. #929
        - Tweak summary output on bodies page. #516
        - Move diligency table to bottom of page. #739
    - Front end:
        - Map page sidebar now flush with edges of window. #381
        - Simplify z-index usage, with other tidying. #673
        - Filtering of All Reports by category in URL. #254
        - More template generalisation, moving UK-specific stuff away. #344
    - Bugfixes:
        - Fixed JavaScript-disabled submission in Chrome/Firefox. #932
        - Show logged in message as success, not error. #357
        - Remove opacity from map controls on mobile.
        - Escape category in RSS feeds.
    - Internationalisation:
        - Add Albanian, Bulgarian, Hebrew, and Ukranian .po files.

* v1.4.2 (14th July 2014)
    - Maintenance release to deal with failing package installation. #832
    - User additions/improvements:
        - New links from `/reports` to open/fixed reports. #798
        - Better detection of signing in on `/auth` form. #816
    - Installation/developer improvements:
        - Allow SMTP username/password to be specified. #406
        - Correct GitHub link in `Vagrantfile`.
        - Error correctly if `cron-wrapper` fails to run.
        - Rename `default` web templates directory to `base`.
        - Move UK-specific text to separate templates. #344
        - Upgrade bundled `cpanm`. #807

* v1.4.1 (23rd May 2014)
    - Don't run some cron scripts by default, and rejig timings, to alleviate
      memory problems on EC2 micro instances. #640

* v1.4 (16th May 2014)
    - User improvements:
        - Adds some guidance on an empty `/my` page. #671
        - Auto-selects the category when reporting if there is only one. #690
        - Stops indenting emails a few spaces. #715
        - Email template updates. #700
    - Installation/developer improvements:
        - Makes it easier to change the pin icons. #721
        - Sends reports on staging sites to the reporter. #653
        - Adds a no-op send method to suspend report sending. #507
        - Improves the example Apache config. #733
        - Includes a nicer crontab example. #621
        - New developer scripts:
            - `make_css_watch`. #680
            - `geocode`. #758
        - Adds `external_url` field to Bodies. #710
        - Reinstates Open311 original update fetching code. #710 #755
        - Pins sass/compass versions. #585
        - Adds new `MAPIT_GENERATION` variable. #784
    - Bugfixes:
        - Fixes MapQuest and OSM attribution. #710 #687
        - Remove cached photos when deleted from admin.
        - Tiny bugfixes processing Open311 updates. #677
        - Correctly sets language in email alert loop. #542
        - Cron emails use `EMAIL_DOMAIN` in Message-ID. #678
        - Minor fixes for Debian wheezy.
        - Graph display of fixed states.
        - Slight CSS simplification. #609
    - Internal things:
        - Improves the robustness of Carton installation. #675
        - Doubles the speed of running tests on Travis.

* v1.3 (12th November 2013)
    - Changes cobrand behaviour so if only one is specified, always use it. #598
    - Allows multiple email addresses to be given for a contact.
    - Bugfixes to pan icon placement, and bottom navbar in Chrome. #597
    - Admin improvements
        - Search by external ID. #389
        - Date picker in stats. #514
        - Mark external links. #579
        - Fix for bug when changing report state from 'unconfirmed'. #527
        - Improve lists of report updates.
        - Add marking of bodies as deleted.
        - Show version number of code on config page.
    - Test suite runs regardless of config file contents. #596

* v1.2.6 (11th October 2013)
    - Upgrades OpenLayers to 2.13.1, for e.g. animated zooming.
    - Adds facility for using Google Maps via OpenLayers. #587
    - Swaps installation order of Perl modules/database, more robust. #573
    - Renames default FakeMapIt "Default Area" to "Everywhere". #566
    - Adds a "current configuration" admin page. #561

* v1.2.5 (13th September 2013)
    - Adds various useful hints and notices to the admin interface. #184
    - Improves the install script, including an example `Vagrantfile`
    - It is now easier for tests to override particular configuration
      variables should they need to.

* v1.2.4 (5th September 2013)
    - A fix for the long-standing issue where multiline strings were not being
      translated (reported at https://github.com/abw/Template2/pull/29 )
    - Better translation strings for "marked as" updates, fixes #391
    - Less noise when running the tests

* v1.2.3 (2nd September 2013)
    - Maintenance release to deal with failing installation
    - Improves reuse of `make_css` and shared CSS
    - Removes hardcoded UK URLs on a couple of admin error emails
    - Marks a couple of strings missing translation
    - Updates mapquest URLs

* v1.2.2 (26th July 2013)
    - Maintenance release to deal with failing installation
    - Improves the Google Maps plugin somewhat, though still needs work

* v1.2.1 (5th June 2013)
    - Maintenance release to deal with failing carton installation
    - Test and module fixes for installation on Debian wheezy
    - Module fixes for running on Travis
    - The install script adds gem environment variables to the user's .bashrc
      so that `make_css` can be run directly after installation
    - `make_css` automatically spots which cobrands use compass
    - Adds some missing states to the admin report edit page

* v1.2 (3rd May 2013)
    - Adds `MAPIT_ID_WHITELIST` to allow easier use of global MapIt
    - Adds postfix to the install script/ AMI so emailing works out of the box
    - Adds an extra zoom level to the OSM maps
    - Adds the Catalyst gzip plugin so HTML pages are gzipped
    - Fixes an issue with the All Reports summary statistics not including some
      open states, such as 'in progress'

* v1.1.2 (15th March 2013)
    - Includes the `cpanfile` now required by carton, the Perl package
      management program we use.

* v1.1.1 (22nd February 2013)
    - Hotfix to fix missed iPhone width bug

* v1.1 (22nd February 2013)
    - Adds bodies, so that the organisations that reports are sent to can cover
      multiple MapIt administrative areas, or multiple bodies can cover one
      area, and other related scenarios
    - Admin display improvements
    - Internationalisation improvements, especially with text in JavaScript
    - Various minor updates and fixes (e.g. a `--debug` option on `send-reports`,
      and coping if MapIt has its debug switched on)

* v1.0 (24th October 2012)
    - Official launch of the FixMyStreet platform<|MERGE_RESOLUTION|>--- conflicted
+++ resolved
@@ -2,11 +2,8 @@
 
 * Unreleased
     - Admin improvements:
-<<<<<<< HEAD
         - Include moderation history in report updates. #2379
-=======
         - Allow moderation to potentially change state. #2381
->>>>>>> be0944d5
     - Bugfixes
         - Check cached reports do still have photos before being shown. #2374
         - Delete cache photos upon photo moderation. #2374
