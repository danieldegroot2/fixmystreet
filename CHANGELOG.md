--- conflicted
+++ resolved
@@ -22,11 +22,8 @@
         - Upgrade the underlying framework and a number of other packages.
         - Add feature cobrand helper function.
         - Add front-end testing support for WSL.
-<<<<<<< HEAD
         - Allow cobrands to disable admin resending.
-=======
         - Sass variables for default link colour and decoration.
->>>>>>> 34646fb6
     - Open311 improvements:
         - Support use of 'private' service definition <keywords> to mark
           reports made in that category private.
