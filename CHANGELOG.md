--- conflicted
+++ resolved
@@ -3,11 +3,8 @@
 * Unreleased
     - Bugfixes:
         - Fix issue with dashboard report CSV export. #3026
-<<<<<<< HEAD
         - bin/update-schema PostgreSQL 12 compatibility. #3043
-=======
         - Make sure category shown in all its groups when reporting.
->>>>>>> 90183444
     - Admin improvements:
         - Display user name/email for contributed as reports. #2990
         - Interface for enabling anonymous reports for certain categories. #2989
