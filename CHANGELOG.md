## Releases

* Unreleased
    - Front end improvements:
        - Zoom out as much as necessary on body map page, even on mobile. #1958
        - Show loading message on initial /around map load #1976
        - Ask for current password/send email on password change. #1974
        - Add minimum password length and common password checking.
        - Nicer display of national phone numbers.
    - Bugfixes:
        - Fix bug specifying category in URL on /around. #1950
        - Fix bug with multiple select-multiples on a page. #1951
        - Make sure dashboard filters all fit onto one line.
        - Fix issue with red bars on bar graph of many categories.
        - Prefetch translations in /reports list of bodies.
        - Ignore deleted/area-less bodies in dashboard list.
        - Add missing CSS class from final questionnaire question. #1953
        - Fix JavaScript error on /my calculating bounds #1954
        - Change text on /reports to match lower down (fix translation).
        - Ensure all reports graph can't dip downward. #1956
        - Fix error sending `requires_inspection` reports. #1961
    - Admin improvements:
        - Admin can anonymize/hide all a user's reports. #1942 #1943
<<<<<<< HEAD
        - Admin can log a user out. #1975
        - Admin can remove a user's account details. #1944
=======
        - Superusers can have optional two-factor authentication. #1973
>>>>>>> 3e721ddf
    - UK:
        - Lazy load images in the footer.

* v2.3 (18th December 2017)
    - New features:
        - Optional verification of reports and updates, and logging in,
          using confirmation by phone text. #1856 #1872
        - Improved email/phone management in your profile.
        - Don't cover whole map with pin loading indicator. #1874
        - Add Expand map toggle to more mobile maps. #1875
        - Allow multiple wards to be shown on reports page. #1870
        - Add functionality to have per-body /reports page. #1880
        - Open311 category group support. #1923
    - Front end improvements:
        - Paginate reports on `/around`. #1805 #1577 #525
        - Improve performance of various pages, especially front. #1901 #1903
        - More prominent "Hide pins" link on map pages, to aid reporting in busy areas. #525
        - Optimised sprite file down from 97 KB to 36 KB. #1852
        - SVG assets for core elements like button icons and map controls #1888
        - Remove unneeded 2x PNG fallback images.
        - Improve location disambiguation page on small screens. #1918
        - Don't show geolocation link on non-HTTPS pages. #1915
        - Public report page shows state changes made in admin interface #1846
    - Bugfixes
        - Shortlist menu item always remains a link #1855
        - Fix encoded entities in RSS output. #1859
        - Only save category changes if staff user update valid #1857
        - Only create one update when staff user updating category #1857
        - Do not include blank updates in email alerts #1857
        - Redirect inspectors correctly on creation in two-tier. #1877
        - Report status filter All option works for body users #1845
        - Always allow reports to be removed from shortlist #1882
        - Remove shortlist form from inspect duplicate list. #1889
        - Fix pin size when JavaScript unavailable.
        - Fix display of text only body contacts #1895
        - Prevent text overflow bug on homepage stats #1722
        - Stop page jumping too far down on inspect form. #1863
        - Prevent multiple 'Expand map' links appearing. #1909
        - Superusers without a from_body can make reports again. #1913
        - Fix crash when viewing /around in certain locales. #1916
        - Fix back bug, from report after using list filters. #1920
        - Fix issues with send method category change. #1933
    - Admin improvements:
        - Character length limit can be placed on report detailed information #1848
        - Inspector panel shows nearest address if available #1850
        - Return a 200 rather than 404 for ref ID lookup. #1867
        - Remove hidden from default staff state dropdown. #1878
        - Marking an item as a duplicate enforces providing ID/update. #1873
        - Report field pre-filling for inspectors configurable #1854
        - Admins can now unban users #1881
        - More JavaScript-enhanced `<select multiple>` elements. #1589 #1892
        - 'Auto-response' flag on response templates is honoured for fetched
          Open311 updates. #1924
        - Individual cobrands can disable social login #1890
        - Cobrands can disable sending of moderation emails. #1910
        - Store all successful send methods. #1933
    - Dashboard/statistics:
        - Improve/consolidate various admin summary statistics pages,
          all now under /dashboard. #1834 #1919
        - Add date range for report generation #1885
        - CSV export now has token based authentication. #1911
        - And uses machine-readable dates. #1929
    - Development improvements:
        - Add hook for pre-wrapper content.
        - Include JSON representation of extra fields in category_extras output
        - send-reports will never skip failed reports when using --debug
    - UK:
        - Use SVG logo, inlined on front page. #1887
        - Inline critical CSS on front page. #1893

* v2.2 (13th September 2017)
    - New features:
        - Body and category names can now be translated in the admin. #1244
        - Report states can be edited and translated in the admin. #1826
        - Extra fields can be added to the report form site-wide. #1743
        - Staff users can now create reports as an anonymous user. #1796
        - Staff users can filter reports by all states. #1790
        - `LOGIN_REQUIRED` config key to limit site access to logged-in users.
        - `SIGNUPS_DISABLED` config key to prevent new user registrations.
    - Front end improvements:
        - Always show pagination figures even if only one page. #1787
        - Report pages list more updates to a report. #1806
        - Clearer wording and more prominent email input on alert page. #1829
        - Cobrands can implement `hide_areas_on_reports` to hide outline on map.
        - Templates to allow extra messages through problem confirmation. #1837
    - Admin improvements:
        - Highlight current shortlisted user in list tooltip. #1788
        - Extra fields on contacts can be edited. #1743
        - Clearer highlight for selected duplicate on inspect form. #1798
        - Include MapIt API key on admin config page. #1778
        - Redirect to same map view after inspection. #1820
        - A default response priority can now be set. #1838
        - Dashboard CSV export includes Northing, Easting and Ward.
          It also now orders fields by report confirmed time. #1832 #1835
    - Bugfixes:
        - Set up action scheduled field when report loaded. #1789
        - Fix display of thumbnail images on page reload. #1815
        - Fix sidebar hover behaviour being lost. #1808
        - Stop errors from JS validator due to form in form.
        - Stop update form toggle causing report submission.
        - Update map size if an extra column has appeared.
        - Improve performance of various pages. #1799
        - Duplicate list not loading when phone number present. #1803
        - Don't list multiple fixed states all as Fixed in dropdown. #1824
        - Disable email field for logged in people. #1840
    - Development improvements:
        - Debug toolbar added. #1823
        - `switch-site` script to automate switching config.yml files. #1741
        - `make_css --watch` can run custom script after each compilation.
        - Upgrade comonlib to get nicer MapIt error message.

* v2.1.1 (3rd August 2017)
    - Email improvements:
        - Clicking on the map in an email links to the report #1596
    - Admin improvements:
        - Resend report if changing category changes send_method. #1772
        - Do not replace deleted text with [...] when moderating. #1774
        - Show reporter's phone number on inspector form. #1773
        - Redirect to /around after inspecting a report.
    - Bugfixes:
        - Cache template paths in About.pm with lang_code. #1765
        - Resize pin image before compositing onto static map.
    - Development improvements:
        - Use standard JavaScript translation for show/hide pins. #1752
        - Allow update-schema to run on empty database. #1755
        - Update MapIt URL to https in example webserver configs.
        - Option to redirect to custom URL from Contact form.

* v2.1 (8th July 2017)
    - New features:
        - Allow users to hide their name on reports/updates. #658
        - New /reports page. #1630 #1726 #1753
    - Front end improvements:
        - Resize photos client-side before uploading. #1734
        - CSS header/content/navigation refactoring/simplification. #1719 #1718
        - Consolidate state dropdowns, make sure existing state is included. #1707
        - Simplify `footer-marketing.html` for most cobrands. #1709
        - Change the contact form Post button label to Send. #1750
        - Add an optional phone field to the contact form. #1750
        - Double resolution pin icons in core. #1713
    - Admin improvements:
        - Don't resend if category change subsets body. #1725
        - Fix styling of 'remove from site' button. #1700
        - Add inactive state to categories. #1757
        - Inspect form:
            - Make more visually distinct, better on medium screens. #1700 #1701
            - Populate defect types dropdown on category change. #1698
            - Update templates when category/state changed. #1729
            - Fix bug when switching state to duplicate and back. #1729
            - Don't preselect inspector template on page load. #1747
        - Allow inspectors to shortlist all reports in view. #1652
        - Subscribe inspectors to updates when state changes. #1694
        - Streamline new reports for inspectors. #1636
    - Bugfixes:
        - Make three strings translatable. #1744 #1735
        - Reinstate geolocation on alert page. #1726
        - Fix clickable spaces on inspect form/ward page. #1724
        - Make sure segmented control input not offscreen. #1749
        - Remove superfluous quote in HTML script element. #1705
        - Add missing closing </dl> to base FAQ.
    - Development improvements:
        - Allow static home page template override. #1745
        - Add Debian stretch/perl 5.24 support. #1746
        - Add scripts to rule them all. #1740
        - Update submodule on any Vagrant provisioning. #1702
        - Fix imbalanced paragraph tags in glossary. #1737
        - Spot badly configured SMTP type. #1758.
        - Add MAPIT_API_KEY support
        - Hooks:
            - Add hook for post-title field content in report form. #1735
            - Add hook so cobrands can change pin hover title. #1713
            - Allow cobrands to define pin colour for new reports. #1713
        - Testing:
            - Run each test file in a transaction. #1721
            - Test script should run 't' when other args given. #1721
            - Auto-add strict/warnings/Test::More with TestMech. #1554
            - Fix test that would not run offline. #1712
            - Fix timing edge case test failure.
    - Backwards incompatible changes:
        - The `nav-wrapper-2` class has been removed. If you have a
          custom footer template, replace that class with 'container'. #1718
        - The `/reports` page now uses different generated data. If you
          have a custom `reports/index.html` template, you may need to
          call `update-all-reports` with the `--table` argument.
    - Internal things:
        - Move third party libraries into vendor directories. #1704
        - Stop using sudo on Travis, improve locale support. #1712
        - Add CodeCov coverage testing. #1759
    - UK:
        - Add fixture script. #1720
        - Add Borsetshire demo cobrand. #1717
        - Remove requirement for fixed body IDs. #1721
        - Show all pins on two-tier councils only. #1733
        - Stop nearest request with scientific notation. #1695

* v2.0.4 (13th April 2017)
    - Front end improvements:
        - On /reports maps, only include reports in view. #1689
    - Admin improvements:
        - Allow comma-separated contact emails in the admin. #1683
    - Bugfixes:
        - Upgrade Facebook 3rd party library to fix Facebook login. #1681
        - Don't error when devolved body, blank send methods. #1374
        - Fix issue with categories with regex characters. #1688

* v2.0.3 (31st March 2017)
    - Front end improvements:
        - Add ability to make map full screen on mobile report pages. #1655
        - Move staff-only JavaScript to separate file. #1666
        - Show loading indicator when loading pins. #1669
        - Allow users to reopen closed reports. #1607
    - Admin improvements:
        - Redirect to category-filtered /reports on login if present. #1622
        - Follow redirect to /admin after login if allowed. #1622
        - Include /admin link on top-level nav for admin users.
        - Add shortlist filters. #1629
        - Add submit buttons to admin index search forms. #1551
        - Store user object when deleting report. #1661
        - Use name at time of moderation, include superusers. #1660
        - Add customisable defect types. #1674
    - Bugfixes:
        - Fix crash on reports with empty `bodies_str`. #1635
        - Only output appcache/manifest for shortlist users. #1653
        - Fix placeholder typo in French translation.
        - Make sure report Ajax call is not cached by IE11. #1638
        - Check cobrand users list when admin merging users. #1662
        - Make sure emails are lowercased in admin. #1662
        - Specify options in 'all' status filter. #1664
        - Be clearer if no states selected is not all states. #1664
        - Set up correct environment in cobrand PO script. #1616
        - Allow superuser to leave update when inspecting. #1640
        - Remove duplicate <> around envelope senders. #1663
        - Fix invisible segmented controls in old Webkit. #1670
        - Remove superfluous lists from Open311 JSON output. #1672
        - Upgrade to using Email::Sender. #1639
        - Fix bug if test run c. 55 hours before BST starts.
        - Use lat/lon on inspection form if no local coordinates. #1676
        - Improve translatability of various pages.
    - Development improvements:
        - Send open reports regardless of current state. #1334
        - Clarify ‘inspected’ behaviour. #1614
        - Reduce disk stats. #1647
        - Refactor main navigation into reusable blocks.
        - Add Problem->time_ago for pretty-printed duration.
        - Add `external_id` field to ResponsePriority.
        - Forward on all bounces as bounces.
        - Use sender in From if From and To domains match. #1651
        - Refactor SendReport::Open311 to use cobrand hooks. #792
        - Do upload_dir check on start up, not each report. #1668
        - Make sure all tests can run offline. #1675
        - Add ability to override Google Maps road style. #1676

* v2.0.2 (3rd February 2017)
    - Front end changes:
        - Add an offline fallback page with appcache. #1588
        - Improve print layout for report list pages. #1548
        - Rename ‘unable to fix’ as ‘no further action’.
    - Bugfixes:
        - Mark two missing strings for translation. #1604
        - Make sure email is lowercase when signing in. #1623
        - Make sure language included in calls to base_url_for_report. #1617
        - Small CSS homepage fixes.
        - Admin:
            - Fix filtering on shortlist page. #1620
            - Fix 'save with public update' toggle. #1615
    - Admin improvements:
        - Add offline report inspection for inspectors. #1588 #1602 #1608
        - Admin with appropriate permission can see body user who left
          contribute_as_body report or update. #1601 #1603
        - Include ‘Add user’ link on admin user search results page. #1606
        - Redirect to new user after user creation/edit. #1606
        - Redirect to shortlist after inspection if user has permission. #1612
        - Allow response templates to be associated with a state, and default
          to that template if report state changed to match. #1587
        - Disable show name checkbox when reporting as someone else. #1597
        - Show response priorities in report list items. #1582
        - Shortlist add/remove icons in report lists and report page. #1582
        - Reordering shortlist buttons in report lists. #1582
        - Default inspect form to save with public update.
        - Drop unneeded Cancel button on inspect form.
        - Use ‘*’ on admin page to signify superuser.
    - Development improvements:
        - Update has_body_permission_to to allow superusers. #1600
        - Move staging flags to their own config variable. #1600
        - Only warn of Open311 failure after a couple, in case it's transient.
        - Only load user body permissions once per request.
        - Return 400/500 for some client/server errors.
        - Fix bad cross-year test.

* v2.0.1 (16th December 2016)
    - Bugfixes:
        - Fix issue in dragging map in Chrome 55. openlayers/ol2#1510
        - Don't double-decode strftime output, to fix date/time display.
        - Filter category should always carry through to form.
        - Don't fix height of admin multiple selects. #1589
    - Admin improvements:
        - Add duplicate management to inspector view. #1581
        - Open inspect Navigate link in new tab. #1583
        - Scroll to report inspect form if present. #1583
        - Update problem lastupdate column on inspect save. #1584
        - Update priorities in inspect form on category change. #1590
    - Development improvements:
        - Pass test if NXDOMAINs are intercepted.
        - Better path for showing config git version. #1586

* v2.0 (15th November 2016)
    - Front end improvements:
        - Add HTML emails. #1281 #1103
        - Stop map being underneath content sidebar/header. #1350 #361
        - Use Ajax/HTML5 history to pull in reports and improve map views.
          #1351 #1450 #1457 #1173
        - Allow multiple states and categories to be filtered. #1547
        - Add sort order options to list pages. #308
        - Invert area highlight on body pages. #1564
        - Allow users to change their own email. #360 #1440
        - Improve change password form/success page. #1503
        - Allow scroll wheel to zoom map. #1326
        - Rename "Your reports" in main navigation to "Your account".
        - Centre map on pin location when creating a report.
        - Zoom into map after second click on marker.
        - Maintain single newlines in text output. #306
        - JavaScript performance improvements. #1490 #1491
        - Allow searching for reports with ref: prefix in postcode field. #1495
        - Improve report form, with public, private, category sections. #1528
        - Only show relevant bodies after category selection.
        - Add update form name validation. #1493 #503 #1526
        - Add CORS header to RSS output. #1540
        - Switch MapQuest to HTTPS. #1505
        - Better 403/404 pages.
    - Admin improvements:
        - Greatly improve report edit page, including map. #1347
        - Improve category edit form, and display extra data. #1557 #1524
        - Hide confirmed column on body page if all categories confirmed. #1565
        - Show any waiting reports on admin index page. #1382
        - Allow user's phone number to be edited, and a report's category. #400
        - Resend report if changing category changes body. #1560.
        - Leave a public update if an admin changes a report's category. #1544
        - New user system:
            - /admin requires a user with the `is_superuser` flag. #1463
            - `createsuperuser` command for creating superusers.
            - Feature to create report as body/other user. #1473
            - Add user permissions system. #1486
            - Allow user to have an area assigned in admin. #1488
            - Allow user to have categories assigned in admin. #1563
            - Add inspector report detail view. #1470
            - Add user shortlists. #1482
            - Add response templates and priorities. #1500 #1517
            - Add user reputation and trusted users. #1533
    - Bugfixes:
        - Front end:
            - Fix photo preview display after submission. #1511
            - Update list of TLDs for email checking. #1504
            - Fix form validation issue with multiple IDs. #1513
            - Don't show deleted bodies on /reports. #1545
            - Stop using collapse filter in category template.
            - Use default link zoom for all map types.
            - Don't reload /reports or /my pages when filter updated.
            - Don't show alert email box if signed in.
        - Do not send alerts for hidden reports. #1461
        - Admin:
            - Fix contact editing of Open311 categories. #1535
            - Show 'Remove from site' button based on report. #1508
            - Improve moderation display and email. #855
            - Fix invalid SQL being generated by moderation lookup. #1489
            - Show user edit errors (e.g. blank name/email). #1510
            - Disallow empty name when creating/editing bodies.
            - Fix a crash on /admin/timeline.
    - Development improvements:
        - CSS:
            - make_css: Add output style option.
            - make_css: Follow symlinks.
            - Remove some unused CSS, and simplify full-width. #1423
            - Add generic .form-control and .btn classes.
        - Open311:
            - Tidy up/harden some handling. #1428
            - Add config for request limit, default 1000. #1313
            - Automatically spot co-ord/ID attributes. #1499
            - Make sure passed coordinate is decimal.
        - JavaScript:
            - Use static validation_rules.js file. #1451
            - Remove need to customise OpenLayers built script. #1448
            - Refactor and tidy all the JavaScript. #913
            - Prefer using an auto.min.js file if present/newer. #1491
        - Testing:
            - Speed up tests by stubbing out calls to Gaze.
            - Tests can run multiple times simultaneously. #1477
            - run-tests with no arguments runs all tests.
        - Don’t cache geocoder results when STAGING_SITE is 1. #1447
        - Make UPLOAD_DIR/GEO_CACHE relative to project root. #1474
        - Change add_links from a function to a filter. #1487
        - Optionally skip some cobrand restrictions. #1529
        - Allow contact form recipient override and extra fields.
        - Add server-side MapIt proxy.
    - Vagrant installation improvements:
        - Improve error handling.
        - Don't add a symlink if it is to the same place.
    - Backwards incompatible changes:
        - Drop support for IE6. #1356
    - UK
        - Better handling of two-tier reports. #1381
        - Allow limited admin access to body users on their own cobrands.
        - Add Content-Security-Policy header.

The Open311 adapter code has been moved to its own repository at
<https://github.com/mysociety/open311-adapter>.

* v1.8.4 (6th July 2016)
    - Security:
        - Fix XSS vulnerability in OpenGraph header and hide/all pins links.
    - Front end improvements:
        - Wrap emails better for differing screen sizes. #1393
        - Fix annoying jump when "Get updates" drawer opened. #1425
        - Improve auth flow taken when return key used. #1433
        - Add and improve more CSRF tokens. #1433
        - Remove default box-shadow. #1419
        - Fix missing margin before reporting form email input. #1418
    - Bugfixes:
        - Redirect correctly if filter used without JavaScript. #1422
        - Remove race condition when starting new report. #1434
        - Fix a couple of display bugs in IE7. #1356
        - Correctly orient preview images. #1378

* v1.8.3 (3rd June 2016)
    - Admin improvements
        - Add search boxes to admin index page, and move stats. #1295
        - Allow change of email in admin to existing entry. #1207
        - Speed up photo removal. #1400
        - Improve in-place moderation UI. #1388
    - Front end improvements:
        - Improve printing of report page in Firefox. #1394
        - Fallback if request to Gaze fails. #1286
    - Bugfixes:
        - Fix non-working Google Maps layer. #1215
        - Fix map tap sensitivity on some devices. #911 and openlayers/ol2#1418
        - Fix lack of removal of cached update photos. #1405
        - Handle reports/updates by logged in abuse entries.
        - Fix size of grey chevrons.
    - Development improvements:
        - Massive speed increase to CSS compilation. #1414
        - Use only one templating system for emails. #1410
        - Move summary string function to template. #694
        - Consolidate CSS clearfix handling. #1414
        - Disable auto-CRLF conversion on git checkout.
        - Support for Debian Jessie/Ubuntu Xenial.
    - UK only
        - Add standard mySociety footer. #1385

* v1.8.2 (3rd May 2016)
    - Security:
        - Fix vulnerability in image upload that allowed external
          command execution.
    - New features
        - Twitter social login. #1377
        - PNG image upload support. #1302 #1361
    - Front end improvements:
        - Switch list item heading from h4 to h3. #1348
        - Preserve category when clicking elsewhere on map.
        - Optimize store logo PNGs.
    - Admin improvements
        - Default new category creation to confirmed. #1266
        - Use better link to reports on admin body page.
    - Bugfixes:
        - Show right body user form value for fixed reports. #1369
        - Cope with a '/' in body name slug. #574
        - Ignore empty entries in the image upload IDs.
        - Use transparent border in tips/change_location. #1380
    - Development improvements:
        - Allow cobrands to control front page number colours.
        - Refactor email handling to use Email::MIME alone. #1366
        - Improve testing on Mac OS X.
        - Prevent dev sites auto-creating session.
        - Display used send method in debug line.
        - Remove unused cobrands. #1383
        - Finally combine remaining base/fixmystreet templates.
        - Don't warn on bad photo hashes.
        - Skip fetched updates if they're out of date range. #1390
        - Store Open311 error in report on failure. #1391

* v1.8.1 (23rd March 2016)
    - Front end improvements:
          - Remember user's last anonymous state. #150
          - Remove auto-scrolling of sidebar on pin hover. #1344
          - Better multiple image display for reports/updates. #1325
          - Improve accessibility of pretty radio buttons and photo inputs.
    - Bugfixes:
          - Make sure preview image doesn't hide error. #1361
          - Don't double-decode geocoded addresses. #1359
          - Ensure top of reporting form is shown. #787
          - Other updates for Perl 5.20/5.22. #1358
    - Development improvements:
          - Add cobrand-specific custom reporting fields. #1352

* v1.8 (2nd March 2016)
    - New features:
        - Facebook login. #1146
        - Multiple photo upload support, with new UI. #190 #825 #1300
    - Front end improvements:
        - Pad internal update links so they are in view. #1308
        - Move alert page "recent photos" out of sidebar. #1168
        - Clearer relationship between map pins/list items. #1094
        - Consistent styling for updates on /report and /my pages. #1312
        - Stop a top banner overlapping header contents/improve CSS. #1306
        - Improve design of some error pages.
    - Performance improvements:
        - Reduce memory usage. #1285
    - Bugfixes:
        - Default the Google map view to hybrid. #1293
        - Prevent SVG chevron being stretched in Firefox. #1256
        - Better display/internationalisation of numbers. #1297
        - Fix cobrand restriction of My/Nearby. #1289
        - If app user logged in, perform alert signup. #1321
        - Spot media_url in Open311 GetServiceRequestUpdate. #1315
        - Improve disabled input behaviour (no hover, ensure faded).
        - Fix co-ordinate swapping bug in Google geocoder.
        - Exclude update alerts from summary alert counts.
        - Skip sending if any body marks it for skipping.
        - Upgrade Net::SMTP::SSL to fix email sending issue.
    - Development improvements:
        - Add generic static route handler. #1235
        - Store reports summary data by cobrand. #1290
        - Better handling replies to bounce addresses. #85
        - Combine more base/fixmystreet templates.
        - Add OpenStreetMap URL to report email.
    - Admin improvements:
        - Don't allow blank email/name to be submitted. #1294
        - Handle multiple photo rotation/removal in admin. #1300
        - Fix typo in admin body form checked status.
    - UK only
        - Make sure front page error is visible. #1336
        - Don't show app next step if used app. #1305
        - House Rules. #890 #1311

* v1.7.2 (6th July 2016)
    - Security:
        - Fix XSS vulnerability in OpenGraph header and hide/all pins links.

* v1.7.1 (3rd May 2016)
    - Security:
        - Fix vulnerability in image upload that allowed external
          command execution.

* v1.7 (23rd October 2015)
    - Front end improvements:
        - Add right-to-left design option. #1209
        - Add state/category filters to list pages. #1141
        - Include last update time in around/my page lists. #1245
        - Show report details more nicely on a questionnaire page. #1104
        - Improve email confirmation page (now matches success pages). #577
        - Update URL hash when mobile menu navigation clicked. #1211
        - Add public status page showing stats and version. #1251
        - Accessibility improvements to map pages. #1217
        - New default OpenGraph image. #1184
        - Turkish translation.
    - Performance improvements:
        - A number of database speed improvements. #1017
    - Bugfixes:
        - Translate report states in admin index. #1179
        - Improve translation string on alert page. #348
        - Fix location bug fetching category extras.
        - Workaround DMARC problems. #1070
        - Fix padding of alert form box. #1211
        - Pin Google Maps API version to keep it working. #1215
        - Upgrade Google geocoder to version 3. #1194
        - Fix script running when CDPATH is set. #1250
        - Fix retina image size on front page. #838
        - Process update left as part of questionnaire, to catch empty ones. #1234
        - Make sure explicit sign in button clicks are honoured. #1091
        - Adjust email confirmation text when report not being sent. #1210
        - Fix footer links in admin if behind a proxy. #1206
        - Use base URL in a cobrand alert for a report without a body. #1198
        - Fix potential graph script failure in perl 5.16+. #1262
    - Development improvements:
        - Error logging should now work consistently. #404
        - CSS
            - Streamline navigation menu CSS. #1191
            - Streamline list item CSS. #1141
            - make_css now follows symlinks. #1181
            - Use a sass variable for hamburger menu. #1186
            - Write progress of make_css_watch to terminal title. #1211
        - Templates:
            - Remove final hardcoded "FixMyStreet" from templates. #1205
            - Combine a number of base/fixmystreet templates. #1245
        - Installation:
            - Make sure submodules are checked out by Vagrant. #1197
            - Remove Module::Pluggable warning in newer perls. #1254
            - Bundle carton to ease installation step. #1208
        - Translation:
            - Improve ease of running gettext-extract. #1202
        - Add standard app.psgi file.
        - Add link to volunteer tickets in README. #1259
        - Use Modernizr to decide whether to show mobile map. #1192
        - Prevent potential session cookie recursion. #1077
        - Allow underscore in cobrand name/data. #1236
        - Add a development URL to see check email pages. #1211

* v1.6.3 (6th July 2016)
    - Security:
        - Fix XSS vulnerability in OpenGraph header and hide/all pins links.

* v1.6.2 (3rd May 2016)
    - Security:
        - Fix vulnerability in image upload that allowed external
          command execution.

* v1.6.1 (31st July 2015)
    - Bugfixes:
        - Fix bug introduced in last release when setting multiple areas
          for a body in the admin. #1158
        - Don't have default "name >= 5 characters"/"must have space" checks,
          as Latin-centric #805
    - New features:
        - Danish translation.
    - Front end improvements:
        - Fix “All Reports” table headers on scroll. #50
        - Add time tooltips to All Reports table headings. #983
        - Fix sidebar running over the footer on alerts page. #1168
    - Admin improvements:
        - Add mark as sent button. #601
        - Add link to comment user ID from body form if present. #580
        - Add MapIt links from body page/ report co-ordinates. #638
        - Show any category extra data. #517 #920
        - Mark users who have moderate permission. #990
        - Allow editing of body external URL.
        - List a report’s bodies more nicely.
    - UK specific improvements:
        - Explain gone Northern Ireland councils. #1151
        - Better messaging for councils refusing messages. #968

* v1.5.5 / v1.6 (10th July 2015)
    - Security:
        - Fix vulnerability in login email sending that could allow an account
          to be hijacked by a third party.
        - Time out email authentication tokens.
        - Update dependency to fix issue with Unicode characters in passwords.
    - New features:
        - Chinese translation.
    - Front end improvements:
        - Add “Report” button in default mobile header. #931
        - Use ‘hamburger’ menu icon in mobile header. #931
        - Resize map pins based on zoom level. #1041
        - Improve report meta information display. #1080
        - Display message on body page when reports list is empty.
    - Bugfixes:
        - Fix issue with shrunken update photos. #424
        - Fix typo in footer role="contentinfo".
        - Default Google maps to satellite view. #1133
        - Update Bing Maps parameter ID.
    - Development improvements:
        - Add ability for map pages to filter by category/state. #1134
          (this is currently on a couple of cobrands, to add to base soon)
        - Allow cobrands to specify ordering on all reports page.
        - Use mocked Nominatim in tests to cope with bad connections.
        - Add Extra role to ease use of the {extra} database field. #1018
    - UK specific improvements:
        - Add dog poop poster. #1028

* v1.5.4 (25th February 2015)
    - New features:
        - Stamen toner-lite and Bing Maps tiles.
        - Czech and part-done Lithuanian translations.
    - Front end improvements:
        - Nicer confirmation pages, with next steps template example. #972
        - Always show report/update confirmation page, even if logged in. #1003
        - Expire cached geolocations after a week. #684
    - Bugfixes:
        - Make sure all co-ordinates are stringified/truncated. #1009
        - Correct "Open Street Map" to "OpenStreetMap". #1021
        - Only create timezone objects once, at startup.
    - Development improvements:
        - Remove need to specify en-gb in LANGUAGES. #1015
        - Mac installation improvements. #1014
        - Make use of jhead and Math::BigInt::GMP optional. #1016
        - Link from admin config page to MapIt. #1022
        - Test URLs for confirmation pages.
        - New configuration variable for setting up behind a secure proxy.
    - UK specific improvements:
        - Output easting/northing on one line. #997
        - Output Irish easting/northing in Northern Ireland. #822

* v1.5.3 (21st January 2015)
    - New features:
        - Satellite map toggle option on Google Maps view. #1002
        - Greek translation.
    - Bugfixes:
        - Fix cron-based email to use configured SMTP settings. #988
        - Update UNIX_USER variable on installation setup of crontab. #974
        - Improve make_css finding of bundled compass when in symlink. #978
        - Remove hard-coded site name from submit email template.
        - Allow forked repository pull requests to run on Travis.
        - Fix title of Privacy page, and other minor text fixes.
        - CSS: add some bottom content padding and fix a tiny map links issue.
    - Development improvements:
        - Replace site_title cobrand function with site-name web template. #979
        - Remove need for 'cron-wrapper' to run scripts. #852
        - Rename 'test-wrapper' to 'run-tests'. #999
        - Add client_max_body_size nginx config option. #995
        - Tidy up bin directory and #! lines.
    - Admin improvements:
        - Add staging email warning on admin body pages if needed. #982
        - Add admin navigation link to Configuration page. #1005
        - Better URL for body category editing.

* v1.5.2 (17th December 2014)
    - Hide unneeded heading on default footer.
    - Suppress 'Argument "" isn't numeric' warning on admin report edit page.
    - [UK] Don't show topic form field when reporting abuse.
    - Use token in moderation response URL to prevent hidden report leak.

* v1.5.1 (12th December 2014)
    - Bugfixes
        - Use correct cobrand signature in SendReport emails. #960
        - Fix double encoding of non-ASCII signature in emails. #961
        - Use area-based alerts by default, as they function correctly. #959
        - Set DefaultLocale appropriately when language set, for date display.
    - Open311
        - Better error if Open311 server returns a nil service list.
        - Cope better with Open311 server not liking a blank jurisdiction_id.
    - Installation/developer improvements:
        - Add a script to use a test database for running tests. #786
        - Make base FAQ more generic, move out UK-specific parts. #753 #935
        - Provide guidance at top of example config file.
        - Don't install open311-endpoint feature by default.

* v1.5 (19th November 2014)
    - Installation/developer improvements:
        - Support for Ubuntu Trusty Tahr 14.04 LTS. #921
        - Install bundler for more stable gem installation. #923
        - Rewritten graph generation programs in Perl. #924
        - Front end report moderation code. #809
    - Admin improvements:
        - Pagination of admin search results. #909
        - Validation of category details. #556
        - Removed overhang in body categories table. #738
        - Add encouraging message about support. #929
        - Tweak summary output on bodies page. #516
        - Move diligency table to bottom of page. #739
    - Front end:
        - Map page sidebar now flush with edges of window. #381
        - Simplify z-index usage, with other tidying. #673
        - Filtering of All Reports by category in URL. #254
        - More template generalisation, moving UK-specific stuff away. #344
    - Bugfixes:
        - Fixed JavaScript-disabled submission in Chrome/Firefox. #932
        - Show logged in message as success, not error. #357
        - Remove opacity from map controls on mobile.
        - Escape category in RSS feeds.
    - Internationalisation:
        - Add Albanian, Bulgarian, Hebrew, and Ukranian .po files.

* v1.4.2 (14th July 2014)
    - Maintenance release to deal with failing package installation. #832
    - User additions/improvements:
        - New links from `/reports` to open/fixed reports. #798
        - Better detection of signing in on `/auth` form. #816
    - Installation/developer improvements:
        - Allow SMTP username/password to be specified. #406
        - Correct GitHub link in `Vagrantfile`.
        - Error correctly if `cron-wrapper` fails to run.
        - Rename `default` web templates directory to `base`.
        - Move UK-specific text to separate templates. #344
        - Upgrade bundled `cpanm`. #807

* v1.4.1 (23rd May 2014)
    - Don't run some cron scripts by default, and rejig timings, to alleviate
      memory problems on EC2 micro instances. #640

* v1.4 (16th May 2014)
    - User improvements:
        - Adds some guidance on an empty `/my` page. #671
        - Auto-selects the category when reporting if there is only one. #690
        - Stops indenting emails a few spaces. #715
        - Email template updates. #700
    - Installation/developer improvements:
        - Makes it easier to change the pin icons. #721
        - Sends reports on staging sites to the reporter. #653
        - Adds a no-op send method to suspend report sending. #507
        - Improves the example Apache config. #733
        - Includes a nicer crontab example. #621
        - New developer scripts:
            - `make_css_watch`. #680
            - `geocode`. #758
        - Adds `external_url` field to Bodies. #710
        - Reinstates Open311 original update fetching code. #710 #755
        - Pins sass/compass versions. #585
        - Adds new `MAPIT_GENERATION` variable. #784
    - Bugfixes:
        - Fixes MapQuest and OSM attribution. #710 #687
        - Remove cached photos when deleted from admin.
        - Tiny bugfixes processing Open311 updates. #677
        - Correctly sets language in email alert loop. #542
        - Cron emails use `EMAIL_DOMAIN` in Message-ID. #678
        - Minor fixes for Debian wheezy.
        - Graph display of fixed states.
        - Slight CSS simplification. #609
    - Internal things:
        - Improves the robustness of Carton installation. #675
        - Doubles the speed of running tests on Travis.

* v1.3 (12th November 2013)
    - Changes cobrand behaviour so if only one is specified, always use it. #598
    - Allows multiple email addresses to be given for a contact.
    - Bugfixes to pan icon placement, and bottom navbar in Chrome. #597
    - Admin improvements
        - Search by external ID. #389
        - Date picker in stats. #514
        - Mark external links. #579
        - Fix for bug when changing report state from 'unconfirmed'. #527
        - Improve lists of report updates.
        - Add marking of bodies as deleted.
        - Show version number of code on config page.
    - Test suite runs regardless of config file contents. #596

* v1.2.6 (11th October 2013)
    - Upgrades OpenLayers to 2.13.1, for e.g. animated zooming.
    - Adds facility for using Google Maps via OpenLayers. #587
    - Swaps installation order of Perl modules/database, more robust. #573
    - Renames default FakeMapIt "Default Area" to "Everywhere". #566
    - Adds a "current configuration" admin page. #561

* v1.2.5 (13th September 2013)
    - Adds various useful hints and notices to the admin interface. #184
    - Improves the install script, including an example `Vagrantfile`
    - It is now easier for tests to override particular configuration
      variables should they need to.

* v1.2.4 (5th September 2013)
    - A fix for the long-standing issue where multiline strings were not being
      translated (reported at https://github.com/abw/Template2/pull/29 )
    - Better translation strings for "marked as" updates, fixes #391
    - Less noise when running the tests

* v1.2.3 (2nd September 2013)
    - Maintenance release to deal with failing installation
    - Improves reuse of `make_css` and shared CSS
    - Removes hardcoded UK URLs on a couple of admin error emails
    - Marks a couple of strings missing translation
    - Updates mapquest URLs

* v1.2.2 (26th July 2013)
    - Maintenance release to deal with failing installation
    - Improves the Google Maps plugin somewhat, though still needs work

* v1.2.1 (5th June 2013)
    - Maintenance release to deal with failing carton installation
    - Test and module fixes for installation on Debian wheezy
    - Module fixes for running on Travis
    - The install script adds gem environment variables to the user's .bashrc
      so that `make_css` can be run directly after installation
    - `make_css` automatically spots which cobrands use compass
    - Adds some missing states to the admin report edit page

* v1.2 (3rd May 2013)
    - Adds `MAPIT_ID_WHITELIST` to allow easier use of global MapIt
    - Adds postfix to the install script/ AMI so emailing works out of the box
    - Adds an extra zoom level to the OSM maps
    - Adds the Catalyst gzip plugin so HTML pages are gzipped
    - Fixes an issue with the All Reports summary statistics not including some
      open states, such as 'in progress'

* v1.1.2 (15th March 2013)
    - Includes the `cpanfile` now required by carton, the Perl package
      management program we use.

* v1.1.1 (22nd February 2013)
    - Hotfix to fix missed iPhone width bug

* v1.1 (22nd February 2013)
    - Adds bodies, so that the organisations that reports are sent to can cover
      multiple MapIt administrative areas, or multiple bodies can cover one
      area, and other related scenarios
    - Admin display improvements
    - Internationalisation improvements, especially with text in JavaScript
    - Various minor updates and fixes (e.g. a `--debug` option on `send-reports`,
      and coping if MapIt has its debug switched on)

* v1.0 (24th October 2012)
    - Official launch of the FixMyStreet platform<|MERGE_RESOLUTION|>--- conflicted
+++ resolved
@@ -21,12 +21,9 @@
         - Fix error sending `requires_inspection` reports. #1961
     - Admin improvements:
         - Admin can anonymize/hide all a user's reports. #1942 #1943
-<<<<<<< HEAD
         - Admin can log a user out. #1975
         - Admin can remove a user's account details. #1944
-=======
         - Superusers can have optional two-factor authentication. #1973
->>>>>>> 3e721ddf
     - UK:
         - Lazy load images in the footer.
 
