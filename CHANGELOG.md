## Releases

* Unreleased
    - Bugfixes:
        - Fix issue with dashboard report CSV export. #3026

* v3.0.1 (6th May 2020)
    - New features:
        - Provide access to staff-only categories in admin. #2925 #2958
        - Allow anonymous updating if anonymous reporting enabled.
    - Admin improvements:
        - Order unsent reports by confirmed date. #2911
        - Disable staff private tickbox on new reports if category is private. #2961
        - Move stats from main admin index to stats index. #2982
        - Speed up dashboard export and report search. #2988
        - Allow a template to be an initial update on reports. #2973
        - Interface for disabling updates/reopening for certain categories. #2991 #2992
        - Include group in CSV export if enabled. #2994
<<<<<<< HEAD
        - Disable category rename on Open311 categories when unprotected. #2957
=======
        - In category admin, group already shown elsewhere.
        - Add assigned_(users|categories)_only functionality.
>>>>>>> d1622dc2
    - Bugfixes:
        - Application user in Docker container can't install packages. #2914
        - Look at all categories when sending reports.
        - Fixes the To header when sending emails about inactive accounts. #2935
        - Recent reports, use same query regardless of cache. #2926 #2999
        - Match body construction on Around with New setup.
        - Only one duplicate call in progress at once. #2941
        - Stop double escape in Google Maps URL.
        - Refactor/stop double escape in report nav link. #2956
        - Maintain group on pin move with same category in multiple groups. #2962
        - Remove unnecessary margin-right on #postcodeForm. #3010
        - Fix sorting by most commented on /around map view. #3013
    - Development improvements:
        - Refactor Script::Report into an object. #2927
        - Move summary failures to a separate script. #2927
        - Add generic import categories from JSON script.
        - Add script to export/import body data. #2905
        - Add fetch script that does combined job of fetch-comments and fetch-reports. #2689
        - Allow fetch script to parallelize fetching. #2689
        - Do all retry timeout or skip checks in database. #2947
        - Show error page when submitting with web param to /import. #2233
        - Add a daemon option for sending reports and updates. #2924
        - Update Getopt::Long::Descriptive to stop warning. #3003
    - Open311 improvements:
        - Allow save/drop of row extra during sending. #2788
        - Match response templates on external status code over state. #2921
        - Add flag to protect category/group names from Open311 overwrite. #2986
    - Documentation:
         - Remove part about restricting access to /admin. #2937
    - UK:
        - Added junction lookup, so you can search for things like "M60, Junction 2". #2918

* v3.0 (4th March 2020)
    - Security:
        - Fix XSS vulnerability in pagination page number.
        - Rotate session ID after successful login.
        - Switch to auto-escaping of all template variables (see below). #2772
        - Scrub admin description fields. #2791
    - Front end improvements:
        - Improved 403 message, especially for private reports. #2511
        - Mobile users can now filter the pins on the `/around` map view. #2366
        - Maintain whitespace formatting in email report/update lists. #2525
        - Improve keyboard accessibility. #2542
        - Report form now indicates that details are kept private if report is
          made in a private category. #2528
        - Improve map JavaScript defensiveness.
        - Upgrade jquery-validation plugin. #2540
        - Pass ‘filter_category’ param to front page to pre-filter map.
        - Remove on-map Permalink. #2631
        - Darken front page step numbers, and improve nested heading structure. #2631
        - Set report title autocomplete to off to prevent email autocompleting. #2518
        - Add map filter debouncing to reduce server requests. #2675
        - Add XSL to RSS feeds so they look nicer in browsers. #2736
        - Add per-report OpenGraph images. #2394
        - Display GPS marker on /around map. #2359
        - Use nicer default photo upload message. #2358
        - Remove pan control from mobile widths. #2865
        - Use category groups whenever category lists are shown. #2702
        - Display map inline with duplicate suggestions on mobile. #2668
        - Improved try again process on mobile. #2863
        - Improve messaging/display of private reports. #2884
        - Add a web manifest and service worker. #2220
        - Also check filter_category for category choice. #2893
        - Reduce duplicate Permalink.updateLink calls when zooming map. #2824
        - Hide ‘provide extra information’ preamble when no visible fields are present. #2811
        - Improve user flow when JavaScript is not available. #2619
        - Change ‘locate me automatically’ to ‘use my location’. #2615
        - Include ‘submit’ button at very bottom of report form when signing in during report
        - Provide ARIA roles for message controller box.
    - Admin improvements:
        - Add new roles system, to group permissions and apply to users. #2483
        - Contact form emails now include user admin links. #2608
        - Allow categories/Open311 questions to disable the reporting form. #2599
        - Improve category edit form. #2469
        - Allow editing of category name. #1398
        - Allow non-superuser staff to use 2FA, and optional enforcement of 2FA. #2701
        - Add optional enforced password expiry. #2705
        - Store a moderation history on admin report edit. #2722
        - Add user admin log page. #2722
        - Allow report as another user with only name. #2781
        - Allow staff users to sign other people up for alerts. #2783
        - Group categories on body page. #2850
        - Add admin UI for managing web manifest themes. #2792
        - Add a new "staff" contact state. #2891
        - Store staff user when staff make anonymous report. #2802
        - Record first time fixed/closed update sent to reporter in email.
        - Pre-filter ‘all reports’ by area for inspectors
        - show open311 failure details in admin report edit page. #2468
    - New features:
        - Categories can be listed under more than one group #2475
        - OpenID Connect login support. #2523
        - Heatmap dashboard. #2675
        - Allow anonymous submission by a button, optionally per-category.
    - Bugfixes:
        - Prevent creation of two templates with same title. #2471
        - Fix bug going between report/new pages client side. #2484
        - Don't include private reports when searching by ref from front page.
        - Set fixmystreet.bodies sooner client-side, for two-tier locations. #2498
        - Fix front-end testing script when run with Vagrant. #2514
        - Handle missing category when sending open311 reports #2502
        - Fix label associations with category groups. #2541
        - Hide category extras when duplicate suggestions shown. #2588
        - Hide duplicate suggestions when signing in during reporting. #2588
        - Retain extra data if signing in during reporting. #2588
        - Have duplicate suggestion and assets coexist better. #2589
        - Don't include lat/lon of private reports in ‘Report another problem here’ link. #2605
        - Allow contact send method to be unset always. #2622
        - Fix z-index stacking bug that was causing unclickable RSS icons on /alert page. #2624
        - Fix issue with inspector duplication workflow. #2678
        - Fix removal of cached photos on moderation. #2696
        - Checking of cached front page details against database. #2696
        - Inconsistent display of mark private checkbox for staff users
        - Clear user categories when staff access is removed. #2815
        - Only trigger one change event on initial popstate. #2862
        - Fix error when hiding a user's updates with no confirmed updates. #2898
        - Sort reporting categories in display order. #2704
        - Do not clear asset attributes on category change.
    - Development improvements:
        - Upgrade the underlying framework and a number of other packages. #2473
        - Add feature cobrand helper function.
        - Add front-end testing support for WSL. #2514
        - Allow cobrands to disable admin resending. #2553
        - Sass variables for default link colour and decoration. #2538
        - Make contact edit note optional on staging sites.
        - Store email addresses report sent to on the report. #2730
        - Add configuration for setting Content-Security-Policy header. #2759
        - Add banner on staging website/emails, and STAGING_FLAGS option to hide it. #2784 #2820
        - Do not hard code site name in database fixture. #2794
        - Ensure OS dependencies are kept updated in development environments. #2886
        - Enhance inactive scripts to act per-cobrand, or full deletion. #2827
    - Open311 improvements:
        - Support use of 'private' service definition <keywords> to mark
          reports made in that category private. #2488
        - Ensure any reports fetched in a category marked private are also
          marked private on the site. #2488
        - Add new upload_files flag which sends files/photos as part of the
          POST service request. #2495
        - Allow description in email template with placeholder. #2470
        - Do not store display-only extra fields on new reports. #2560
        - Support receiving updates from external source. #2521
        - Improve JSON output of controller.
        - unset external_status_code if blank in update. #2573
        - Add support for account_id parameter to POST Service Request calls.
        - Do not overwrite/remove protected meta data. #2598
        - Spot multiple groups inside a <groups> element. #2641
        - Always update problem state from first comment #2832
    - Backwards incompatible changes:
        - The FixMyStreet templating code will now escape all variables by
          default. If you need to output HTML in a variable directly, you will
          need to escape it with the `safe` filter, e.g. `[% some_html | safe %]`.

* v2.6 (3rd May 2019)
    - New features:
        - (Optional) auto-suggestion of similar nearby problems,
          while reporting, to discourage duplicate reports. #2386
    - Front end improvements:
        - Track map state in URL to make sharing links easier. #2242
        - Default to unchecked for show name checkbox. #347
    - Email improvements:
        - Header image file name can be customised
    - Admin improvements:
        - Include moderation history in report updates. #2379
        - Allow moderation to potentially change state. #2381
        - Spot moderation conflicts and raise an error. #2384
        - Allow searching for <email> in admin.
        - Make staff JavaScript more self-contained.
        - Alow staff user to be associated with multiple areas.
        - Improvements to admin checkbox display.
    - Bugfixes:
        - Check cached reports do still have photos before being shown. #2374
        - Delete cache photos upon photo moderation. #2374
        - Remove any use of `my $x if $foo`. #2377
        - Fix saving of inspect form data offline.
        - Add CSRF and time to contact form. #2388
        - Make sure admin metadata dropdown index numbers are updated too. #2369
        - Fix issue with Open311 codes starting with ‘_’. #2391
        - Add parameter to URL when “Show older” clicked. #2397
        - Don't ask for email on alert signup if logged in. #2402
        - Filter out hidden reports from top 5 list. #1957
        - Add space below "map page" contents on narrow screens.
        - Use relative report links where possible. #1995
        - Improve inline checkbox spacing. #2411
        - Prevent duplicate contact history creation with Unicode data.
        - Show all Open311 extra fields in edit admin.
        - Proper bodies check for sending updates.
        - Check better if extra question has values.
        - Stop filter category overriding chosen category.
        - Allow things to reset if "Pick a category" picked.
        - Stop category_change firing more than it should.
        - Fix extra question display when only one category.
        - Fix superusers creating anonymous reports. #2435
        - Ensure non_public reports aren't exposed at /open311 endpoint.
        - Escape body name in admin title.
        - Use REQUEST_URI, not PATH_INFO, to infer path.
    - Development improvements:
        - Make front page cache time configurable.
        - Better working of /fakemapit/ under https.
        - Improve Open311 error output on failing GET requests.
        - Optionally log failed geocoder searches.
    - Backwards incompatible changes:
        - If you wish the default for the showname checkbox to be checked,
          add `sub default_show_name { 1 }` to your cobrand file.
        - The admin body and user sections have been refactored – if you have
          custom templates/code, you may need to update links to those.

* v2.5 (21st December 2018)
    - Front end improvements:
        - Simplify new report/update sign in flow. #642
        - Simplify /auth sign in page. #2208
        - Clearer relocation options while you’re reporting a problem #2238
        - Enforce maximum photo size server side, strip EXIF data. #2326 #2134
        - Don't require two taps on reports list on touchscreens. #2294
        - Allow moderation to work without JavaScript. #2339
        - More prominent display of "state" on report page #2350
        - Improved report/update display on contact form. #2351
        - Can limit /reports to non-public reports. #2363
    - Admin improvements:
        - Allow moderation to potentially change category. #2320
        - Add Mark/View private reports permission #2306
        - Store more original stuff on moderation. #2325
        - Sort user updates in reverse date order.
        - Improve update display on admin report edit page.
        - Keep all moderation history, and show in report/update admin. #2329
    - Bugfixes:
        - Restore map zoom out when navigating to /around from /report. #1649
        - Don’t escape HTML entities in report titles pulled in by ajax. #2346
        - Show reopening/fixed questionnaire responses lacking updates. #2357
    - Open311 improvements:
        - Fix bug in contact group handling. #2323
        - Improve validation of fetched reports timestamps. #2327
        - Fetched reports can be marked non_public #2356
    - Development improvements:
        - Add option to symlink full size photos. #2326
        - default_to_body/report_prefill permissions to control default
          report as/prefill behaviour. #2316

* v2.4.2 (6th November 2018)
    - New features:
        - Dashboard now has update CSV export. #2249
        - Allow cobrands to override searching by reference #2271
        - Allow cobrands to limit contact form to abuse reports only
    - Admin improvements:
        - List number of alerts on report page #669
        - viewing and managing of user alerts in admin #676
        - Allow moderation to potentially change photos/extra info. #2291 #2307
    - Bugfixes:
        - Add perl 5.26/5.28 support.
        - Fix subcategory issues when visiting /report/new directly #2276
        - Give superusers access to update staff dropdowns. #2286
        - Update report areas when moving its location. #2181
        - Don't send questionnaires for closed reports. #2310
        - Make sure Open311 send_method always recorded/spotted. #2121
    - Development improvements:
        - Add cobrand hook for dashboard viewing permission. #2285
        - Have body.url work in hashref lookup. #2284
        - OSM based map types can now override zoom levels #2288
        - Clearer name for navigation colours in SCSS. #2080
        - `script/setup` now creates `conf/general.yml` for Vagrant when needed.
    - Internal things:
        - Move send-comments code to package for testing. #2109 #2170
    - Open311 improvements:
        - Set contact group only if handling cobrand has groups enabled. #2312

* v2.4.1 (2nd October 2018)
    - New features:
        - Support for storing photos in AWS S3. #2253
    - Front end improvements:
        - Import end point can optionally return a web page #2225
        - Clicking the "Report" header links on the homepage now focusses
          the #pc search input #2237
        - Speed up fetching lists of bodies. #2248
        - Improve vertical alignment of navigation menu in Internet Explorer 9–11.
        - Mobile menu button no longer uses -9999px text-indent hack.
        - HTML email template for confirming "partial" reports #2263
    - Bugfixes:
        - Fix display of area/pins on body page when using Bing or TonerLite map.
        - Do not scan through all problems to show /_dev pages.
        - Say “Set password”, not Change, if no password set.
        - Do not lose from_body field when edited by non-superuser admin.
        - Fix history API bug with category/state selection.
    - Development improvements:
        - Cobrand hook for disabling updates on individual problems.
        - Cobrand hook for disallowing title moderation. #2228
        - Cobrand hook for per-questionnaire sending. #2231
        - Add option for configuring memcache server.
        - Add Blackhole send method. #2246
        - Add script to list/diff template changes in core that
          might need applying to a cobrand.
        - Move away from FastCGI in sample conf/sysvinit config.
        - Customised Vagrant box available, with an override option.
        - Add Dockerfile and example Docker Compose setup.
        - Add a sample systemd unit file for the Catalyst application server.

* v2.4 (6th September 2018)
    - Security
        - Update user object before attempting sign-in,
          to prevent leak of user account phone number.
    - Front end improvements:
        - Simplify footer CSS. #2107
        - Keep commas in geocode lookups. #2162
        - Show message on reports closed to updates. #2163
        - Only display last 6 months of reports on around page by default #2098
        - Always show all reports by default on /my.
        - Much less reliance on input placeholders, for better accessibility #2180
        - “Report another problem here” button on report confirmation page #2198 #393
        - Button in nav bar now makes it easier to report again in the same location #2195
        - Shrink OpenLayers library a bit. #2217
        - Remove need for separate per-category ajax call. #1201
    - Admin improvements:
        - Mandatory defect type selection if defect raised. #2173
        - Send login email button on user edit page #2041
        - Use do-not-reply address for sent report email.
        - Category group can be edited.
        - Trim spaces from user/report search input.
    - Bugfixes:
        - Don't remove automated fields when editing contacts #2163
        - Remove small border to left of Fixed banner. #2156
        - Fix issue displaying admin timeline. #2159
        - Send details of unresponsive bodies to mobile app #2164
        - Fix issue with category filter when category contains comma #2166
        - Inspectors can unset priority. #2171
        - Defect type is recorded if category change made. #2172
        - [UK] Store body ID on council/ward alerts. #2175
        - Show all fixed issues when staff user uses map page filter #2176
        - Allow any user who can see private checkbox to use it. #2182
        - Prevent duplicate category listing on /my.
        - Hide password help field along with other similar. #2185
        - Allow questionnaire link to be revisited in quick succession. #2123
        - Update Google Maps directions link.
        - Fix inspector pin dragging. #2073.
        - Maintain all single newlines in text output, not only the first.
        - Make sure Home clickable with Try again overlay.
        - Check all contacts for metadata and non-public.
    - Open311 improvements:
        - CLOSED status maps to 'closed' state if extended statuses are enabled.
        - Don't generate template comment text on move between fixed states. #2199
    - Development improvements:
        - Cobrand hook for presenting custom search results. #2183
        - Cobrand hook to allow extra login conditions #2092
        - Add ability for client to set bodies not to be sent to. #2179
        - Make it easier to prevent a form_detail_placeholder being printed. #2212
        - Include user agent in contact form emails. #2206
        - Use site name in contact email subject line.
        - Add /_dev endpoints for previewing confirmation/submission pages. #2218
        - Allow cobrand to add extra ability to moderate. #2216

* v2.3.4 (7th June 2018)
    - Bugfixes:
        - Fix pin clicking on non-/around pages, broken in 2.3.3.
        - Fix issue displaying anonymous account email.

* v2.3.3 (6th June 2018)
    - Front end improvements:
        - Extra help text on contact form #2149
    - Admin improvements:
        - Improve inspect form position and configurability.
    - Bugfixes:
        - Prevent contact form leaking information about updates #2149
        - Fix pointer event issue selecting pin on map. #2130
        - Fix admin navigation links in multi-language installs.
        - Fix map display issue clicking back from report page as inspector.

* v2.3.2 (31st May 2018)
    - Front end improvements:
        - Improve questionnaire process. #1939 #1998
        - Increase size of "sub map links" (hide pins, permalink, etc) #2003 #2056
        - Edge-to-edge email layout on narrow screens #2010
        - Add default placeholder to report extra fields. #2027
        - Clicking the "Click map" instruction banner now begins a new report #2033
        - Homepage postcode input is now marked up as a required input #2037
        - Improved cursor/display of the new report pin. #2038
        - Asset layers can be attached to more than one category each. #2049
        - Cobrands hook to remove phone number field. #2049
        - Check recent reports for any hidden since cached. #2053
        - Asset layer attribution automatically shown. #2061
        - The .internal-link-fixed-header positioning is now much simpler. #2117
        - Added UI to view multiple wards at once on /reports. #2120
    - Bugfixes:
        - Stop asset layers obscuring marker layer. #1999
        - Don't delete hidden field values when inspecting reports. #1999
        - Fix text layout issues in /reports/…/summary dashboard charts.
        - Fix post-edit issues on admin report edit page.
        - Truncate dates in Open311 output to the second. #2023
        - Fix check for visible sub map links after 'Try again'.
        - Stop race condition when making a new report quickly.
        - Set a session timezone in case database server is set differently.
        - Fix SQL error on update edit admin page in cobrands. #2049
        - Improve chart display in old IE versions. #2005
        - Improve handling of Open311 state changes. #2069
        - Don't strip whitespace from user passwords. #2111
        - Make OpenGraph description translatable.
        - Stop double-escaping title in alert-update email.
        - Use inspection states in response template admin.
        - Fixed CSS padding/overflow bug during sidebar "drawer" animations. #2132
        - Response template containing double quote now works.
        - A few small display issues with RTL text display.
        - Improve handling of loading spinner display. #2059
        - Ignore non-interactive layers for asset message.
    - Admin improvements:
        - Inspectors can set non_public status of reports. #1992
        - Default start date is shown on the dashboard.
        - Users with 'user_edit' permission can search for users/reports. #2027
        - Don't send sent-report emails to as-body/as-anonymous reports.
        - Show Open311 service code as tooltip on admin category checkboxes. #2049
        - Bulk user import admin page. #2057
        - Add link to admin edit page for reports. #2071
        - Deleted body categories now hidden by default #1962
        - Display contents of report's extra field #1809
        - Store user creation and last active times.
        - Add scripts to anonymize inactive users and reports,
          email inactive users, or to close reports to new updates.
        - Admin ability to close reports to new updates. #43
    - Open311 improvements:
        - Fetch problems over Open311 #1986 #2067
        - Option to send multiple photos over Open311 #1986
        - Allow Open311 service definitions to include automated attributes #1986
        - Optionally supress blank Open311 update errors #1986
        - Fetch/store external status code with Open311 updates. #2048
        - Response templates can be triggered by external status code. #2048
        - Enable conversion from EPSG:27700 when fetching over Open311 #2028
        - Add CORS header to Open311 output. #2022
        - Nicer Open311 errors. #2078
    - Development improvements:
        - Cobrand hook for adding extra areas to MAPIT_WHITELIST/_TYPES. #2049
        - send-comments warns about errors when called with --verbose #2091
        - Add HTML email previewer.
        - Add some Cypress browser-based testing.
        - Upgrade Vagrantfile to use Ubuntu Xenial. #2093
        - Add validation to cobrand-specific custom reporting fields.
        - Drop support for IE7, improve IE8 support. #2114
        - Add ability to have category extra help text.
        - Cobrand hook for showing all states in filter.

* v2.3.1 (12th February 2018)
    - Front end improvements:
        - Zoom out as much as necessary on body map page, even on mobile. #1958
        - Show loading message on initial /around map load #1976
        - Ask for current password/send email on password change. #1974
        - Add minimum password length and common password checking. #1981
        - Nicer display of national phone numbers. #1982
        - 'Report as another user' allows phone number without email. #1978
        - Display loading spinner on map when asset layers are loading. #1991
    - Bugfixes:
        - Fix bug specifying category in URL on /around. #1950
        - Fix bug with multiple select-multiples on a page. #1951
        - Make sure dashboard filters all fit onto one line. #1938
        - Fix issue with red bars on bar graph of many categories. #1938
        - Prefetch translations in /reports list of bodies. #1941
        - Ignore deleted/area-less bodies in dashboard list. #1941
        - Add missing CSS class from final questionnaire question. #1953
        - Fix JavaScript error on /my calculating bounds #1954
        - Change text on /reports to match lower down (fix translation).
        - Ensure all reports graph can't dip downward. #1956
        - Fix error sending `requires_inspection` reports. #1961
        - Fix timezone related test failure. #1984
        - Restore display of extra fields on inspector form. #1994
    - Admin improvements:
        - Admin can anonymize/hide all a user's reports. #1942 #1943
        - Admin can log a user out. #1975
        - Admin can remove a user's account details. #1944
        - Superusers can have optional two-factor authentication. #1973
    - Development improvements:
        - Add script to remove expired sessions. #1987
        - 'components' parameter can be passed to Google geocoder. #1994
    - UK:
        - Lazy load images in the footer.

* v2.3 (18th December 2017)
    - New features:
        - Optional verification of reports and updates, and logging in,
          using confirmation by phone text. #1856 #1872
        - Improved email/phone management in your profile.
        - Don't cover whole map with pin loading indicator. #1874
        - Add Expand map toggle to more mobile maps. #1875
        - Allow multiple wards to be shown on reports page. #1870
        - Add functionality to have per-body /reports page. #1880
        - Open311 category group support. #1923
    - Front end improvements:
        - Paginate reports on `/around`. #1805 #1577 #525
        - Improve performance of various pages, especially front. #1901 #1903
        - More prominent "Hide pins" link on map pages, to aid reporting in busy areas. #525
        - Optimised sprite file down from 97 KB to 36 KB. #1852
        - SVG assets for core elements like button icons and map controls #1888
        - Remove unneeded 2x PNG fallback images.
        - Improve location disambiguation page on small screens. #1918
        - Don't show geolocation link on non-HTTPS pages. #1915
        - Public report page shows state changes made in admin interface #1846
    - Bugfixes
        - Shortlist menu item always remains a link #1855
        - Fix encoded entities in RSS output. #1859
        - Only save category changes if staff user update valid #1857
        - Only create one update when staff user updating category #1857
        - Do not include blank updates in email alerts #1857
        - Redirect inspectors correctly on creation in two-tier. #1877
        - Report status filter All option works for body users #1845
        - Always allow reports to be removed from shortlist #1882
        - Remove shortlist form from inspect duplicate list. #1889
        - Fix pin size when JavaScript unavailable.
        - Fix display of text only body contacts #1895
        - Prevent text overflow bug on homepage stats #1722
        - Stop page jumping too far down on inspect form. #1863
        - Prevent multiple 'Expand map' links appearing. #1909
        - Superusers without a from_body can make reports again. #1913
        - Fix crash when viewing /around in certain locales. #1916
        - Fix back bug, from report after using list filters. #1920
        - Fix issues with send method category change. #1933
    - Admin improvements:
        - Character length limit can be placed on report detailed information #1848
        - Inspector panel shows nearest address if available #1850
        - Return a 200 rather than 404 for ref ID lookup. #1867
        - Remove hidden from default staff state dropdown. #1878
        - Marking an item as a duplicate enforces providing ID/update. #1873
        - Report field pre-filling for inspectors configurable #1854
        - Admins can now unban users #1881
        - More JavaScript-enhanced `<select multiple>` elements. #1589 #1892
        - 'Auto-response' flag on response templates is honoured for fetched
          Open311 updates. #1924
        - Individual cobrands can disable social login #1890
        - Cobrands can disable sending of moderation emails. #1910
        - Store all successful send methods. #1933
    - Dashboard/statistics:
        - Improve/consolidate various admin summary statistics pages,
          all now under /dashboard. #1834 #1919
        - Add date range for report generation #1885
        - CSV export now has token based authentication. #1911
        - And uses machine-readable dates. #1929
    - Development improvements:
        - Add hook for pre-wrapper content.
        - Include JSON representation of extra fields in category_extras output
        - send-reports will never skip failed reports when using --debug
    - UK:
        - Use SVG logo, inlined on front page. #1887
        - Inline critical CSS on front page. #1893

* v2.2 (13th September 2017)
    - New features:
        - Body and category names can now be translated in the admin. #1244
        - Report states can be edited and translated in the admin. #1826
        - Extra fields can be added to the report form site-wide. #1743
        - Staff users can now create reports as an anonymous user. #1796
        - Staff users can filter reports by all states. #1790
        - `LOGIN_REQUIRED` config key to limit site access to logged-in users.
        - `SIGNUPS_DISABLED` config key to prevent new user registrations.
    - Front end improvements:
        - Always show pagination figures even if only one page. #1787
        - Report pages list more updates to a report. #1806
        - Clearer wording and more prominent email input on alert page. #1829
        - Cobrands can implement `hide_areas_on_reports` to hide outline on map.
        - Templates to allow extra messages through problem confirmation. #1837
    - Admin improvements:
        - Highlight current shortlisted user in list tooltip. #1788
        - Extra fields on contacts can be edited. #1743
        - Clearer highlight for selected duplicate on inspect form. #1798
        - Include MapIt API key on admin config page. #1778
        - Redirect to same map view after inspection. #1820
        - A default response priority can now be set. #1838
        - Dashboard CSV export includes Northing, Easting and Ward.
          It also now orders fields by report confirmed time. #1832 #1835
    - Bugfixes:
        - Set up action scheduled field when report loaded. #1789
        - Fix display of thumbnail images on page reload. #1815
        - Fix sidebar hover behaviour being lost. #1808
        - Stop errors from JS validator due to form in form.
        - Stop update form toggle causing report submission.
        - Update map size if an extra column has appeared.
        - Improve performance of various pages. #1799
        - Duplicate list not loading when phone number present. #1803
        - Don't list multiple fixed states all as Fixed in dropdown. #1824
        - Disable email field for logged in people. #1840
    - Development improvements:
        - Debug toolbar added. #1823
        - `switch-site` script to automate switching config.yml files. #1741
        - `make_css --watch` can run custom script after each compilation.
        - Upgrade comonlib to get nicer MapIt error message.

* v2.1.1 (3rd August 2017)
    - Email improvements:
        - Clicking on the map in an email links to the report #1596
    - Admin improvements:
        - Resend report if changing category changes send_method. #1772
        - Do not replace deleted text with [...] when moderating. #1774
        - Show reporter's phone number on inspector form. #1773
        - Redirect to /around after inspecting a report.
    - Bugfixes:
        - Cache template paths in About.pm with lang_code. #1765
        - Resize pin image before compositing onto static map.
    - Development improvements:
        - Use standard JavaScript translation for show/hide pins. #1752
        - Allow update-schema to run on empty database. #1755
        - Update MapIt URL to https in example webserver configs.
        - Option to redirect to custom URL from Contact form.

* v2.1 (8th July 2017)
    - New features:
        - Allow users to hide their name on reports/updates. #658
        - New /reports page. #1630 #1726 #1753
    - Front end improvements:
        - Resize photos client-side before uploading. #1734
        - CSS header/content/navigation refactoring/simplification. #1719 #1718
        - Consolidate state dropdowns, make sure existing state is included. #1707
        - Simplify `footer-marketing.html` for most cobrands. #1709
        - Change the contact form Post button label to Send. #1750
        - Add an optional phone field to the contact form. #1750
        - Double resolution pin icons in core. #1713
    - Admin improvements:
        - Don't resend if category change subsets body. #1725
        - Fix styling of 'remove from site' button. #1700
        - Add inactive state to categories. #1757
        - Inspect form:
            - Make more visually distinct, better on medium screens. #1700 #1701
            - Populate defect types dropdown on category change. #1698
            - Update templates when category/state changed. #1729
            - Fix bug when switching state to duplicate and back. #1729
            - Don't preselect inspector template on page load. #1747
        - Allow inspectors to shortlist all reports in view. #1652
        - Subscribe inspectors to updates when state changes. #1694
        - Streamline new reports for inspectors. #1636
    - Bugfixes:
        - Make three strings translatable. #1744 #1735
        - Reinstate geolocation on alert page. #1726
        - Fix clickable spaces on inspect form/ward page. #1724
        - Make sure segmented control input not offscreen. #1749
        - Remove superfluous quote in HTML script element. #1705
        - Add missing closing </dl> to base FAQ.
    - Development improvements:
        - Allow static home page template override. #1745
        - Add Debian stretch/perl 5.24 support. #1746
        - Add scripts to rule them all. #1740
        - Update submodule on any Vagrant provisioning. #1702
        - Fix imbalanced paragraph tags in glossary. #1737
        - Spot badly configured SMTP type. #1758.
        - Add MAPIT_API_KEY support
        - Hooks:
            - Add hook for post-title field content in report form. #1735
            - Add hook so cobrands can change pin hover title. #1713
            - Allow cobrands to define pin colour for new reports. #1713
        - Testing:
            - Run each test file in a transaction. #1721
            - Test script should run 't' when other args given. #1721
            - Auto-add strict/warnings/Test::More with TestMech. #1554
            - Fix test that would not run offline. #1712
            - Fix timing edge case test failure.
    - Backwards incompatible changes:
        - The `nav-wrapper-2` class has been removed. If you have a
          custom footer template, replace that class with 'container'. #1718
        - The `/reports` page now uses different generated data. If you
          have a custom `reports/index.html` template, you may need to
          call `update-all-reports` with the `--table` argument.
    - Internal things:
        - Move third party libraries into vendor directories. #1704
        - Stop using sudo on Travis, improve locale support. #1712
        - Add CodeCov coverage testing. #1759
    - UK:
        - Add fixture script. #1720
        - Add Borsetshire demo cobrand. #1717
        - Remove requirement for fixed body IDs. #1721
        - Show all pins on two-tier councils only. #1733
        - Stop nearest request with scientific notation. #1695

* v2.0.4 (13th April 2017)
    - Front end improvements:
        - On /reports maps, only include reports in view. #1689
    - Admin improvements:
        - Allow comma-separated contact emails in the admin. #1683
    - Bugfixes:
        - Upgrade Facebook 3rd party library to fix Facebook login. #1681
        - Don't error when devolved body, blank send methods. #1374
        - Fix issue with categories with regex characters. #1688

* v2.0.3 (31st March 2017)
    - Front end improvements:
        - Add ability to make map full screen on mobile report pages. #1655
        - Move staff-only JavaScript to separate file. #1666
        - Show loading indicator when loading pins. #1669
        - Allow users to reopen closed reports. #1607
    - Admin improvements:
        - Redirect to category-filtered /reports on login if present. #1622
        - Follow redirect to /admin after login if allowed. #1622
        - Include /admin link on top-level nav for admin users.
        - Add shortlist filters. #1629
        - Add submit buttons to admin index search forms. #1551
        - Store user object when deleting report. #1661
        - Use name at time of moderation, include superusers. #1660
        - Add customisable defect types. #1674
    - Bugfixes:
        - Fix crash on reports with empty `bodies_str`. #1635
        - Only output appcache/manifest for shortlist users. #1653
        - Fix placeholder typo in French translation.
        - Make sure report Ajax call is not cached by IE11. #1638
        - Check cobrand users list when admin merging users. #1662
        - Make sure emails are lowercased in admin. #1662
        - Specify options in 'all' status filter. #1664
        - Be clearer if no states selected is not all states. #1664
        - Set up correct environment in cobrand PO script. #1616
        - Allow superuser to leave update when inspecting. #1640
        - Remove duplicate <> around envelope senders. #1663
        - Fix invisible segmented controls in old Webkit. #1670
        - Remove superfluous lists from Open311 JSON output. #1672
        - Upgrade to using Email::Sender. #1639
        - Fix bug if test run c. 55 hours before BST starts.
        - Use lat/lon on inspection form if no local coordinates. #1676
        - Improve translatability of various pages.
    - Development improvements:
        - Send open reports regardless of current state. #1334
        - Clarify ‘inspected’ behaviour. #1614
        - Reduce disk stats. #1647
        - Refactor main navigation into reusable blocks.
        - Add Problem->time_ago for pretty-printed duration.
        - Add `external_id` field to ResponsePriority.
        - Forward on all bounces as bounces.
        - Use sender in From if From and To domains match. #1651
        - Refactor SendReport::Open311 to use cobrand hooks. #792
        - Do upload_dir check on start up, not each report. #1668
        - Make sure all tests can run offline. #1675
        - Add ability to override Google Maps road style. #1676

* v2.0.2 (3rd February 2017)
    - Front end changes:
        - Add an offline fallback page with appcache. #1588
        - Improve print layout for report list pages. #1548
        - Rename ‘unable to fix’ as ‘no further action’.
    - Bugfixes:
        - Mark two missing strings for translation. #1604
        - Make sure email is lowercase when signing in. #1623
        - Make sure language included in calls to base_url_for_report. #1617
        - Small CSS homepage fixes.
        - Admin:
            - Fix filtering on shortlist page. #1620
            - Fix 'save with public update' toggle. #1615
    - Admin improvements:
        - Add offline report inspection for inspectors. #1588 #1602 #1608
        - Admin with appropriate permission can see body user who left
          contribute_as_body report or update. #1601 #1603
        - Include ‘Add user’ link on admin user search results page. #1606
        - Redirect to new user after user creation/edit. #1606
        - Redirect to shortlist after inspection if user has permission. #1612
        - Allow response templates to be associated with a state, and default
          to that template if report state changed to match. #1587
        - Disable show name checkbox when reporting as someone else. #1597
        - Show response priorities in report list items. #1582
        - Shortlist add/remove icons in report lists and report page. #1582
        - Reordering shortlist buttons in report lists. #1582
        - Default inspect form to save with public update.
        - Drop unneeded Cancel button on inspect form.
        - Use ‘*’ on admin page to signify superuser.
    - Development improvements:
        - Update has_body_permission_to to allow superusers. #1600
        - Move staging flags to their own config variable. #1600
        - Only warn of Open311 failure after a couple, in case it's transient.
        - Only load user body permissions once per request.
        - Return 400/500 for some client/server errors.
        - Fix bad cross-year test.

* v2.0.1 (16th December 2016)
    - Bugfixes:
        - Fix issue in dragging map in Chrome 55. openlayers/ol2#1510
        - Don't double-decode strftime output, to fix date/time display.
        - Filter category should always carry through to form.
        - Don't fix height of admin multiple selects. #1589
    - Admin improvements:
        - Add duplicate management to inspector view. #1581
        - Open inspect Navigate link in new tab. #1583
        - Scroll to report inspect form if present. #1583
        - Update problem lastupdate column on inspect save. #1584
        - Update priorities in inspect form on category change. #1590
    - Development improvements:
        - Pass test if NXDOMAINs are intercepted.
        - Better path for showing config git version. #1586

* v2.0 (15th November 2016)
    - Front end improvements:
        - Add HTML emails. #1281 #1103
        - Stop map being underneath content sidebar/header. #1350 #361
        - Use Ajax/HTML5 history to pull in reports and improve map views.
          #1351 #1450 #1457 #1173
        - Allow multiple states and categories to be filtered. #1547
        - Add sort order options to list pages. #308
        - Invert area highlight on body pages. #1564
        - Allow users to change their own email. #360 #1440
        - Improve change password form/success page. #1503
        - Allow scroll wheel to zoom map. #1326
        - Rename "Your reports" in main navigation to "Your account".
        - Centre map on pin location when creating a report.
        - Zoom into map after second click on marker.
        - Maintain single newlines in text output. #306
        - JavaScript performance improvements. #1490 #1491
        - Allow searching for reports with ref: prefix in postcode field. #1495
        - Improve report form, with public, private, category sections. #1528
        - Only show relevant bodies after category selection.
        - Add update form name validation. #1493 #503 #1526
        - Add CORS header to RSS output. #1540
        - Switch MapQuest to HTTPS. #1505
        - Better 403/404 pages.
    - Admin improvements:
        - Greatly improve report edit page, including map. #1347
        - Improve category edit form, and display extra data. #1557 #1524
        - Hide confirmed column on body page if all categories confirmed. #1565
        - Show any waiting reports on admin index page. #1382
        - Allow user's phone number to be edited, and a report's category. #400
        - Resend report if changing category changes body. #1560.
        - Leave a public update if an admin changes a report's category. #1544
        - New user system:
            - /admin requires a user with the `is_superuser` flag. #1463
            - `createsuperuser` command for creating superusers.
            - Feature to create report as body/other user. #1473
            - Add user permissions system. #1486
            - Allow user to have an area assigned in admin. #1488
            - Allow user to have categories assigned in admin. #1563
            - Add inspector report detail view. #1470
            - Add user shortlists. #1482
            - Add response templates and priorities. #1500 #1517
            - Add user reputation and trusted users. #1533
    - Bugfixes:
        - Front end:
            - Fix photo preview display after submission. #1511
            - Update list of TLDs for email checking. #1504
            - Fix form validation issue with multiple IDs. #1513
            - Don't show deleted bodies on /reports. #1545
            - Stop using collapse filter in category template.
            - Use default link zoom for all map types.
            - Don't reload /reports or /my pages when filter updated.
            - Don't show alert email box if signed in.
        - Do not send alerts for hidden reports. #1461
        - Admin:
            - Fix contact editing of Open311 categories. #1535
            - Show 'Remove from site' button based on report. #1508
            - Improve moderation display and email. #855
            - Fix invalid SQL being generated by moderation lookup. #1489
            - Show user edit errors (e.g. blank name/email). #1510
            - Disallow empty name when creating/editing bodies.
            - Fix a crash on /admin/timeline.
    - Development improvements:
        - CSS:
            - make_css: Add output style option.
            - make_css: Follow symlinks.
            - Remove some unused CSS, and simplify full-width. #1423
            - Add generic .form-control and .btn classes.
        - Open311:
            - Tidy up/harden some handling. #1428
            - Add config for request limit, default 1000. #1313
            - Automatically spot co-ord/ID attributes. #1499
            - Make sure passed coordinate is decimal.
        - JavaScript:
            - Use static validation_rules.js file. #1451
            - Remove need to customise OpenLayers built script. #1448
            - Refactor and tidy all the JavaScript. #913
            - Prefer using an auto.min.js file if present/newer. #1491
        - Testing:
            - Speed up tests by stubbing out calls to Gaze.
            - Tests can run multiple times simultaneously. #1477
            - run-tests with no arguments runs all tests.
        - Don’t cache geocoder results when STAGING_SITE is 1. #1447
        - Make UPLOAD_DIR/GEO_CACHE relative to project root. #1474
        - Change add_links from a function to a filter. #1487
        - Optionally skip some cobrand restrictions. #1529
        - Allow contact form recipient override and extra fields.
        - Add server-side MapIt proxy.
    - Vagrant installation improvements:
        - Improve error handling.
        - Don't add a symlink if it is to the same place.
    - Backwards incompatible changes:
        - Drop support for IE6. #1356
    - UK
        - Better handling of two-tier reports. #1381
        - Allow limited admin access to body users on their own cobrands.
        - Add Content-Security-Policy header.

The Open311 adapter code has been moved to its own repository at
<https://github.com/mysociety/open311-adapter>.

* v1.8.4 (6th July 2016)
    - Security:
        - Fix XSS vulnerability in OpenGraph header and hide/all pins links.
    - Front end improvements:
        - Wrap emails better for differing screen sizes. #1393
        - Fix annoying jump when "Get updates" drawer opened. #1425
        - Improve auth flow taken when return key used. #1433
        - Add and improve more CSRF tokens. #1433
        - Remove default box-shadow. #1419
        - Fix missing margin before reporting form email input. #1418
    - Bugfixes:
        - Redirect correctly if filter used without JavaScript. #1422
        - Remove race condition when starting new report. #1434
        - Fix a couple of display bugs in IE7. #1356
        - Correctly orient preview images. #1378

* v1.8.3 (3rd June 2016)
    - Admin improvements
        - Add search boxes to admin index page, and move stats. #1295
        - Allow change of email in admin to existing entry. #1207
        - Speed up photo removal. #1400
        - Improve in-place moderation UI. #1388
    - Front end improvements:
        - Improve printing of report page in Firefox. #1394
        - Fallback if request to Gaze fails. #1286
    - Bugfixes:
        - Fix non-working Google Maps layer. #1215
        - Fix map tap sensitivity on some devices. #911 and openlayers/ol2#1418
        - Fix lack of removal of cached update photos. #1405
        - Handle reports/updates by logged in abuse entries.
        - Fix size of grey chevrons.
    - Development improvements:
        - Massive speed increase to CSS compilation. #1414
        - Use only one templating system for emails. #1410
        - Move summary string function to template. #694
        - Consolidate CSS clearfix handling. #1414
        - Disable auto-CRLF conversion on git checkout.
        - Support for Debian Jessie/Ubuntu Xenial.
    - UK only
        - Add standard mySociety footer. #1385

* v1.8.2 (3rd May 2016)
    - Security:
        - Fix vulnerability in image upload that allowed external
          command execution.
    - New features
        - Twitter social login. #1377
        - PNG image upload support. #1302 #1361
    - Front end improvements:
        - Switch list item heading from h4 to h3. #1348
        - Preserve category when clicking elsewhere on map.
        - Optimize store logo PNGs.
    - Admin improvements
        - Default new category creation to confirmed. #1266
        - Use better link to reports on admin body page.
    - Bugfixes:
        - Show right body user form value for fixed reports. #1369
        - Cope with a '/' in body name slug. #574
        - Ignore empty entries in the image upload IDs.
        - Use transparent border in tips/change_location. #1380
    - Development improvements:
        - Allow cobrands to control front page number colours.
        - Refactor email handling to use Email::MIME alone. #1366
        - Improve testing on Mac OS X.
        - Prevent dev sites auto-creating session.
        - Display used send method in debug line.
        - Remove unused cobrands. #1383
        - Finally combine remaining base/fixmystreet templates.
        - Don't warn on bad photo hashes.
        - Skip fetched updates if they're out of date range. #1390
        - Store Open311 error in report on failure. #1391

* v1.8.1 (23rd March 2016)
    - Front end improvements:
          - Remember user's last anonymous state. #150
          - Remove auto-scrolling of sidebar on pin hover. #1344
          - Better multiple image display for reports/updates. #1325
          - Improve accessibility of pretty radio buttons and photo inputs.
    - Bugfixes:
          - Make sure preview image doesn't hide error. #1361
          - Don't double-decode geocoded addresses. #1359
          - Ensure top of reporting form is shown. #787
          - Other updates for Perl 5.20/5.22. #1358
    - Development improvements:
          - Add cobrand-specific custom reporting fields. #1352

* v1.8 (2nd March 2016)
    - New features:
        - Facebook login. #1146
        - Multiple photo upload support, with new UI. #190 #825 #1300
    - Front end improvements:
        - Pad internal update links so they are in view. #1308
        - Move alert page "recent photos" out of sidebar. #1168
        - Clearer relationship between map pins/list items. #1094
        - Consistent styling for updates on /report and /my pages. #1312
        - Stop a top banner overlapping header contents/improve CSS. #1306
        - Improve design of some error pages.
    - Performance improvements:
        - Reduce memory usage. #1285
    - Bugfixes:
        - Default the Google map view to hybrid. #1293
        - Prevent SVG chevron being stretched in Firefox. #1256
        - Better display/internationalisation of numbers. #1297
        - Fix cobrand restriction of My/Nearby. #1289
        - If app user logged in, perform alert signup. #1321
        - Spot media_url in Open311 GetServiceRequestUpdate. #1315
        - Improve disabled input behaviour (no hover, ensure faded).
        - Fix co-ordinate swapping bug in Google geocoder.
        - Exclude update alerts from summary alert counts.
        - Skip sending if any body marks it for skipping.
        - Upgrade Net::SMTP::SSL to fix email sending issue.
    - Development improvements:
        - Add generic static route handler. #1235
        - Store reports summary data by cobrand. #1290
        - Better handling replies to bounce addresses. #85
        - Combine more base/fixmystreet templates.
        - Add OpenStreetMap URL to report email.
    - Admin improvements:
        - Don't allow blank email/name to be submitted. #1294
        - Handle multiple photo rotation/removal in admin. #1300
        - Fix typo in admin body form checked status.
    - UK only
        - Make sure front page error is visible. #1336
        - Don't show app next step if used app. #1305
        - House Rules. #890 #1311

* v1.7.2 (6th July 2016)
    - Security:
        - Fix XSS vulnerability in OpenGraph header and hide/all pins links.

* v1.7.1 (3rd May 2016)
    - Security:
        - Fix vulnerability in image upload that allowed external
          command execution.

* v1.7 (23rd October 2015)
    - Front end improvements:
        - Add right-to-left design option. #1209
        - Add state/category filters to list pages. #1141
        - Include last update time in around/my page lists. #1245
        - Show report details more nicely on a questionnaire page. #1104
        - Improve email confirmation page (now matches success pages). #577
        - Update URL hash when mobile menu navigation clicked. #1211
        - Add public status page showing stats and version. #1251
        - Accessibility improvements to map pages. #1217
        - New default OpenGraph image. #1184
        - Turkish translation.
    - Performance improvements:
        - A number of database speed improvements. #1017
    - Bugfixes:
        - Translate report states in admin index. #1179
        - Improve translation string on alert page. #348
        - Fix location bug fetching category extras.
        - Workaround DMARC problems. #1070
        - Fix padding of alert form box. #1211
        - Pin Google Maps API version to keep it working. #1215
        - Upgrade Google geocoder to version 3. #1194
        - Fix script running when CDPATH is set. #1250
        - Fix retina image size on front page. #838
        - Process update left as part of questionnaire, to catch empty ones. #1234
        - Make sure explicit sign in button clicks are honoured. #1091
        - Adjust email confirmation text when report not being sent. #1210
        - Fix footer links in admin if behind a proxy. #1206
        - Use base URL in a cobrand alert for a report without a body. #1198
        - Fix potential graph script failure in perl 5.16+. #1262
    - Development improvements:
        - Error logging should now work consistently. #404
        - CSS
            - Streamline navigation menu CSS. #1191
            - Streamline list item CSS. #1141
            - make_css now follows symlinks. #1181
            - Use a sass variable for hamburger menu. #1186
            - Write progress of make_css_watch to terminal title. #1211
        - Templates:
            - Remove final hardcoded "FixMyStreet" from templates. #1205
            - Combine a number of base/fixmystreet templates. #1245
        - Installation:
            - Make sure submodules are checked out by Vagrant. #1197
            - Remove Module::Pluggable warning in newer perls. #1254
            - Bundle carton to ease installation step. #1208
        - Translation:
            - Improve ease of running gettext-extract. #1202
        - Add standard app.psgi file.
        - Add link to volunteer tickets in README. #1259
        - Use Modernizr to decide whether to show mobile map. #1192
        - Prevent potential session cookie recursion. #1077
        - Allow underscore in cobrand name/data. #1236
        - Add a development URL to see check email pages. #1211

* v1.6.3 (6th July 2016)
    - Security:
        - Fix XSS vulnerability in OpenGraph header and hide/all pins links.

* v1.6.2 (3rd May 2016)
    - Security:
        - Fix vulnerability in image upload that allowed external
          command execution.

* v1.6.1 (31st July 2015)
    - Bugfixes:
        - Fix bug introduced in last release when setting multiple areas
          for a body in the admin. #1158
        - Don't have default "name >= 5 characters"/"must have space" checks,
          as Latin-centric #805
    - New features:
        - Danish translation.
    - Front end improvements:
        - Fix “All Reports” table headers on scroll. #50
        - Add time tooltips to All Reports table headings. #983
        - Fix sidebar running over the footer on alerts page. #1168
    - Admin improvements:
        - Add mark as sent button. #601
        - Add link to comment user ID from body form if present. #580
        - Add MapIt links from body page/ report co-ordinates. #638
        - Show any category extra data. #517 #920
        - Mark users who have moderate permission. #990
        - Allow editing of body external URL.
        - List a report’s bodies more nicely.
    - UK specific improvements:
        - Explain gone Northern Ireland councils. #1151
        - Better messaging for councils refusing messages. #968

* v1.5.5 / v1.6 (10th July 2015)
    - Security:
        - Fix vulnerability in login email sending that could allow an account
          to be hijacked by a third party.
        - Time out email authentication tokens.
        - Update dependency to fix issue with Unicode characters in passwords.
    - New features:
        - Chinese translation.
    - Front end improvements:
        - Add “Report” button in default mobile header. #931
        - Use ‘hamburger’ menu icon in mobile header. #931
        - Resize map pins based on zoom level. #1041
        - Improve report meta information display. #1080
        - Display message on body page when reports list is empty.
    - Bugfixes:
        - Fix issue with shrunken update photos. #424
        - Fix typo in footer role="contentinfo".
        - Default Google maps to satellite view. #1133
        - Update Bing Maps parameter ID.
    - Development improvements:
        - Add ability for map pages to filter by category/state. #1134
          (this is currently on a couple of cobrands, to add to base soon)
        - Allow cobrands to specify ordering on all reports page.
        - Use mocked Nominatim in tests to cope with bad connections.
        - Add Extra role to ease use of the {extra} database field. #1018
    - UK specific improvements:
        - Add dog poop poster. #1028

* v1.5.4 (25th February 2015)
    - New features:
        - Stamen toner-lite and Bing Maps tiles.
        - Czech and part-done Lithuanian translations.
    - Front end improvements:
        - Nicer confirmation pages, with next steps template example. #972
        - Always show report/update confirmation page, even if logged in. #1003
        - Expire cached geolocations after a week. #684
    - Bugfixes:
        - Make sure all co-ordinates are stringified/truncated. #1009
        - Correct "Open Street Map" to "OpenStreetMap". #1021
        - Only create timezone objects once, at startup.
    - Development improvements:
        - Remove need to specify en-gb in LANGUAGES. #1015
        - Mac installation improvements. #1014
        - Make use of jhead and Math::BigInt::GMP optional. #1016
        - Link from admin config page to MapIt. #1022
        - Test URLs for confirmation pages.
        - New configuration variable for setting up behind a secure proxy.
    - UK specific improvements:
        - Output easting/northing on one line. #997
        - Output Irish easting/northing in Northern Ireland. #822

* v1.5.3 (21st January 2015)
    - New features:
        - Satellite map toggle option on Google Maps view. #1002
        - Greek translation.
    - Bugfixes:
        - Fix cron-based email to use configured SMTP settings. #988
        - Update UNIX_USER variable on installation setup of crontab. #974
        - Improve make_css finding of bundled compass when in symlink. #978
        - Remove hard-coded site name from submit email template.
        - Allow forked repository pull requests to run on Travis.
        - Fix title of Privacy page, and other minor text fixes.
        - CSS: add some bottom content padding and fix a tiny map links issue.
    - Development improvements:
        - Replace site_title cobrand function with site-name web template. #979
        - Remove need for 'cron-wrapper' to run scripts. #852
        - Rename 'test-wrapper' to 'run-tests'. #999
        - Add client_max_body_size nginx config option. #995
        - Tidy up bin directory and #! lines.
    - Admin improvements:
        - Add staging email warning on admin body pages if needed. #982
        - Add admin navigation link to Configuration page. #1005
        - Better URL for body category editing.

* v1.5.2 (17th December 2014)
    - Hide unneeded heading on default footer.
    - Suppress 'Argument "" isn't numeric' warning on admin report edit page.
    - [UK] Don't show topic form field when reporting abuse.
    - Use token in moderation response URL to prevent hidden report leak.

* v1.5.1 (12th December 2014)
    - Bugfixes
        - Use correct cobrand signature in SendReport emails. #960
        - Fix double encoding of non-ASCII signature in emails. #961
        - Use area-based alerts by default, as they function correctly. #959
        - Set DefaultLocale appropriately when language set, for date display.
    - Open311
        - Better error if Open311 server returns a nil service list.
        - Cope better with Open311 server not liking a blank jurisdiction_id.
    - Installation/developer improvements:
        - Add a script to use a test database for running tests. #786
        - Make base FAQ more generic, move out UK-specific parts. #753 #935
        - Provide guidance at top of example config file.
        - Don't install open311-endpoint feature by default.

* v1.5 (19th November 2014)
    - Installation/developer improvements:
        - Support for Ubuntu Trusty Tahr 14.04 LTS. #921
        - Install bundler for more stable gem installation. #923
        - Rewritten graph generation programs in Perl. #924
        - Front end report moderation code. #809
    - Admin improvements:
        - Pagination of admin search results. #909
        - Validation of category details. #556
        - Removed overhang in body categories table. #738
        - Add encouraging message about support. #929
        - Tweak summary output on bodies page. #516
        - Move diligency table to bottom of page. #739
    - Front end:
        - Map page sidebar now flush with edges of window. #381
        - Simplify z-index usage, with other tidying. #673
        - Filtering of All Reports by category in URL. #254
        - More template generalisation, moving UK-specific stuff away. #344
    - Bugfixes:
        - Fixed JavaScript-disabled submission in Chrome/Firefox. #932
        - Show logged in message as success, not error. #357
        - Remove opacity from map controls on mobile.
        - Escape category in RSS feeds.
    - Internationalisation:
        - Add Albanian, Bulgarian, Hebrew, and Ukranian .po files.

* v1.4.2 (14th July 2014)
    - Maintenance release to deal with failing package installation. #832
    - User additions/improvements:
        - New links from `/reports` to open/fixed reports. #798
        - Better detection of signing in on `/auth` form. #816
    - Installation/developer improvements:
        - Allow SMTP username/password to be specified. #406
        - Correct GitHub link in `Vagrantfile`.
        - Error correctly if `cron-wrapper` fails to run.
        - Rename `default` web templates directory to `base`.
        - Move UK-specific text to separate templates. #344
        - Upgrade bundled `cpanm`. #807

* v1.4.1 (23rd May 2014)
    - Don't run some cron scripts by default, and rejig timings, to alleviate
      memory problems on EC2 micro instances. #640

* v1.4 (16th May 2014)
    - User improvements:
        - Adds some guidance on an empty `/my` page. #671
        - Auto-selects the category when reporting if there is only one. #690
        - Stops indenting emails a few spaces. #715
        - Email template updates. #700
    - Installation/developer improvements:
        - Makes it easier to change the pin icons. #721
        - Sends reports on staging sites to the reporter. #653
        - Adds a no-op send method to suspend report sending. #507
        - Improves the example Apache config. #733
        - Includes a nicer crontab example. #621
        - New developer scripts:
            - `make_css_watch`. #680
            - `geocode`. #758
        - Adds `external_url` field to Bodies. #710
        - Reinstates Open311 original update fetching code. #710 #755
        - Pins sass/compass versions. #585
        - Adds new `MAPIT_GENERATION` variable. #784
    - Bugfixes:
        - Fixes MapQuest and OSM attribution. #710 #687
        - Remove cached photos when deleted from admin.
        - Tiny bugfixes processing Open311 updates. #677
        - Correctly sets language in email alert loop. #542
        - Cron emails use `EMAIL_DOMAIN` in Message-ID. #678
        - Minor fixes for Debian wheezy.
        - Graph display of fixed states.
        - Slight CSS simplification. #609
    - Internal things:
        - Improves the robustness of Carton installation. #675
        - Doubles the speed of running tests on Travis.

* v1.3 (12th November 2013)
    - Changes cobrand behaviour so if only one is specified, always use it. #598
    - Allows multiple email addresses to be given for a contact.
    - Bugfixes to pan icon placement, and bottom navbar in Chrome. #597
    - Admin improvements
        - Search by external ID. #389
        - Date picker in stats. #514
        - Mark external links. #579
        - Fix for bug when changing report state from 'unconfirmed'. #527
        - Improve lists of report updates.
        - Add marking of bodies as deleted.
        - Show version number of code on config page.
    - Test suite runs regardless of config file contents. #596

* v1.2.6 (11th October 2013)
    - Upgrades OpenLayers to 2.13.1, for e.g. animated zooming.
    - Adds facility for using Google Maps via OpenLayers. #587
    - Swaps installation order of Perl modules/database, more robust. #573
    - Renames default FakeMapIt "Default Area" to "Everywhere". #566
    - Adds a "current configuration" admin page. #561

* v1.2.5 (13th September 2013)
    - Adds various useful hints and notices to the admin interface. #184
    - Improves the install script, including an example `Vagrantfile`
    - It is now easier for tests to override particular configuration
      variables should they need to.

* v1.2.4 (5th September 2013)
    - A fix for the long-standing issue where multiline strings were not being
      translated (reported at https://github.com/abw/Template2/pull/29 )
    - Better translation strings for "marked as" updates, fixes #391
    - Less noise when running the tests

* v1.2.3 (2nd September 2013)
    - Maintenance release to deal with failing installation
    - Improves reuse of `make_css` and shared CSS
    - Removes hardcoded UK URLs on a couple of admin error emails
    - Marks a couple of strings missing translation
    - Updates mapquest URLs

* v1.2.2 (26th July 2013)
    - Maintenance release to deal with failing installation
    - Improves the Google Maps plugin somewhat, though still needs work

* v1.2.1 (5th June 2013)
    - Maintenance release to deal with failing carton installation
    - Test and module fixes for installation on Debian wheezy
    - Module fixes for running on Travis
    - The install script adds gem environment variables to the user's .bashrc
      so that `make_css` can be run directly after installation
    - `make_css` automatically spots which cobrands use compass
    - Adds some missing states to the admin report edit page

* v1.2 (3rd May 2013)
    - Adds `MAPIT_ID_WHITELIST` to allow easier use of global MapIt
    - Adds postfix to the install script/ AMI so emailing works out of the box
    - Adds an extra zoom level to the OSM maps
    - Adds the Catalyst gzip plugin so HTML pages are gzipped
    - Fixes an issue with the All Reports summary statistics not including some
      open states, such as 'in progress'

* v1.1.2 (15th March 2013)
    - Includes the `cpanfile` now required by carton, the Perl package
      management program we use.

* v1.1.1 (22nd February 2013)
    - Hotfix to fix missed iPhone width bug

* v1.1 (22nd February 2013)
    - Adds bodies, so that the organisations that reports are sent to can cover
      multiple MapIt administrative areas, or multiple bodies can cover one
      area, and other related scenarios
    - Admin display improvements
    - Internationalisation improvements, especially with text in JavaScript
    - Various minor updates and fixes (e.g. a `--debug` option on `send-reports`,
      and coping if MapIt has its debug switched on)

* v1.0 (24th October 2012)
    - Official launch of the FixMyStreet platform<|MERGE_RESOLUTION|>--- conflicted
+++ resolved
@@ -16,12 +16,9 @@
         - Allow a template to be an initial update on reports. #2973
         - Interface for disabling updates/reopening for certain categories. #2991 #2992
         - Include group in CSV export if enabled. #2994
-<<<<<<< HEAD
         - Disable category rename on Open311 categories when unprotected. #2957
-=======
-        - In category admin, group already shown elsewhere.
+        - In category admin, group is already shown elsewhere.
         - Add assigned_(users|categories)_only functionality.
->>>>>>> d1622dc2
     - Bugfixes:
         - Application user in Docker container can't install packages. #2914
         - Look at all categories when sending reports.
