## Releases

* Unreleased
    - New features:
        - Add Open Location Codes support to search box. #3047
    - Changes:
        - Mark user as active when sent an email alert.
    - Bugfixes:
        - Fix issue with dashboard report CSV export. #3026
        - bin/update-schema PostgreSQL 12 compatibility. #3043
        - Make sure category shown in all its groups when reporting.
        - Do not remove any devolved contacts.
<<<<<<< HEAD
        - Fix double encoding of per-category templates.
=======
        - Return reports in all closed states through Open311.
>>>>>>> 6088d106
    - Admin improvements:
        - Display user name/email for contributed as reports. #2990
        - Interface for enabling anonymous reports for certain categories. #2989
    - Development improvements:
        - `#geolocate_link` is now easier to re-style. #3006
        - Links inside `#front-main` can be customised using `$primary_link_*` Sass variables. #3007
        - Add option to show front end testing code coverage. #3036
        - Add function to fetch user's country from Gaze.
    - UK:
        - Add option for recaptcha. #3050

* v3.0.1 (6th May 2020)
    - New features:
        - Provide access to staff-only categories in admin. #2925 #2958
        - Allow anonymous updating if anonymous reporting enabled.
    - Admin improvements:
        - Order unsent reports by confirmed date. #2911
        - Disable staff private tickbox on new reports if category is private. #2961
        - Move stats from main admin index to stats index. #2982
        - Speed up dashboard export and report search. #2988
        - Allow a template to be an initial update on reports. #2973
        - Interface for disabling updates/reopening for certain categories. #2991 #2992
        - Include group in CSV export if enabled. #2994
        - Disable category rename on Open311 categories when unprotected. #2957
        - In category admin, group is already shown elsewhere.
        - Add assigned_(users|categories)_only functionality.
    - Bugfixes:
        - Application user in Docker container can't install packages. #2914
        - Look at all categories when sending reports.
        - Fixes the To header when sending emails about inactive accounts. #2935
        - Recent reports, use same query regardless of cache. #2926 #2999
        - Match body construction on Around with New setup.
        - Only one duplicate call in progress at once. #2941
        - Stop double escape in Google Maps URL.
        - Refactor/stop double escape in report nav link. #2956
        - Maintain group on pin move with same category in multiple groups. #2962
        - Remove unnecessary margin-right on #postcodeForm. #3010
        - Fix sorting by most commented on /around map view. #3013
    - Development improvements:
        - Refactor Script::Report into an object. #2927
        - Move summary failures to a separate script. #2927
        - Add generic import categories from JSON script.
        - Add script to export/import body data. #2905
        - Add fetch script that does combined job of fetch-comments and fetch-reports. #2689
        - Allow fetch script to parallelize fetching. #2689
        - Do all retry timeout or skip checks in database. #2947
        - Show error page when submitting with web param to /import. #2233
        - Add a daemon option for sending reports and updates. #2924
        - Update Getopt::Long::Descriptive to stop warning. #3003
    - Open311 improvements:
        - Allow save/drop of row extra during sending. #2788
        - Match response templates on external status code over state. #2921
        - Add flag to protect category/group names from Open311 overwrite. #2986
    - Documentation:
         - Remove part about restricting access to /admin. #2937
    - UK:
        - Added junction lookup, so you can search for things like "M60, Junction 2". #2918

* v3.0 (4th March 2020)
    - Security:
        - Fix XSS vulnerability in pagination page number.
        - Rotate session ID after successful login.
        - Switch to auto-escaping of all template variables (see below). #2772
        - Scrub admin description fields. #2791
    - Front end improvements:
        - Improved 403 message, especially for private reports. #2511
        - Mobile users can now filter the pins on the `/around` map view. #2366
        - Maintain whitespace formatting in email report/update lists. #2525
        - Improve keyboard accessibility. #2542
        - Report form now indicates that details are kept private if report is
          made in a private category. #2528
        - Improve map JavaScript defensiveness.
        - Upgrade jquery-validation plugin. #2540
        - Pass ‘filter_category’ param to front page to pre-filter map.
        - Remove on-map Permalink. #2631
        - Darken front page step numbers, and improve nested heading structure. #2631
        - Set report title autocomplete to off to prevent email autocompleting. #2518
        - Add map filter debouncing to reduce server requests. #2675
        - Add XSL to RSS feeds so they look nicer in browsers. #2736
        - Add per-report OpenGraph images. #2394
        - Display GPS marker on /around map. #2359
        - Use nicer default photo upload message. #2358
        - Remove pan control from mobile widths. #2865
        - Use category groups whenever category lists are shown. #2702
        - Display map inline with duplicate suggestions on mobile. #2668
        - Improved try again process on mobile. #2863
        - Improve messaging/display of private reports. #2884
        - Add a web manifest and service worker. #2220
        - Also check filter_category for category choice. #2893
        - Reduce duplicate Permalink.updateLink calls when zooming map. #2824
        - Hide ‘provide extra information’ preamble when no visible fields are present. #2811
        - Improve user flow when JavaScript is not available. #2619
        - Change ‘locate me automatically’ to ‘use my location’. #2615
        - Include ‘submit’ button at very bottom of report form when signing in during report
        - Provide ARIA roles for message controller box.
    - Admin improvements:
        - Add new roles system, to group permissions and apply to users. #2483
        - Contact form emails now include user admin links. #2608
        - Allow categories/Open311 questions to disable the reporting form. #2599
        - Improve category edit form. #2469
        - Allow editing of category name. #1398
        - Allow non-superuser staff to use 2FA, and optional enforcement of 2FA. #2701
        - Add optional enforced password expiry. #2705
        - Store a moderation history on admin report edit. #2722
        - Add user admin log page. #2722
        - Allow report as another user with only name. #2781
        - Allow staff users to sign other people up for alerts. #2783
        - Group categories on body page. #2850
        - Add admin UI for managing web manifest themes. #2792
        - Add a new "staff" contact state. #2891
        - Store staff user when staff make anonymous report. #2802
        - Record first time fixed/closed update sent to reporter in email.
        - Pre-filter ‘all reports’ by area for inspectors
        - show open311 failure details in admin report edit page. #2468
    - New features:
        - Categories can be listed under more than one group #2475
        - OpenID Connect login support. #2523
        - Heatmap dashboard. #2675
        - Allow anonymous submission by a button, optionally per-category.
    - Bugfixes:
        - Prevent creation of two templates with same title. #2471
        - Fix bug going between report/new pages client side. #2484
        - Don't include private reports when searching by ref from front page.
        - Set fixmystreet.bodies sooner client-side, for two-tier locations. #2498
        - Fix front-end testing script when run with Vagrant. #2514
        - Handle missing category when sending open311 reports #2502
        - Fix label associations with category groups. #2541
        - Hide category extras when duplicate suggestions shown. #2588
        - Hide duplicate suggestions when signing in during reporting. #2588
        - Retain extra data if signing in during reporting. #2588
        - Have duplicate suggestion and assets coexist better. #2589
        - Don't include lat/lon of private reports in ‘Report another problem here’ link. #2605
        - Allow contact send method to be unset always. #2622
        - Fix z-index stacking bug that was causing unclickable RSS icons on /alert page. #2624
        - Fix issue with inspector duplication workflow. #2678
        - Fix removal of cached photos on moderation. #2696
        - Checking of cached front page details against database. #2696
        - Inconsistent display of mark private checkbox for staff users
        - Clear user categories when staff access is removed. #2815
        - Only trigger one change event on initial popstate. #2862
        - Fix error when hiding a user's updates with no confirmed updates. #2898
        - Sort reporting categories in display order. #2704
        - Do not clear asset attributes on category change.
    - Development improvements:
        - Upgrade the underlying framework and a number of other packages. #2473
        - Add feature cobrand helper function.
        - Add front-end testing support for WSL. #2514
        - Allow cobrands to disable admin resending. #2553
        - Sass variables for default link colour and decoration. #2538
        - Make contact edit note optional on staging sites.
        - Store email addresses report sent to on the report. #2730
        - Add configuration for setting Content-Security-Policy header. #2759
        - Add banner on staging website/emails, and STAGING_FLAGS option to hide it. #2784 #2820
        - Do not hard code site name in database fixture. #2794
        - Ensure OS dependencies are kept updated in development environments. #2886
        - Enhance inactive scripts to act per-cobrand, or full deletion. #2827
    - Open311 improvements:
        - Support use of 'private' service definition <keywords> to mark
          reports made in that category private. #2488
        - Ensure any reports fetched in a category marked private are also
          marked private on the site. #2488
        - Add new upload_files flag which sends files/photos as part of the
          POST service request. #2495
        - Allow description in email template with placeholder. #2470
        - Do not store display-only extra fields on new reports. #2560
        - Support receiving updates from external source. #2521
        - Improve JSON output of controller.
        - unset external_status_code if blank in update. #2573
        - Add support for account_id parameter to POST Service Request calls.
        - Do not overwrite/remove protected meta data. #2598
        - Spot multiple groups inside a <groups> element. #2641
        - Always update problem state from first comment #2832
    - Backwards incompatible changes:
        - The FixMyStreet templating code will now escape all variables by
          default. If you need to output HTML in a variable directly, you will
          need to escape it with the `safe` filter, e.g. `[% some_html | safe %]`.

* v2.6 (3rd May 2019)
    - New features:
        - (Optional) auto-suggestion of similar nearby problems,
          while reporting, to discourage duplicate reports. #2386
    - Front end improvements:
        - Track map state in URL to make sharing links easier. #2242
        - Default to unchecked for show name checkbox. #347
    - Email improvements:
        - Header image file name can be customised
    - Admin improvements:
        - Include moderation history in report updates. #2379
        - Allow moderation to potentially change state. #2381
        - Spot moderation conflicts and raise an error. #2384
        - Allow searching for <email> in admin.
        - Make staff JavaScript more self-contained.
        - Alow staff user to be associated with multiple areas.
        - Improvements to admin checkbox display.
    - Bugfixes:
        - Check cached reports do still have photos before being shown. #2374
        - Delete cache photos upon photo moderation. #2374
        - Remove any use of `my $x if $foo`. #2377
        - Fix saving of inspect form data offline.
        - Add CSRF and time to contact form. #2388
        - Make sure admin metadata dropdown index numbers are updated too. #2369
        - Fix issue with Open311 codes starting with ‘_’. #2391
        - Add parameter to URL when “Show older” clicked. #2397
        - Don't ask for email on alert signup if logged in. #2402
        - Filter out hidden reports from top 5 list. #1957
        - Add space below "map page" contents on narrow screens.
        - Use relative report links where possible. #1995
        - Improve inline checkbox spacing. #2411
        - Prevent duplicate contact history creation with Unicode data.
        - Show all Open311 extra fields in edit admin.
        - Proper bodies check for sending updates.
        - Check better if extra question has values.
        - Stop filter category overriding chosen category.
        - Allow things to reset if "Pick a category" picked.
        - Stop category_change firing more than it should.
        - Fix extra question display when only one category.
        - Fix superusers creating anonymous reports. #2435
        - Ensure non_public reports aren't exposed at /open311 endpoint.
        - Escape body name in admin title.
        - Use REQUEST_URI, not PATH_INFO, to infer path.
    - Development improvements:
        - Make front page cache time configurable.
        - Better working of /fakemapit/ under https.
        - Improve Open311 error output on failing GET requests.
        - Optionally log failed geocoder searches.
    - Backwards incompatible changes:
        - If you wish the default for the showname checkbox to be checked,
          add `sub default_show_name { 1 }` to your cobrand file.
        - The admin body and user sections have been refactored – if you have
          custom templates/code, you may need to update links to those.

* v2.5 (21st December 2018)
    - Front end improvements:
        - Simplify new report/update sign in flow. #642
        - Simplify /auth sign in page. #2208
        - Clearer relocation options while you’re reporting a problem #2238
        - Enforce maximum photo size server side, strip EXIF data. #2326 #2134
        - Don't require two taps on reports list on touchscreens. #2294
        - Allow moderation to work without JavaScript. #2339
        - More prominent display of "state" on report page #2350
        - Improved report/update display on contact form. #2351
        - Can limit /reports to non-public reports. #2363
    - Admin improvements:
        - Allow moderation to potentially change category. #2320
        - Add Mark/View private reports permission #2306
        - Store more original stuff on moderation. #2325
        - Sort user updates in reverse date order.
        - Improve update display on admin report edit page.
        - Keep all moderation history, and show in report/update admin. #2329
    - Bugfixes:
        - Restore map zoom out when navigating to /around from /report. #1649
        - Don’t escape HTML entities in report titles pulled in by ajax. #2346
        - Show reopening/fixed questionnaire responses lacking updates. #2357
    - Open311 improvements:
        - Fix bug in contact group handling. #2323
        - Improve validation of fetched reports timestamps. #2327
        - Fetched reports can be marked non_public #2356
    - Development improvements:
        - Add option to symlink full size photos. #2326
        - default_to_body/report_prefill permissions to control default
          report as/prefill behaviour. #2316

* v2.4.2 (6th November 2018)
    - New features:
        - Dashboard now has update CSV export. #2249
        - Allow cobrands to override searching by reference #2271
        - Allow cobrands to limit contact form to abuse reports only
    - Admin improvements:
        - List number of alerts on report page #669
        - viewing and managing of user alerts in admin #676
        - Allow moderation to potentially change photos/extra info. #2291 #2307
    - Bugfixes:
        - Add perl 5.26/5.28 support.
        - Fix subcategory issues when visiting /report/new directly #2276
        - Give superusers access to update staff dropdowns. #2286
        - Update report areas when moving its location. #2181
        - Don't send questionnaires for closed reports. #2310
        - Make sure Open311 send_method always recorded/spotted. #2121
    - Development improvements:
        - Add cobrand hook for dashboard viewing permission. #2285
        - Have body.url work in hashref lookup. #2284
        - OSM based map types can now override zoom levels #2288
        - Clearer name for navigation colours in SCSS. #2080
        - `script/setup` now creates `conf/general.yml` for Vagrant when needed.
    - Internal things:
        - Move send-comments code to package for testing. #2109 #2170
    - Open311 improvements:
        - Set contact group only if handling cobrand has groups enabled. #2312

* v2.4.1 (2nd October 2018)
    - New features:
        - Support for storing photos in AWS S3. #2253
    - Front end improvements:
        - Import end point can optionally return a web page #2225
        - Clicking the "Report" header links on the homepage now focusses
          the #pc search input #2237
        - Speed up fetching lists of bodies. #2248
        - Improve vertical alignment of navigation menu in Internet Explorer 9–11.
        - Mobile menu button no longer uses -9999px text-indent hack.
        - HTML email template for confirming "partial" reports #2263
    - Bugfixes:
        - Fix display of area/pins on body page when using Bing or TonerLite map.
        - Do not scan through all problems to show /_dev pages.
        - Say “Set password”, not Change, if no password set.
        - Do not lose from_body field when edited by non-superuser admin.
        - Fix history API bug with category/state selection.
    - Development improvements:
        - Cobrand hook for disabling updates on individual problems.
        - Cobrand hook for disallowing title moderation. #2228
        - Cobrand hook for per-questionnaire sending. #2231
        - Add option for configuring memcache server.
        - Add Blackhole send method. #2246
        - Add script to list/diff template changes in core that
          might need applying to a cobrand.
        - Move away from FastCGI in sample conf/sysvinit config.
        - Customised Vagrant box available, with an override option.
        - Add Dockerfile and example Docker Compose setup.
        - Add a sample systemd unit file for the Catalyst application server.

* v2.4 (6th September 2018)
    - Security
        - Update user object before attempting sign-in,
          to prevent leak of user account phone number.
    - Front end improvements:
        - Simplify footer CSS. #2107
        - Keep commas in geocode lookups. #2162
        - Show message on reports closed to updates. #2163
        - Only display last 6 months of reports on around page by default #2098
        - Always show all reports by default on /my.
        - Much less reliance on input placeholders, for better accessibility #2180
        - “Report another problem here” button on report confirmation page #2198 #393
        - Button in nav bar now makes it easier to report again in the same location #2195
        - Shrink OpenLayers library a bit. #2217
        - Remove need for separate per-category ajax call. #1201
    - Admin improvements:
        - Mandatory defect type selection if defect raised. #2173
        - Send login email button on user edit page #2041
        - Use do-not-reply address for sent report email.
        - Category group can be edited.
        - Trim spaces from user/report search input.
    - Bugfixes:
        - Don't remove automated fields when editing contacts #2163
        - Remove small border to left of Fixed banner. #2156
        - Fix issue displaying admin timeline. #2159
        - Send details of unresponsive bodies to mobile app #2164
        - Fix issue with category filter when category contains comma #2166
        - Inspectors can unset priority. #2171
        - Defect type is recorded if category change made. #2172
        - [UK] Store body ID on council/ward alerts. #2175
        - Show all fixed issues when staff user uses map page filter #2176
        - Allow any user who can see private checkbox to use it. #2182
        - Prevent duplicate category listing on /my.
        - Hide password help field along with other similar. #2185
        - Allow questionnaire link to be revisited in quick succession. #2123
        - Update Google Maps directions link.
        - Fix inspector pin dragging. #2073.
        - Maintain all single newlines in text output, not only the first.
        - Make sure Home clickable with Try again overlay.
        - Check all contacts for metadata and non-public.
    - Open311 improvements:
        - CLOSED status maps to 'closed' state if extended statuses are enabled.
        - Don't generate template comment text on move between fixed states. #2199
    - Development improvements:
        - Cobrand hook for presenting custom search results. #2183
        - Cobrand hook to allow extra login conditions #2092
        - Add ability for client to set bodies not to be sent to. #2179
        - Make it easier to prevent a form_detail_placeholder being printed. #2212
        - Include user agent in contact form emails. #2206
        - Use site name in contact email subject line.
        - Add /_dev endpoints for previewing confirmation/submission pages. #2218
        - Allow cobrand to add extra ability to moderate. #2216

* v2.3.4 (7th June 2018)
    - Bugfixes:
        - Fix pin clicking on non-/around pages, broken in 2.3.3.
        - Fix issue displaying anonymous account email.

* v2.3.3 (6th June 2018)
    - Front end improvements:
        - Extra help text on contact form #2149
    - Admin improvements:
        - Improve inspect form position and configurability.
    - Bugfixes:
        - Prevent contact form leaking information about updates #2149
        - Fix pointer event issue selecting pin on map. #2130
        - Fix admin navigation links in multi-language installs.
        - Fix map display issue clicking back from report page as inspector.

* v2.3.2 (31st May 2018)
    - Front end improvements:
        - Improve questionnaire process. #1939 #1998
        - Increase size of "sub map links" (hide pins, permalink, etc) #2003 #2056
        - Edge-to-edge email layout on narrow screens #2010
        - Add default placeholder to report extra fields. #2027
        - Clicking the "Click map" instruction banner now begins a new report #2033
        - Homepage postcode input is now marked up as a required input #2037
        - Improved cursor/display of the new report pin. #2038
        - Asset layers can be attached to more than one category each. #2049
        - Cobrands hook to remove phone number field. #2049
        - Check recent reports for any hidden since cached. #2053
        - Asset layer attribution automatically shown. #2061
        - The .internal-link-fixed-header positioning is now much simpler. #2117
        - Added UI to view multiple wards at once on /reports. #2120
    - Bugfixes:
        - Stop asset layers obscuring marker layer. #1999
        - Don't delete hidden field values when inspecting reports. #1999
        - Fix text layout issues in /reports/…/summary dashboard charts.
        - Fix post-edit issues on admin report edit page.
        - Truncate dates in Open311 output to the second. #2023
        - Fix check for visible sub map links after 'Try again'.
        - Stop race condition when making a new report quickly.
        - Set a session timezone in case database server is set differently.
        - Fix SQL error on update edit admin page in cobrands. #2049
        - Improve chart display in old IE versions. #2005
        - Improve handling of Open311 state changes. #2069
        - Don't strip whitespace from user passwords. #2111
        - Make OpenGraph description translatable.
        - Stop double-escaping title in alert-update email.
        - Use inspection states in response template admin.
        - Fixed CSS padding/overflow bug during sidebar "drawer" animations. #2132
        - Response template containing double quote now works.
        - A few small display issues with RTL text display.
        - Improve handling of loading spinner display. #2059
        - Ignore non-interactive layers for asset message.
    - Admin improvements:
        - Inspectors can set non_public status of reports. #1992
        - Default start date is shown on the dashboard.
        - Users with 'user_edit' permission can search for users/reports. #2027
        - Don't send sent-report emails to as-body/as-anonymous reports.
        - Show Open311 service code as tooltip on admin category checkboxes. #2049
        - Bulk user import admin page. #2057
        - Add link to admin edit page for reports. #2071
        - Deleted body categories now hidden by default #1962
        - Display contents of report's extra field #1809
        - Store user creation and last active times.
        - Add scripts to anonymize inactive users and reports,
          email inactive users, or to close reports to new updates.
        - Admin ability to close reports to new updates. #43
    - Open311 improvements:
        - Fetch problems over Open311 #1986 #2067
        - Option to send multiple photos over Open311 #1986
        - Allow Open311 service definitions to include automated attributes #1986
        - Optionally supress blank Open311 update errors #1986
        - Fetch/store external status code with Open311 updates. #2048
        - Response templates can be triggered by external status code. #2048
        - Enable conversion from EPSG:27700 when fetching over Open311 #2028
        - Add CORS header to Open311 output. #2022
        - Nicer Open311 errors. #2078
    - Development improvements:
        - Cobrand hook for adding extra areas to MAPIT_WHITELIST/_TYPES. #2049
        - send-comments warns about errors when called with --verbose #2091
        - Add HTML email previewer.
        - Add some Cypress browser-based testing.
        - Upgrade Vagrantfile to use Ubuntu Xenial. #2093
        - Add validation to cobrand-specific custom reporting fields.
        - Drop support for IE7, improve IE8 support. #2114
        - Add ability to have category extra help text.
        - Cobrand hook for showing all states in filter.

* v2.3.1 (12th February 2018)
    - Front end improvements:
        - Zoom out as much as necessary on body map page, even on mobile. #1958
        - Show loading message on initial /around map load #1976
        - Ask for current password/send email on password change. #1974
        - Add minimum password length and common password checking. #1981
        - Nicer display of national phone numbers. #1982
        - 'Report as another user' allows phone number without email. #1978
        - Display loading spinner on map when asset layers are loading. #1991
    - Bugfixes:
        - Fix bug specifying category in URL on /around. #1950
        - Fix bug with multiple select-multiples on a page. #1951
        - Make sure dashboard filters all fit onto one line. #1938
        - Fix issue with red bars on bar graph of many categories. #1938
        - Prefetch translations in /reports list of bodies. #1941
        - Ignore deleted/area-less bodies in dashboard list. #1941
        - Add missing CSS class from final questionnaire question. #1953
        - Fix JavaScript error on /my calculating bounds #1954
        - Change text on /reports to match lower down (fix translation).
        - Ensure all reports graph can't dip downward. #1956
        - Fix error sending `requires_inspection` reports. #1961
        - Fix timezone related test failure. #1984
        - Restore display of extra fields on inspector form. #1994
    - Admin improvements:
        - Admin can anonymize/hide all a user's reports. #1942 #1943
        - Admin can log a user out. #1975
        - Admin can remove a user's account details. #1944
        - Superusers can have optional two-factor authentication. #1973
    - Development improvements:
        - Add script to remove expired sessions. #1987
        - 'components' parameter can be passed to Google geocoder. #1994
    - UK:
        - Lazy load images in the footer.

* v2.3 (18th December 2017)
    - New features:
        - Optional verification of reports and updates, and logging in,
          using confirmation by phone text. #1856 #1872
        - Improved email/phone management in your profile.
        - Don't cover whole map with pin loading indicator. #1874
        - Add Expand map toggle to more mobile maps. #1875
        - Allow multiple wards to be shown on reports page. #1870
        - Add functionality to have per-body /reports page. #1880
        - Open311 category group support. #1923
    - Front end improvements:
        - Paginate reports on `/around`. #1805 #1577 #525
        - Improve performance of various pages, especially front. #1901 #1903
        - More prominent "Hide pins" link on map pages, to aid reporting in busy areas. #525
        - Optimised sprite file down from 97 KB to 36 KB. #1852
        - SVG assets for core elements like button icons and map controls #1888
        - Remove unneeded 2x PNG fallback images.
        - Improve location disambiguation page on small screens. #1918
        - Don't show geolocation link on non-HTTPS pages. #1915
        - Public report page shows state changes made in admin interface #1846
    - Bugfixes
        - Shortlist menu item always remains a link #1855
        - Fix encoded entities in RSS output. #1859
        - Only save category changes if staff user update valid #1857
        - Only create one update when staff user updating category #1857
        - Do not include blank updates in email alerts #1857
        - Redirect inspectors correctly on creation in two-tier. #1877
        - Report status filter All option works for body users #1845
        - Always allow reports to be removed from shortlist #1882
        - Remove shortlist form from inspect duplicate list. #1889
        - Fix pin size when JavaScript unavailable.
        - Fix display of text only body contacts #1895
        - Prevent text overflow bug on homepage stats #1722
        - Stop page jumping too far down on inspect form. #1863
        - Prevent multiple 'Expand map' links appearing. #1909
        - Superusers without a from_body can make reports again. #1913
        - Fix crash when viewing /around in certain locales. #1916
        - Fix back bug, from report after using list filters. #1920
        - Fix issues with send method category change. #1933
    - Admin improvements:
        - Character length limit can be placed on report detailed information #1848
        - Inspector panel shows nearest address if available #1850
        - Return a 200 rather than 404 for ref ID lookup. #1867
        - Remove hidden from default staff state dropdown. #1878
        - Marking an item as a duplicate enforces providing ID/update. #1873
        - Report field pre-filling for inspectors configurable #1854
        - Admins can now unban users #1881
        - More JavaScript-enhanced `<select multiple>` elements. #1589 #1892
        - 'Auto-response' flag on response templates is honoured for fetched
          Open311 updates. #1924
        - Individual cobrands can disable social login #1890
        - Cobrands can disable sending of moderation emails. #1910
        - Store all successful send methods. #1933
    - Dashboard/statistics:
        - Improve/consolidate various admin summary statistics pages,
          all now under /dashboard. #1834 #1919
        - Add date range for report generation #1885
        - CSV export now has token based authentication. #1911
        - And uses machine-readable dates. #1929
    - Development improvements:
        - Add hook for pre-wrapper content.
        - Include JSON representation of extra fields in category_extras output
        - send-reports will never skip failed reports when using --debug
    - UK:
        - Use SVG logo, inlined on front page. #1887
        - Inline critical CSS on front page. #1893

* v2.2 (13th September 2017)
    - New features:
        - Body and category names can now be translated in the admin. #1244
        - Report states can be edited and translated in the admin. #1826
        - Extra fields can be added to the report form site-wide. #1743
        - Staff users can now create reports as an anonymous user. #1796
        - Staff users can filter reports by all states. #1790
        - `LOGIN_REQUIRED` config key to limit site access to logged-in users.
        - `SIGNUPS_DISABLED` config key to prevent new user registrations.
    - Front end improvements:
        - Always show pagination figures even if only one page. #1787
        - Report pages list more updates to a report. #1806
        - Clearer wording and more prominent email input on alert page. #1829
        - Cobrands can implement `hide_areas_on_reports` to hide outline on map.
        - Templates to allow extra messages through problem confirmation. #1837
    - Admin improvements:
        - Highlight current shortlisted user in list tooltip. #1788
        - Extra fields on contacts can be edited. #1743
        - Clearer highlight for selected duplicate on inspect form. #1798
        - Include MapIt API key on admin config page. #1778
        - Redirect to same map view after inspection. #1820
        - A default response priority can now be set. #1838
        - Dashboard CSV export includes Northing, Easting and Ward.
          It also now orders fields by report confirmed time. #1832 #1835
    - Bugfixes:
        - Set up action scheduled field when report loaded. #1789
        - Fix display of thumbnail images on page reload. #1815
        - Fix sidebar hover behaviour being lost. #1808
        - Stop errors from JS validator due to form in form.
        - Stop update form toggle causing report submission.
        - Update map size if an extra column has appeared.
        - Improve performance of various pages. #1799
        - Duplicate list not loading when phone number present. #1803
        - Don't list multiple fixed states all as Fixed in dropdown. #1824
        - Disable email field for logged in people. #1840
    - Development improvements:
        - Debug toolbar added. #1823
        - `switch-site` script to automate switching config.yml files. #1741
        - `make_css --watch` can run custom script after each compilation.
        - Upgrade comonlib to get nicer MapIt error message.

* v2.1.1 (3rd August 2017)
    - Email improvements:
        - Clicking on the map in an email links to the report #1596
    - Admin improvements:
        - Resend report if changing category changes send_method. #1772
        - Do not replace deleted text with [...] when moderating. #1774
        - Show reporter's phone number on inspector form. #1773
        - Redirect to /around after inspecting a report.
    - Bugfixes:
        - Cache template paths in About.pm with lang_code. #1765
        - Resize pin image before compositing onto static map.
    - Development improvements:
        - Use standard JavaScript translation for show/hide pins. #1752
        - Allow update-schema to run on empty database. #1755
        - Update MapIt URL to https in example webserver configs.
        - Option to redirect to custom URL from Contact form.

* v2.1 (8th July 2017)
    - New features:
        - Allow users to hide their name on reports/updates. #658
        - New /reports page. #1630 #1726 #1753
    - Front end improvements:
        - Resize photos client-side before uploading. #1734
        - CSS header/content/navigation refactoring/simplification. #1719 #1718
        - Consolidate state dropdowns, make sure existing state is included. #1707
        - Simplify `footer-marketing.html` for most cobrands. #1709
        - Change the contact form Post button label to Send. #1750
        - Add an optional phone field to the contact form. #1750
        - Double resolution pin icons in core. #1713
    - Admin improvements:
        - Don't resend if category change subsets body. #1725
        - Fix styling of 'remove from site' button. #1700
        - Add inactive state to categories. #1757
        - Inspect form:
            - Make more visually distinct, better on medium screens. #1700 #1701
            - Populate defect types dropdown on category change. #1698
            - Update templates when category/state changed. #1729
            - Fix bug when switching state to duplicate and back. #1729
            - Don't preselect inspector template on page load. #1747
        - Allow inspectors to shortlist all reports in view. #1652
        - Subscribe inspectors to updates when state changes. #1694
        - Streamline new reports for inspectors. #1636
    - Bugfixes:
        - Make three strings translatable. #1744 #1735
        - Reinstate geolocation on alert page. #1726
        - Fix clickable spaces on inspect form/ward page. #1724
        - Make sure segmented control input not offscreen. #1749
        - Remove superfluous quote in HTML script element. #1705
        - Add missing closing </dl> to base FAQ.
    - Development improvements:
        - Allow static home page template override. #1745
        - Add Debian stretch/perl 5.24 support. #1746
        - Add scripts to rule them all. #1740
        - Update submodule on any Vagrant provisioning. #1702
        - Fix imbalanced paragraph tags in glossary. #1737
        - Spot badly configured SMTP type. #1758.
        - Add MAPIT_API_KEY support
        - Hooks:
            - Add hook for post-title field content in report form. #1735
            - Add hook so cobrands can change pin hover title. #1713
            - Allow cobrands to define pin colour for new reports. #1713
        - Testing:
            - Run each test file in a transaction. #1721
            - Test script should run 't' when other args given. #1721
            - Auto-add strict/warnings/Test::More with TestMech. #1554
            - Fix test that would not run offline. #1712
            - Fix timing edge case test failure.
    - Backwards incompatible changes:
        - The `nav-wrapper-2` class has been removed. If you have a
          custom footer template, replace that class with 'container'. #1718
        - The `/reports` page now uses different generated data. If you
          have a custom `reports/index.html` template, you may need to
          call `update-all-reports` with the `--table` argument.
    - Internal things:
        - Move third party libraries into vendor directories. #1704
        - Stop using sudo on Travis, improve locale support. #1712
        - Add CodeCov coverage testing. #1759
    - UK:
        - Add fixture script. #1720
        - Add Borsetshire demo cobrand. #1717
        - Remove requirement for fixed body IDs. #1721
        - Show all pins on two-tier councils only. #1733
        - Stop nearest request with scientific notation. #1695

* v2.0.4 (13th April 2017)
    - Front end improvements:
        - On /reports maps, only include reports in view. #1689
    - Admin improvements:
        - Allow comma-separated contact emails in the admin. #1683
    - Bugfixes:
        - Upgrade Facebook 3rd party library to fix Facebook login. #1681
        - Don't error when devolved body, blank send methods. #1374
        - Fix issue with categories with regex characters. #1688

* v2.0.3 (31st March 2017)
    - Front end improvements:
        - Add ability to make map full screen on mobile report pages. #1655
        - Move staff-only JavaScript to separate file. #1666
        - Show loading indicator when loading pins. #1669
        - Allow users to reopen closed reports. #1607
    - Admin improvements:
        - Redirect to category-filtered /reports on login if present. #1622
        - Follow redirect to /admin after login if allowed. #1622
        - Include /admin link on top-level nav for admin users.
        - Add shortlist filters. #1629
        - Add submit buttons to admin index search forms. #1551
        - Store user object when deleting report. #1661
        - Use name at time of moderation, include superusers. #1660
        - Add customisable defect types. #1674
    - Bugfixes:
        - Fix crash on reports with empty `bodies_str`. #1635
        - Only output appcache/manifest for shortlist users. #1653
        - Fix placeholder typo in French translation.
        - Make sure report Ajax call is not cached by IE11. #1638
        - Check cobrand users list when admin merging users. #1662
        - Make sure emails are lowercased in admin. #1662
        - Specify options in 'all' status filter. #1664
        - Be clearer if no states selected is not all states. #1664
        - Set up correct environment in cobrand PO script. #1616
        - Allow superuser to leave update when inspecting. #1640
        - Remove duplicate <> around envelope senders. #1663
        - Fix invisible segmented controls in old Webkit. #1670
        - Remove superfluous lists from Open311 JSON output. #1672
        - Upgrade to using Email::Sender. #1639
        - Fix bug if test run c. 55 hours before BST starts.
        - Use lat/lon on inspection form if no local coordinates. #1676
        - Improve translatability of various pages.
    - Development improvements:
        - Send open reports regardless of current state. #1334
        - Clarify ‘inspected’ behaviour. #1614
        - Reduce disk stats. #1647
        - Refactor main navigation into reusable blocks.
        - Add Problem->time_ago for pretty-printed duration.
        - Add `external_id` field to ResponsePriority.
        - Forward on all bounces as bounces.
        - Use sender in From if From and To domains match. #1651
        - Refactor SendReport::Open311 to use cobrand hooks. #792
        - Do upload_dir check on start up, not each report. #1668
        - Make sure all tests can run offline. #1675
        - Add ability to override Google Maps road style. #1676

* v2.0.2 (3rd February 2017)
    - Front end changes:
        - Add an offline fallback page with appcache. #1588
        - Improve print layout for report list pages. #1548
        - Rename ‘unable to fix’ as ‘no further action’.
    - Bugfixes:
        - Mark two missing strings for translation. #1604
        - Make sure email is lowercase when signing in. #1623
        - Make sure language included in calls to base_url_for_report. #1617
        - Small CSS homepage fixes.
        - Admin:
            - Fix filtering on shortlist page. #1620
            - Fix 'save with public update' toggle. #1615
    - Admin improvements:
        - Add offline report inspection for inspectors. #1588 #1602 #1608
        - Admin with appropriate permission can see body user who left
          contribute_as_body report or update. #1601 #1603
        - Include ‘Add user’ link on admin user search results page. #1606
        - Redirect to new user after user creation/edit. #1606
        - Redirect to shortlist after inspection if user has permission. #1612
        - Allow response templates to be associated with a state, and default
          to that template if report state changed to match. #1587
        - Disable show name checkbox when reporting as someone else. #1597
        - Show response priorities in report list items. #1582
        - Shortlist add/remove icons in report lists and report page. #1582
        - Reordering shortlist buttons in report lists. #1582
        - Default inspect form to save with public update.
        - Drop unneeded Cancel button on inspect form.
        - Use ‘*’ on admin page to signify superuser.
    - Development improvements:
        - Update has_body_permission_to to allow superusers. #1600
        - Move staging flags to their own config variable. #1600
        - Only warn of Open311 failure after a couple, in case it's transient.
        - Only load user body permissions once per request.
        - Return 400/500 for some client/server errors.
        - Fix bad cross-year test.

* v2.0.1 (16th December 2016)
    - Bugfixes:
        - Fix issue in dragging map in Chrome 55. openlayers/ol2#1510
        - Don't double-decode strftime output, to fix date/time display.
        - Filter category should always carry through to form.
        - Don't fix height of admin multiple selects. #1589
    - Admin improvements:
        - Add duplicate management to inspector view. #1581
        - Open inspect Navigate link in new tab. #1583
        - Scroll to report inspect form if present. #1583
        - Update problem lastupdate column on inspect save. #1584
        - Update priorities in inspect form on category change. #1590
    - Development improvements:
        - Pass test if NXDOMAINs are intercepted.
        - Better path for showing config git version. #1586

* v2.0 (15th November 2016)
    - Front end improvements:
        - Add HTML emails. #1281 #1103
        - Stop map being underneath content sidebar/header. #1350 #361
        - Use Ajax/HTML5 history to pull in reports and improve map views.
          #1351 #1450 #1457 #1173
        - Allow multiple states and categories to be filtered. #1547
        - Add sort order options to list pages. #308
        - Invert area highlight on body pages. #1564
        - Allow users to change their own email. #360 #1440
        - Improve change password form/success page. #1503
        - Allow scroll wheel to zoom map. #1326
        - Rename "Your reports" in main navigation to "Your account".
        - Centre map on pin location when creating a report.
        - Zoom into map after second click on marker.
        - Maintain single newlines in text output. #306
        - JavaScript performance improvements. #1490 #1491
        - Allow searching for reports with ref: prefix in postcode field. #1495
        - Improve report form, with public, private, category sections. #1528
        - Only show relevant bodies after category selection.
        - Add update form name validation. #1493 #503 #1526
        - Add CORS header to RSS output. #1540
        - Switch MapQuest to HTTPS. #1505
        - Better 403/404 pages.
    - Admin improvements:
        - Greatly improve report edit page, including map. #1347
        - Improve category edit form, and display extra data. #1557 #1524
        - Hide confirmed column on body page if all categories confirmed. #1565
        - Show any waiting reports on admin index page. #1382
        - Allow user's phone number to be edited, and a report's category. #400
        - Resend report if changing category changes body. #1560.
        - Leave a public update if an admin changes a report's category. #1544
        - New user system:
            - /admin requires a user with the `is_superuser` flag. #1463
            - `createsuperuser` command for creating superusers.
            - Feature to create report as body/other user. #1473
            - Add user permissions system. #1486
            - Allow user to have an area assigned in admin. #1488
            - Allow user to have categories assigned in admin. #1563
            - Add inspector report detail view. #1470
            - Add user shortlists. #1482
            - Add response templates and priorities. #1500 #1517
            - Add user reputation and trusted users. #1533
    - Bugfixes:
        - Front end:
            - Fix photo preview display after submission. #1511
            - Update list of TLDs for email checking. #1504
            - Fix form validation issue with multiple IDs. #1513
            - Don't show deleted bodies on /reports. #1545
            - Stop using collapse filter in category template.
            - Use default link zoom for all map types.
            - Don't reload /reports or /my pages when filter updated.
            - Don't show alert email box if signed in.
        - Do not send alerts for hidden reports. #1461
        - Admin:
            - Fix contact editing of Open311 categories. #1535
            - Show 'Remove from site' button based on report. #1508
            - Improve moderation display and email. #855
            - Fix invalid SQL being generated by moderation lookup. #1489
            - Show user edit errors (e.g. blank name/email). #1510
            - Disallow empty name when creating/editing bodies.
            - Fix a crash on /admin/timeline.
    - Development improvements:
        - CSS:
            - make_css: Add output style option.
            - make_css: Follow symlinks.
            - Remove some unused CSS, and simplify full-width. #1423
            - Add generic .form-control and .btn classes.
        - Open311:
            - Tidy up/harden some handling. #1428
            - Add config for request limit, default 1000. #1313
            - Automatically spot co-ord/ID attributes. #1499
            - Make sure passed coordinate is decimal.
        - JavaScript:
            - Use static validation_rules.js file. #1451
            - Remove need to customise OpenLayers built script. #1448
            - Refactor and tidy all the JavaScript. #913
            - Prefer using an auto.min.js file if present/newer. #1491
        - Testing:
            - Speed up tests by stubbing out calls to Gaze.
            - Tests can run multiple times simultaneously. #1477
            - run-tests with no arguments runs all tests.
        - Don’t cache geocoder results when STAGING_SITE is 1. #1447
        - Make UPLOAD_DIR/GEO_CACHE relative to project root. #1474
        - Change add_links from a function to a filter. #1487
        - Optionally skip some cobrand restrictions. #1529
        - Allow contact form recipient override and extra fields.
        - Add server-side MapIt proxy.
    - Vagrant installation improvements:
        - Improve error handling.
        - Don't add a symlink if it is to the same place.
    - Backwards incompatible changes:
        - Drop support for IE6. #1356
    - UK
        - Better handling of two-tier reports. #1381
        - Allow limited admin access to body users on their own cobrands.
        - Add Content-Security-Policy header.

The Open311 adapter code has been moved to its own repository at
<https://github.com/mysociety/open311-adapter>.

* v1.8.4 (6th July 2016)
    - Security:
        - Fix XSS vulnerability in OpenGraph header and hide/all pins links.
    - Front end improvements:
        - Wrap emails better for differing screen sizes. #1393
        - Fix annoying jump when "Get updates" drawer opened. #1425
        - Improve auth flow taken when return key used. #1433
        - Add and improve more CSRF tokens. #1433
        - Remove default box-shadow. #1419
        - Fix missing margin before reporting form email input. #1418
    - Bugfixes:
        - Redirect correctly if filter used without JavaScript. #1422
        - Remove race condition when starting new report. #1434
        - Fix a couple of display bugs in IE7. #1356
        - Correctly orient preview images. #1378

* v1.8.3 (3rd June 2016)
    - Admin improvements
        - Add search boxes to admin index page, and move stats. #1295
        - Allow change of email in admin to existing entry. #1207
        - Speed up photo removal. #1400
        - Improve in-place moderation UI. #1388
    - Front end improvements:
        - Improve printing of report page in Firefox. #1394
        - Fallback if request to Gaze fails. #1286
    - Bugfixes:
        - Fix non-working Google Maps layer. #1215
        - Fix map tap sensitivity on some devices. #911 and openlayers/ol2#1418
        - Fix lack of removal of cached update photos. #1405
        - Handle reports/updates by logged in abuse entries.
        - Fix size of grey chevrons.
    - Development improvements:
        - Massive speed increase to CSS compilation. #1414
        - Use only one templating system for emails. #1410
        - Move summary string function to template. #694
        - Consolidate CSS clearfix handling. #1414
        - Disable auto-CRLF conversion on git checkout.
        - Support for Debian Jessie/Ubuntu Xenial.
    - UK only
        - Add standard mySociety footer. #1385

* v1.8.2 (3rd May 2016)
    - Security:
        - Fix vulnerability in image upload that allowed external
          command execution.
    - New features
        - Twitter social login. #1377
        - PNG image upload support. #1302 #1361
    - Front end improvements:
        - Switch list item heading from h4 to h3. #1348
        - Preserve category when clicking elsewhere on map.
        - Optimize store logo PNGs.
    - Admin improvements
        - Default new category creation to confirmed. #1266
        - Use better link to reports on admin body page.
    - Bugfixes:
        - Show right body user form value for fixed reports. #1369
        - Cope with a '/' in body name slug. #574
        - Ignore empty entries in the image upload IDs.
        - Use transparent border in tips/change_location. #1380
    - Development improvements:
        - Allow cobrands to control front page number colours.
        - Refactor email handling to use Email::MIME alone. #1366
        - Improve testing on Mac OS X.
        - Prevent dev sites auto-creating session.
        - Display used send method in debug line.
        - Remove unused cobrands. #1383
        - Finally combine remaining base/fixmystreet templates.
        - Don't warn on bad photo hashes.
        - Skip fetched updates if they're out of date range. #1390
        - Store Open311 error in report on failure. #1391

* v1.8.1 (23rd March 2016)
    - Front end improvements:
          - Remember user's last anonymous state. #150
          - Remove auto-scrolling of sidebar on pin hover. #1344
          - Better multiple image display for reports/updates. #1325
          - Improve accessibility of pretty radio buttons and photo inputs.
    - Bugfixes:
          - Make sure preview image doesn't hide error. #1361
          - Don't double-decode geocoded addresses. #1359
          - Ensure top of reporting form is shown. #787
          - Other updates for Perl 5.20/5.22. #1358
    - Development improvements:
          - Add cobrand-specific custom reporting fields. #1352

* v1.8 (2nd March 2016)
    - New features:
        - Facebook login. #1146
        - Multiple photo upload support, with new UI. #190 #825 #1300
    - Front end improvements:
        - Pad internal update links so they are in view. #1308
        - Move alert page "recent photos" out of sidebar. #1168
        - Clearer relationship between map pins/list items. #1094
        - Consistent styling for updates on /report and /my pages. #1312
        - Stop a top banner overlapping header contents/improve CSS. #1306
        - Improve design of some error pages.
    - Performance improvements:
        - Reduce memory usage. #1285
    - Bugfixes:
        - Default the Google map view to hybrid. #1293
        - Prevent SVG chevron being stretched in Firefox. #1256
        - Better display/internationalisation of numbers. #1297
        - Fix cobrand restriction of My/Nearby. #1289
        - If app user logged in, perform alert signup. #1321
        - Spot media_url in Open311 GetServiceRequestUpdate. #1315
        - Improve disabled input behaviour (no hover, ensure faded).
        - Fix co-ordinate swapping bug in Google geocoder.
        - Exclude update alerts from summary alert counts.
        - Skip sending if any body marks it for skipping.
        - Upgrade Net::SMTP::SSL to fix email sending issue.
    - Development improvements:
        - Add generic static route handler. #1235
        - Store reports summary data by cobrand. #1290
        - Better handling replies to bounce addresses. #85
        - Combine more base/fixmystreet templates.
        - Add OpenStreetMap URL to report email.
    - Admin improvements:
        - Don't allow blank email/name to be submitted. #1294
        - Handle multiple photo rotation/removal in admin. #1300
        - Fix typo in admin body form checked status.
    - UK only
        - Make sure front page error is visible. #1336
        - Don't show app next step if used app. #1305
        - House Rules. #890 #1311

* v1.7.2 (6th July 2016)
    - Security:
        - Fix XSS vulnerability in OpenGraph header and hide/all pins links.

* v1.7.1 (3rd May 2016)
    - Security:
        - Fix vulnerability in image upload that allowed external
          command execution.

* v1.7 (23rd October 2015)
    - Front end improvements:
        - Add right-to-left design option. #1209
        - Add state/category filters to list pages. #1141
        - Include last update time in around/my page lists. #1245
        - Show report details more nicely on a questionnaire page. #1104
        - Improve email confirmation page (now matches success pages). #577
        - Update URL hash when mobile menu navigation clicked. #1211
        - Add public status page showing stats and version. #1251
        - Accessibility improvements to map pages. #1217
        - New default OpenGraph image. #1184
        - Turkish translation.
    - Performance improvements:
        - A number of database speed improvements. #1017
    - Bugfixes:
        - Translate report states in admin index. #1179
        - Improve translation string on alert page. #348
        - Fix location bug fetching category extras.
        - Workaround DMARC problems. #1070
        - Fix padding of alert form box. #1211
        - Pin Google Maps API version to keep it working. #1215
        - Upgrade Google geocoder to version 3. #1194
        - Fix script running when CDPATH is set. #1250
        - Fix retina image size on front page. #838
        - Process update left as part of questionnaire, to catch empty ones. #1234
        - Make sure explicit sign in button clicks are honoured. #1091
        - Adjust email confirmation text when report not being sent. #1210
        - Fix footer links in admin if behind a proxy. #1206
        - Use base URL in a cobrand alert for a report without a body. #1198
        - Fix potential graph script failure in perl 5.16+. #1262
    - Development improvements:
        - Error logging should now work consistently. #404
        - CSS
            - Streamline navigation menu CSS. #1191
            - Streamline list item CSS. #1141
            - make_css now follows symlinks. #1181
            - Use a sass variable for hamburger menu. #1186
            - Write progress of make_css_watch to terminal title. #1211
        - Templates:
            - Remove final hardcoded "FixMyStreet" from templates. #1205
            - Combine a number of base/fixmystreet templates. #1245
        - Installation:
            - Make sure submodules are checked out by Vagrant. #1197
            - Remove Module::Pluggable warning in newer perls. #1254
            - Bundle carton to ease installation step. #1208
        - Translation:
            - Improve ease of running gettext-extract. #1202
        - Add standard app.psgi file.
        - Add link to volunteer tickets in README. #1259
        - Use Modernizr to decide whether to show mobile map. #1192
        - Prevent potential session cookie recursion. #1077
        - Allow underscore in cobrand name/data. #1236
        - Add a development URL to see check email pages. #1211

* v1.6.3 (6th July 2016)
    - Security:
        - Fix XSS vulnerability in OpenGraph header and hide/all pins links.

* v1.6.2 (3rd May 2016)
    - Security:
        - Fix vulnerability in image upload that allowed external
          command execution.

* v1.6.1 (31st July 2015)
    - Bugfixes:
        - Fix bug introduced in last release when setting multiple areas
          for a body in the admin. #1158
        - Don't have default "name >= 5 characters"/"must have space" checks,
          as Latin-centric #805
    - New features:
        - Danish translation.
    - Front end improvements:
        - Fix “All Reports” table headers on scroll. #50
        - Add time tooltips to All Reports table headings. #983
        - Fix sidebar running over the footer on alerts page. #1168
    - Admin improvements:
        - Add mark as sent button. #601
        - Add link to comment user ID from body form if present. #580
        - Add MapIt links from body page/ report co-ordinates. #638
        - Show any category extra data. #517 #920
        - Mark users who have moderate permission. #990
        - Allow editing of body external URL.
        - List a report’s bodies more nicely.
    - UK specific improvements:
        - Explain gone Northern Ireland councils. #1151
        - Better messaging for councils refusing messages. #968

* v1.5.5 / v1.6 (10th July 2015)
    - Security:
        - Fix vulnerability in login email sending that could allow an account
          to be hijacked by a third party.
        - Time out email authentication tokens.
        - Update dependency to fix issue with Unicode characters in passwords.
    - New features:
        - Chinese translation.
    - Front end improvements:
        - Add “Report” button in default mobile header. #931
        - Use ‘hamburger’ menu icon in mobile header. #931
        - Resize map pins based on zoom level. #1041
        - Improve report meta information display. #1080
        - Display message on body page when reports list is empty.
    - Bugfixes:
        - Fix issue with shrunken update photos. #424
        - Fix typo in footer role="contentinfo".
        - Default Google maps to satellite view. #1133
        - Update Bing Maps parameter ID.
    - Development improvements:
        - Add ability for map pages to filter by category/state. #1134
          (this is currently on a couple of cobrands, to add to base soon)
        - Allow cobrands to specify ordering on all reports page.
        - Use mocked Nominatim in tests to cope with bad connections.
        - Add Extra role to ease use of the {extra} database field. #1018
    - UK specific improvements:
        - Add dog poop poster. #1028

* v1.5.4 (25th February 2015)
    - New features:
        - Stamen toner-lite and Bing Maps tiles.
        - Czech and part-done Lithuanian translations.
    - Front end improvements:
        - Nicer confirmation pages, with next steps template example. #972
        - Always show report/update confirmation page, even if logged in. #1003
        - Expire cached geolocations after a week. #684
    - Bugfixes:
        - Make sure all co-ordinates are stringified/truncated. #1009
        - Correct "Open Street Map" to "OpenStreetMap". #1021
        - Only create timezone objects once, at startup.
    - Development improvements:
        - Remove need to specify en-gb in LANGUAGES. #1015
        - Mac installation improvements. #1014
        - Make use of jhead and Math::BigInt::GMP optional. #1016
        - Link from admin config page to MapIt. #1022
        - Test URLs for confirmation pages.
        - New configuration variable for setting up behind a secure proxy.
    - UK specific improvements:
        - Output easting/northing on one line. #997
        - Output Irish easting/northing in Northern Ireland. #822

* v1.5.3 (21st January 2015)
    - New features:
        - Satellite map toggle option on Google Maps view. #1002
        - Greek translation.
    - Bugfixes:
        - Fix cron-based email to use configured SMTP settings. #988
        - Update UNIX_USER variable on installation setup of crontab. #974
        - Improve make_css finding of bundled compass when in symlink. #978
        - Remove hard-coded site name from submit email template.
        - Allow forked repository pull requests to run on Travis.
        - Fix title of Privacy page, and other minor text fixes.
        - CSS: add some bottom content padding and fix a tiny map links issue.
    - Development improvements:
        - Replace site_title cobrand function with site-name web template. #979
        - Remove need for 'cron-wrapper' to run scripts. #852
        - Rename 'test-wrapper' to 'run-tests'. #999
        - Add client_max_body_size nginx config option. #995
        - Tidy up bin directory and #! lines.
    - Admin improvements:
        - Add staging email warning on admin body pages if needed. #982
        - Add admin navigation link to Configuration page. #1005
        - Better URL for body category editing.

* v1.5.2 (17th December 2014)
    - Hide unneeded heading on default footer.
    - Suppress 'Argument "" isn't numeric' warning on admin report edit page.
    - [UK] Don't show topic form field when reporting abuse.
    - Use token in moderation response URL to prevent hidden report leak.

* v1.5.1 (12th December 2014)
    - Bugfixes
        - Use correct cobrand signature in SendReport emails. #960
        - Fix double encoding of non-ASCII signature in emails. #961
        - Use area-based alerts by default, as they function correctly. #959
        - Set DefaultLocale appropriately when language set, for date display.
    - Open311
        - Better error if Open311 server returns a nil service list.
        - Cope better with Open311 server not liking a blank jurisdiction_id.
    - Installation/developer improvements:
        - Add a script to use a test database for running tests. #786
        - Make base FAQ more generic, move out UK-specific parts. #753 #935
        - Provide guidance at top of example config file.
        - Don't install open311-endpoint feature by default.

* v1.5 (19th November 2014)
    - Installation/developer improvements:
        - Support for Ubuntu Trusty Tahr 14.04 LTS. #921
        - Install bundler for more stable gem installation. #923
        - Rewritten graph generation programs in Perl. #924
        - Front end report moderation code. #809
    - Admin improvements:
        - Pagination of admin search results. #909
        - Validation of category details. #556
        - Removed overhang in body categories table. #738
        - Add encouraging message about support. #929
        - Tweak summary output on bodies page. #516
        - Move diligency table to bottom of page. #739
    - Front end:
        - Map page sidebar now flush with edges of window. #381
        - Simplify z-index usage, with other tidying. #673
        - Filtering of All Reports by category in URL. #254
        - More template generalisation, moving UK-specific stuff away. #344
    - Bugfixes:
        - Fixed JavaScript-disabled submission in Chrome/Firefox. #932
        - Show logged in message as success, not error. #357
        - Remove opacity from map controls on mobile.
        - Escape category in RSS feeds.
    - Internationalisation:
        - Add Albanian, Bulgarian, Hebrew, and Ukranian .po files.

* v1.4.2 (14th July 2014)
    - Maintenance release to deal with failing package installation. #832
    - User additions/improvements:
        - New links from `/reports` to open/fixed reports. #798
        - Better detection of signing in on `/auth` form. #816
    - Installation/developer improvements:
        - Allow SMTP username/password to be specified. #406
        - Correct GitHub link in `Vagrantfile`.
        - Error correctly if `cron-wrapper` fails to run.
        - Rename `default` web templates directory to `base`.
        - Move UK-specific text to separate templates. #344
        - Upgrade bundled `cpanm`. #807

* v1.4.1 (23rd May 2014)
    - Don't run some cron scripts by default, and rejig timings, to alleviate
      memory problems on EC2 micro instances. #640

* v1.4 (16th May 2014)
    - User improvements:
        - Adds some guidance on an empty `/my` page. #671
        - Auto-selects the category when reporting if there is only one. #690
        - Stops indenting emails a few spaces. #715
        - Email template updates. #700
    - Installation/developer improvements:
        - Makes it easier to change the pin icons. #721
        - Sends reports on staging sites to the reporter. #653
        - Adds a no-op send method to suspend report sending. #507
        - Improves the example Apache config. #733
        - Includes a nicer crontab example. #621
        - New developer scripts:
            - `make_css_watch`. #680
            - `geocode`. #758
        - Adds `external_url` field to Bodies. #710
        - Reinstates Open311 original update fetching code. #710 #755
        - Pins sass/compass versions. #585
        - Adds new `MAPIT_GENERATION` variable. #784
    - Bugfixes:
        - Fixes MapQuest and OSM attribution. #710 #687
        - Remove cached photos when deleted from admin.
        - Tiny bugfixes processing Open311 updates. #677
        - Correctly sets language in email alert loop. #542
        - Cron emails use `EMAIL_DOMAIN` in Message-ID. #678
        - Minor fixes for Debian wheezy.
        - Graph display of fixed states.
        - Slight CSS simplification. #609
    - Internal things:
        - Improves the robustness of Carton installation. #675
        - Doubles the speed of running tests on Travis.

* v1.3 (12th November 2013)
    - Changes cobrand behaviour so if only one is specified, always use it. #598
    - Allows multiple email addresses to be given for a contact.
    - Bugfixes to pan icon placement, and bottom navbar in Chrome. #597
    - Admin improvements
        - Search by external ID. #389
        - Date picker in stats. #514
        - Mark external links. #579
        - Fix for bug when changing report state from 'unconfirmed'. #527
        - Improve lists of report updates.
        - Add marking of bodies as deleted.
        - Show version number of code on config page.
    - Test suite runs regardless of config file contents. #596

* v1.2.6 (11th October 2013)
    - Upgrades OpenLayers to 2.13.1, for e.g. animated zooming.
    - Adds facility for using Google Maps via OpenLayers. #587
    - Swaps installation order of Perl modules/database, more robust. #573
    - Renames default FakeMapIt "Default Area" to "Everywhere". #566
    - Adds a "current configuration" admin page. #561

* v1.2.5 (13th September 2013)
    - Adds various useful hints and notices to the admin interface. #184
    - Improves the install script, including an example `Vagrantfile`
    - It is now easier for tests to override particular configuration
      variables should they need to.

* v1.2.4 (5th September 2013)
    - A fix for the long-standing issue where multiline strings were not being
      translated (reported at https://github.com/abw/Template2/pull/29 )
    - Better translation strings for "marked as" updates, fixes #391
    - Less noise when running the tests

* v1.2.3 (2nd September 2013)
    - Maintenance release to deal with failing installation
    - Improves reuse of `make_css` and shared CSS
    - Removes hardcoded UK URLs on a couple of admin error emails
    - Marks a couple of strings missing translation
    - Updates mapquest URLs

* v1.2.2 (26th July 2013)
    - Maintenance release to deal with failing installation
    - Improves the Google Maps plugin somewhat, though still needs work

* v1.2.1 (5th June 2013)
    - Maintenance release to deal with failing carton installation
    - Test and module fixes for installation on Debian wheezy
    - Module fixes for running on Travis
    - The install script adds gem environment variables to the user's .bashrc
      so that `make_css` can be run directly after installation
    - `make_css` automatically spots which cobrands use compass
    - Adds some missing states to the admin report edit page

* v1.2 (3rd May 2013)
    - Adds `MAPIT_ID_WHITELIST` to allow easier use of global MapIt
    - Adds postfix to the install script/ AMI so emailing works out of the box
    - Adds an extra zoom level to the OSM maps
    - Adds the Catalyst gzip plugin so HTML pages are gzipped
    - Fixes an issue with the All Reports summary statistics not including some
      open states, such as 'in progress'

* v1.1.2 (15th March 2013)
    - Includes the `cpanfile` now required by carton, the Perl package
      management program we use.

* v1.1.1 (22nd February 2013)
    - Hotfix to fix missed iPhone width bug

* v1.1 (22nd February 2013)
    - Adds bodies, so that the organisations that reports are sent to can cover
      multiple MapIt administrative areas, or multiple bodies can cover one
      area, and other related scenarios
    - Admin display improvements
    - Internationalisation improvements, especially with text in JavaScript
    - Various minor updates and fixes (e.g. a `--debug` option on `send-reports`,
      and coping if MapIt has its debug switched on)

* v1.0 (24th October 2012)
    - Official launch of the FixMyStreet platform<|MERGE_RESOLUTION|>--- conflicted
+++ resolved
@@ -10,11 +10,8 @@
         - bin/update-schema PostgreSQL 12 compatibility. #3043
         - Make sure category shown in all its groups when reporting.
         - Do not remove any devolved contacts.
-<<<<<<< HEAD
         - Fix double encoding of per-category templates.
-=======
         - Return reports in all closed states through Open311.
->>>>>>> 6088d106
     - Admin improvements:
         - Display user name/email for contributed as reports. #2990
         - Interface for enabling anonymous reports for certain categories. #2989
