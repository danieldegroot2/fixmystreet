## Releases

* Unreleased
    - Front end improvements:
        - Zoom out as much as necessary on body map page, even on mobile. #1958
        - Show loading message on initial /around map load #1976
        - Ask for current password/send email on password change. #1974
        - Add minimum password length and common password checking.
        - Nicer display of national phone numbers.
        - 'Report as another user' allows phone number without email. #1978
        - Display loading spinner on map when asset layers are loading. #1991
    - Bugfixes:
        - Fix bug specifying category in URL on /around. #1950
        - Fix bug with multiple select-multiples on a page. #1951
        - Make sure dashboard filters all fit onto one line.
        - Fix issue with red bars on bar graph of many categories.
        - Prefetch translations in /reports list of bodies.
        - Ignore deleted/area-less bodies in dashboard list.
        - Add missing CSS class from final questionnaire question. #1953
        - Fix JavaScript error on /my calculating bounds #1954
        - Change text on /reports to match lower down (fix translation).
        - Ensure all reports graph can't dip downward. #1956
        - Fix error sending `requires_inspection` reports. #1961
<<<<<<< HEAD
        - Fix timezone related test failure. #1984
=======
        - Restore display of extra fields on inspector form. #1994
>>>>>>> 7ec0d3f6
    - Admin improvements:
        - Admin can anonymize/hide all a user's reports. #1942 #1943
        - Admin can log a user out. #1975
        - Admin can remove a user's account details. #1944
        - Superusers can have optional two-factor authentication. #1973
<<<<<<< HEAD
        - Add script to remove expired sessions. #1987
=======
    - Development improvements:
        - 'components' parameter can be passed to Google geocoder. #1994
>>>>>>> 7ec0d3f6
    - UK:
        - Lazy load images in the footer.

* v2.3 (18th December 2017)
    - New features:
        - Optional verification of reports and updates, and logging in,
          using confirmation by phone text. #1856 #1872
        - Improved email/phone management in your profile.
        - Don't cover whole map with pin loading indicator. #1874
        - Add Expand map toggle to more mobile maps. #1875
        - Allow multiple wards to be shown on reports page. #1870
        - Add functionality to have per-body /reports page. #1880
        - Open311 category group support. #1923
    - Front end improvements:
        - Paginate reports on `/around`. #1805 #1577 #525
        - Improve performance of various pages, especially front. #1901 #1903
        - More prominent "Hide pins" link on map pages, to aid reporting in busy areas. #525
        - Optimised sprite file down from 97 KB to 36 KB. #1852
        - SVG assets for core elements like button icons and map controls #1888
        - Remove unneeded 2x PNG fallback images.
        - Improve location disambiguation page on small screens. #1918
        - Don't show geolocation link on non-HTTPS pages. #1915
        - Public report page shows state changes made in admin interface #1846
    - Bugfixes
        - Shortlist menu item always remains a link #1855
        - Fix encoded entities in RSS output. #1859
        - Only save category changes if staff user update valid #1857
        - Only create one update when staff user updating category #1857
        - Do not include blank updates in email alerts #1857
        - Redirect inspectors correctly on creation in two-tier. #1877
        - Report status filter All option works for body users #1845
        - Always allow reports to be removed from shortlist #1882
        - Remove shortlist form from inspect duplicate list. #1889
        - Fix pin size when JavaScript unavailable.
        - Fix display of text only body contacts #1895
        - Prevent text overflow bug on homepage stats #1722
        - Stop page jumping too far down on inspect form. #1863
        - Prevent multiple 'Expand map' links appearing. #1909
        - Superusers without a from_body can make reports again. #1913
        - Fix crash when viewing /around in certain locales. #1916
        - Fix back bug, from report after using list filters. #1920
        - Fix issues with send method category change. #1933
    - Admin improvements:
        - Character length limit can be placed on report detailed information #1848
        - Inspector panel shows nearest address if available #1850
        - Return a 200 rather than 404 for ref ID lookup. #1867
        - Remove hidden from default staff state dropdown. #1878
        - Marking an item as a duplicate enforces providing ID/update. #1873
        - Report field pre-filling for inspectors configurable #1854
        - Admins can now unban users #1881
        - More JavaScript-enhanced `<select multiple>` elements. #1589 #1892
        - 'Auto-response' flag on response templates is honoured for fetched
          Open311 updates. #1924
        - Individual cobrands can disable social login #1890
        - Cobrands can disable sending of moderation emails. #1910
        - Store all successful send methods. #1933
    - Dashboard/statistics:
        - Improve/consolidate various admin summary statistics pages,
          all now under /dashboard. #1834 #1919
        - Add date range for report generation #1885
        - CSV export now has token based authentication. #1911
        - And uses machine-readable dates. #1929
    - Development improvements:
        - Add hook for pre-wrapper content.
        - Include JSON representation of extra fields in category_extras output
        - send-reports will never skip failed reports when using --debug
    - UK:
        - Use SVG logo, inlined on front page. #1887
        - Inline critical CSS on front page. #1893

* v2.2 (13th September 2017)
    - New features:
        - Body and category names can now be translated in the admin. #1244
        - Report states can be edited and translated in the admin. #1826
        - Extra fields can be added to the report form site-wide. #1743
        - Staff users can now create reports as an anonymous user. #1796
        - Staff users can filter reports by all states. #1790
        - `LOGIN_REQUIRED` config key to limit site access to logged-in users.
        - `SIGNUPS_DISABLED` config key to prevent new user registrations.
    - Front end improvements:
        - Always show pagination figures even if only one page. #1787
        - Report pages list more updates to a report. #1806
        - Clearer wording and more prominent email input on alert page. #1829
        - Cobrands can implement `hide_areas_on_reports` to hide outline on map.
        - Templates to allow extra messages through problem confirmation. #1837
    - Admin improvements:
        - Highlight current shortlisted user in list tooltip. #1788
        - Extra fields on contacts can be edited. #1743
        - Clearer highlight for selected duplicate on inspect form. #1798
        - Include MapIt API key on admin config page. #1778
        - Redirect to same map view after inspection. #1820
        - A default response priority can now be set. #1838
        - Dashboard CSV export includes Northing, Easting and Ward.
          It also now orders fields by report confirmed time. #1832 #1835
    - Bugfixes:
        - Set up action scheduled field when report loaded. #1789
        - Fix display of thumbnail images on page reload. #1815
        - Fix sidebar hover behaviour being lost. #1808
        - Stop errors from JS validator due to form in form.
        - Stop update form toggle causing report submission.
        - Update map size if an extra column has appeared.
        - Improve performance of various pages. #1799
        - Duplicate list not loading when phone number present. #1803
        - Don't list multiple fixed states all as Fixed in dropdown. #1824
        - Disable email field for logged in people. #1840
    - Development improvements:
        - Debug toolbar added. #1823
        - `switch-site` script to automate switching config.yml files. #1741
        - `make_css --watch` can run custom script after each compilation.
        - Upgrade comonlib to get nicer MapIt error message.

* v2.1.1 (3rd August 2017)
    - Email improvements:
        - Clicking on the map in an email links to the report #1596
    - Admin improvements:
        - Resend report if changing category changes send_method. #1772
        - Do not replace deleted text with [...] when moderating. #1774
        - Show reporter's phone number on inspector form. #1773
        - Redirect to /around after inspecting a report.
    - Bugfixes:
        - Cache template paths in About.pm with lang_code. #1765
        - Resize pin image before compositing onto static map.
    - Development improvements:
        - Use standard JavaScript translation for show/hide pins. #1752
        - Allow update-schema to run on empty database. #1755
        - Update MapIt URL to https in example webserver configs.
        - Option to redirect to custom URL from Contact form.

* v2.1 (8th July 2017)
    - New features:
        - Allow users to hide their name on reports/updates. #658
        - New /reports page. #1630 #1726 #1753
    - Front end improvements:
        - Resize photos client-side before uploading. #1734
        - CSS header/content/navigation refactoring/simplification. #1719 #1718
        - Consolidate state dropdowns, make sure existing state is included. #1707
        - Simplify `footer-marketing.html` for most cobrands. #1709
        - Change the contact form Post button label to Send. #1750
        - Add an optional phone field to the contact form. #1750
        - Double resolution pin icons in core. #1713
    - Admin improvements:
        - Don't resend if category change subsets body. #1725
        - Fix styling of 'remove from site' button. #1700
        - Add inactive state to categories. #1757
        - Inspect form:
            - Make more visually distinct, better on medium screens. #1700 #1701
            - Populate defect types dropdown on category change. #1698
            - Update templates when category/state changed. #1729
            - Fix bug when switching state to duplicate and back. #1729
            - Don't preselect inspector template on page load. #1747
        - Allow inspectors to shortlist all reports in view. #1652
        - Subscribe inspectors to updates when state changes. #1694
        - Streamline new reports for inspectors. #1636
    - Bugfixes:
        - Make three strings translatable. #1744 #1735
        - Reinstate geolocation on alert page. #1726
        - Fix clickable spaces on inspect form/ward page. #1724
        - Make sure segmented control input not offscreen. #1749
        - Remove superfluous quote in HTML script element. #1705
        - Add missing closing </dl> to base FAQ.
    - Development improvements:
        - Allow static home page template override. #1745
        - Add Debian stretch/perl 5.24 support. #1746
        - Add scripts to rule them all. #1740
        - Update submodule on any Vagrant provisioning. #1702
        - Fix imbalanced paragraph tags in glossary. #1737
        - Spot badly configured SMTP type. #1758.
        - Add MAPIT_API_KEY support
        - Hooks:
            - Add hook for post-title field content in report form. #1735
            - Add hook so cobrands can change pin hover title. #1713
            - Allow cobrands to define pin colour for new reports. #1713
        - Testing:
            - Run each test file in a transaction. #1721
            - Test script should run 't' when other args given. #1721
            - Auto-add strict/warnings/Test::More with TestMech. #1554
            - Fix test that would not run offline. #1712
            - Fix timing edge case test failure.
    - Backwards incompatible changes:
        - The `nav-wrapper-2` class has been removed. If you have a
          custom footer template, replace that class with 'container'. #1718
        - The `/reports` page now uses different generated data. If you
          have a custom `reports/index.html` template, you may need to
          call `update-all-reports` with the `--table` argument.
    - Internal things:
        - Move third party libraries into vendor directories. #1704
        - Stop using sudo on Travis, improve locale support. #1712
        - Add CodeCov coverage testing. #1759
    - UK:
        - Add fixture script. #1720
        - Add Borsetshire demo cobrand. #1717
        - Remove requirement for fixed body IDs. #1721
        - Show all pins on two-tier councils only. #1733
        - Stop nearest request with scientific notation. #1695

* v2.0.4 (13th April 2017)
    - Front end improvements:
        - On /reports maps, only include reports in view. #1689
    - Admin improvements:
        - Allow comma-separated contact emails in the admin. #1683
    - Bugfixes:
        - Upgrade Facebook 3rd party library to fix Facebook login. #1681
        - Don't error when devolved body, blank send methods. #1374
        - Fix issue with categories with regex characters. #1688

* v2.0.3 (31st March 2017)
    - Front end improvements:
        - Add ability to make map full screen on mobile report pages. #1655
        - Move staff-only JavaScript to separate file. #1666
        - Show loading indicator when loading pins. #1669
        - Allow users to reopen closed reports. #1607
    - Admin improvements:
        - Redirect to category-filtered /reports on login if present. #1622
        - Follow redirect to /admin after login if allowed. #1622
        - Include /admin link on top-level nav for admin users.
        - Add shortlist filters. #1629
        - Add submit buttons to admin index search forms. #1551
        - Store user object when deleting report. #1661
        - Use name at time of moderation, include superusers. #1660
        - Add customisable defect types. #1674
    - Bugfixes:
        - Fix crash on reports with empty `bodies_str`. #1635
        - Only output appcache/manifest for shortlist users. #1653
        - Fix placeholder typo in French translation.
        - Make sure report Ajax call is not cached by IE11. #1638
        - Check cobrand users list when admin merging users. #1662
        - Make sure emails are lowercased in admin. #1662
        - Specify options in 'all' status filter. #1664
        - Be clearer if no states selected is not all states. #1664
        - Set up correct environment in cobrand PO script. #1616
        - Allow superuser to leave update when inspecting. #1640
        - Remove duplicate <> around envelope senders. #1663
        - Fix invisible segmented controls in old Webkit. #1670
        - Remove superfluous lists from Open311 JSON output. #1672
        - Upgrade to using Email::Sender. #1639
        - Fix bug if test run c. 55 hours before BST starts.
        - Use lat/lon on inspection form if no local coordinates. #1676
        - Improve translatability of various pages.
    - Development improvements:
        - Send open reports regardless of current state. #1334
        - Clarify ‘inspected’ behaviour. #1614
        - Reduce disk stats. #1647
        - Refactor main navigation into reusable blocks.
        - Add Problem->time_ago for pretty-printed duration.
        - Add `external_id` field to ResponsePriority.
        - Forward on all bounces as bounces.
        - Use sender in From if From and To domains match. #1651
        - Refactor SendReport::Open311 to use cobrand hooks. #792
        - Do upload_dir check on start up, not each report. #1668
        - Make sure all tests can run offline. #1675
        - Add ability to override Google Maps road style. #1676

* v2.0.2 (3rd February 2017)
    - Front end changes:
        - Add an offline fallback page with appcache. #1588
        - Improve print layout for report list pages. #1548
        - Rename ‘unable to fix’ as ‘no further action’.
    - Bugfixes:
        - Mark two missing strings for translation. #1604
        - Make sure email is lowercase when signing in. #1623
        - Make sure language included in calls to base_url_for_report. #1617
        - Small CSS homepage fixes.
        - Admin:
            - Fix filtering on shortlist page. #1620
            - Fix 'save with public update' toggle. #1615
    - Admin improvements:
        - Add offline report inspection for inspectors. #1588 #1602 #1608
        - Admin with appropriate permission can see body user who left
          contribute_as_body report or update. #1601 #1603
        - Include ‘Add user’ link on admin user search results page. #1606
        - Redirect to new user after user creation/edit. #1606
        - Redirect to shortlist after inspection if user has permission. #1612
        - Allow response templates to be associated with a state, and default
          to that template if report state changed to match. #1587
        - Disable show name checkbox when reporting as someone else. #1597
        - Show response priorities in report list items. #1582
        - Shortlist add/remove icons in report lists and report page. #1582
        - Reordering shortlist buttons in report lists. #1582
        - Default inspect form to save with public update.
        - Drop unneeded Cancel button on inspect form.
        - Use ‘*’ on admin page to signify superuser.
    - Development improvements:
        - Update has_body_permission_to to allow superusers. #1600
        - Move staging flags to their own config variable. #1600
        - Only warn of Open311 failure after a couple, in case it's transient.
        - Only load user body permissions once per request.
        - Return 400/500 for some client/server errors.
        - Fix bad cross-year test.

* v2.0.1 (16th December 2016)
    - Bugfixes:
        - Fix issue in dragging map in Chrome 55. openlayers/ol2#1510
        - Don't double-decode strftime output, to fix date/time display.
        - Filter category should always carry through to form.
        - Don't fix height of admin multiple selects. #1589
    - Admin improvements:
        - Add duplicate management to inspector view. #1581
        - Open inspect Navigate link in new tab. #1583
        - Scroll to report inspect form if present. #1583
        - Update problem lastupdate column on inspect save. #1584
        - Update priorities in inspect form on category change. #1590
    - Development improvements:
        - Pass test if NXDOMAINs are intercepted.
        - Better path for showing config git version. #1586

* v2.0 (15th November 2016)
    - Front end improvements:
        - Add HTML emails. #1281 #1103
        - Stop map being underneath content sidebar/header. #1350 #361
        - Use Ajax/HTML5 history to pull in reports and improve map views.
          #1351 #1450 #1457 #1173
        - Allow multiple states and categories to be filtered. #1547
        - Add sort order options to list pages. #308
        - Invert area highlight on body pages. #1564
        - Allow users to change their own email. #360 #1440
        - Improve change password form/success page. #1503
        - Allow scroll wheel to zoom map. #1326
        - Rename "Your reports" in main navigation to "Your account".
        - Centre map on pin location when creating a report.
        - Zoom into map after second click on marker.
        - Maintain single newlines in text output. #306
        - JavaScript performance improvements. #1490 #1491
        - Allow searching for reports with ref: prefix in postcode field. #1495
        - Improve report form, with public, private, category sections. #1528
        - Only show relevant bodies after category selection.
        - Add update form name validation. #1493 #503 #1526
        - Add CORS header to RSS output. #1540
        - Switch MapQuest to HTTPS. #1505
        - Better 403/404 pages.
    - Admin improvements:
        - Greatly improve report edit page, including map. #1347
        - Improve category edit form, and display extra data. #1557 #1524
        - Hide confirmed column on body page if all categories confirmed. #1565
        - Show any waiting reports on admin index page. #1382
        - Allow user's phone number to be edited, and a report's category. #400
        - Resend report if changing category changes body. #1560.
        - Leave a public update if an admin changes a report's category. #1544
        - New user system:
            - /admin requires a user with the `is_superuser` flag. #1463
            - `createsuperuser` command for creating superusers.
            - Feature to create report as body/other user. #1473
            - Add user permissions system. #1486
            - Allow user to have an area assigned in admin. #1488
            - Allow user to have categories assigned in admin. #1563
            - Add inspector report detail view. #1470
            - Add user shortlists. #1482
            - Add response templates and priorities. #1500 #1517
            - Add user reputation and trusted users. #1533
    - Bugfixes:
        - Front end:
            - Fix photo preview display after submission. #1511
            - Update list of TLDs for email checking. #1504
            - Fix form validation issue with multiple IDs. #1513
            - Don't show deleted bodies on /reports. #1545
            - Stop using collapse filter in category template.
            - Use default link zoom for all map types.
            - Don't reload /reports or /my pages when filter updated.
            - Don't show alert email box if signed in.
        - Do not send alerts for hidden reports. #1461
        - Admin:
            - Fix contact editing of Open311 categories. #1535
            - Show 'Remove from site' button based on report. #1508
            - Improve moderation display and email. #855
            - Fix invalid SQL being generated by moderation lookup. #1489
            - Show user edit errors (e.g. blank name/email). #1510
            - Disallow empty name when creating/editing bodies.
            - Fix a crash on /admin/timeline.
    - Development improvements:
        - CSS:
            - make_css: Add output style option.
            - make_css: Follow symlinks.
            - Remove some unused CSS, and simplify full-width. #1423
            - Add generic .form-control and .btn classes.
        - Open311:
            - Tidy up/harden some handling. #1428
            - Add config for request limit, default 1000. #1313
            - Automatically spot co-ord/ID attributes. #1499
            - Make sure passed coordinate is decimal.
        - JavaScript:
            - Use static validation_rules.js file. #1451
            - Remove need to customise OpenLayers built script. #1448
            - Refactor and tidy all the JavaScript. #913
            - Prefer using an auto.min.js file if present/newer. #1491
        - Testing:
            - Speed up tests by stubbing out calls to Gaze.
            - Tests can run multiple times simultaneously. #1477
            - run-tests with no arguments runs all tests.
        - Don’t cache geocoder results when STAGING_SITE is 1. #1447
        - Make UPLOAD_DIR/GEO_CACHE relative to project root. #1474
        - Change add_links from a function to a filter. #1487
        - Optionally skip some cobrand restrictions. #1529
        - Allow contact form recipient override and extra fields.
        - Add server-side MapIt proxy.
    - Vagrant installation improvements:
        - Improve error handling.
        - Don't add a symlink if it is to the same place.
    - Backwards incompatible changes:
        - Drop support for IE6. #1356
    - UK
        - Better handling of two-tier reports. #1381
        - Allow limited admin access to body users on their own cobrands.
        - Add Content-Security-Policy header.

The Open311 adapter code has been moved to its own repository at
<https://github.com/mysociety/open311-adapter>.

* v1.8.4 (6th July 2016)
    - Security:
        - Fix XSS vulnerability in OpenGraph header and hide/all pins links.
    - Front end improvements:
        - Wrap emails better for differing screen sizes. #1393
        - Fix annoying jump when "Get updates" drawer opened. #1425
        - Improve auth flow taken when return key used. #1433
        - Add and improve more CSRF tokens. #1433
        - Remove default box-shadow. #1419
        - Fix missing margin before reporting form email input. #1418
    - Bugfixes:
        - Redirect correctly if filter used without JavaScript. #1422
        - Remove race condition when starting new report. #1434
        - Fix a couple of display bugs in IE7. #1356
        - Correctly orient preview images. #1378

* v1.8.3 (3rd June 2016)
    - Admin improvements
        - Add search boxes to admin index page, and move stats. #1295
        - Allow change of email in admin to existing entry. #1207
        - Speed up photo removal. #1400
        - Improve in-place moderation UI. #1388
    - Front end improvements:
        - Improve printing of report page in Firefox. #1394
        - Fallback if request to Gaze fails. #1286
    - Bugfixes:
        - Fix non-working Google Maps layer. #1215
        - Fix map tap sensitivity on some devices. #911 and openlayers/ol2#1418
        - Fix lack of removal of cached update photos. #1405
        - Handle reports/updates by logged in abuse entries.
        - Fix size of grey chevrons.
    - Development improvements:
        - Massive speed increase to CSS compilation. #1414
        - Use only one templating system for emails. #1410
        - Move summary string function to template. #694
        - Consolidate CSS clearfix handling. #1414
        - Disable auto-CRLF conversion on git checkout.
        - Support for Debian Jessie/Ubuntu Xenial.
    - UK only
        - Add standard mySociety footer. #1385

* v1.8.2 (3rd May 2016)
    - Security:
        - Fix vulnerability in image upload that allowed external
          command execution.
    - New features
        - Twitter social login. #1377
        - PNG image upload support. #1302 #1361
    - Front end improvements:
        - Switch list item heading from h4 to h3. #1348
        - Preserve category when clicking elsewhere on map.
        - Optimize store logo PNGs.
    - Admin improvements
        - Default new category creation to confirmed. #1266
        - Use better link to reports on admin body page.
    - Bugfixes:
        - Show right body user form value for fixed reports. #1369
        - Cope with a '/' in body name slug. #574
        - Ignore empty entries in the image upload IDs.
        - Use transparent border in tips/change_location. #1380
    - Development improvements:
        - Allow cobrands to control front page number colours.
        - Refactor email handling to use Email::MIME alone. #1366
        - Improve testing on Mac OS X.
        - Prevent dev sites auto-creating session.
        - Display used send method in debug line.
        - Remove unused cobrands. #1383
        - Finally combine remaining base/fixmystreet templates.
        - Don't warn on bad photo hashes.
        - Skip fetched updates if they're out of date range. #1390
        - Store Open311 error in report on failure. #1391

* v1.8.1 (23rd March 2016)
    - Front end improvements:
          - Remember user's last anonymous state. #150
          - Remove auto-scrolling of sidebar on pin hover. #1344
          - Better multiple image display for reports/updates. #1325
          - Improve accessibility of pretty radio buttons and photo inputs.
    - Bugfixes:
          - Make sure preview image doesn't hide error. #1361
          - Don't double-decode geocoded addresses. #1359
          - Ensure top of reporting form is shown. #787
          - Other updates for Perl 5.20/5.22. #1358
    - Development improvements:
          - Add cobrand-specific custom reporting fields. #1352

* v1.8 (2nd March 2016)
    - New features:
        - Facebook login. #1146
        - Multiple photo upload support, with new UI. #190 #825 #1300
    - Front end improvements:
        - Pad internal update links so they are in view. #1308
        - Move alert page "recent photos" out of sidebar. #1168
        - Clearer relationship between map pins/list items. #1094
        - Consistent styling for updates on /report and /my pages. #1312
        - Stop a top banner overlapping header contents/improve CSS. #1306
        - Improve design of some error pages.
    - Performance improvements:
        - Reduce memory usage. #1285
    - Bugfixes:
        - Default the Google map view to hybrid. #1293
        - Prevent SVG chevron being stretched in Firefox. #1256
        - Better display/internationalisation of numbers. #1297
        - Fix cobrand restriction of My/Nearby. #1289
        - If app user logged in, perform alert signup. #1321
        - Spot media_url in Open311 GetServiceRequestUpdate. #1315
        - Improve disabled input behaviour (no hover, ensure faded).
        - Fix co-ordinate swapping bug in Google geocoder.
        - Exclude update alerts from summary alert counts.
        - Skip sending if any body marks it for skipping.
        - Upgrade Net::SMTP::SSL to fix email sending issue.
    - Development improvements:
        - Add generic static route handler. #1235
        - Store reports summary data by cobrand. #1290
        - Better handling replies to bounce addresses. #85
        - Combine more base/fixmystreet templates.
        - Add OpenStreetMap URL to report email.
    - Admin improvements:
        - Don't allow blank email/name to be submitted. #1294
        - Handle multiple photo rotation/removal in admin. #1300
        - Fix typo in admin body form checked status.
    - UK only
        - Make sure front page error is visible. #1336
        - Don't show app next step if used app. #1305
        - House Rules. #890 #1311

* v1.7.2 (6th July 2016)
    - Security:
        - Fix XSS vulnerability in OpenGraph header and hide/all pins links.

* v1.7.1 (3rd May 2016)
    - Security:
        - Fix vulnerability in image upload that allowed external
          command execution.

* v1.7 (23rd October 2015)
    - Front end improvements:
        - Add right-to-left design option. #1209
        - Add state/category filters to list pages. #1141
        - Include last update time in around/my page lists. #1245
        - Show report details more nicely on a questionnaire page. #1104
        - Improve email confirmation page (now matches success pages). #577
        - Update URL hash when mobile menu navigation clicked. #1211
        - Add public status page showing stats and version. #1251
        - Accessibility improvements to map pages. #1217
        - New default OpenGraph image. #1184
        - Turkish translation.
    - Performance improvements:
        - A number of database speed improvements. #1017
    - Bugfixes:
        - Translate report states in admin index. #1179
        - Improve translation string on alert page. #348
        - Fix location bug fetching category extras.
        - Workaround DMARC problems. #1070
        - Fix padding of alert form box. #1211
        - Pin Google Maps API version to keep it working. #1215
        - Upgrade Google geocoder to version 3. #1194
        - Fix script running when CDPATH is set. #1250
        - Fix retina image size on front page. #838
        - Process update left as part of questionnaire, to catch empty ones. #1234
        - Make sure explicit sign in button clicks are honoured. #1091
        - Adjust email confirmation text when report not being sent. #1210
        - Fix footer links in admin if behind a proxy. #1206
        - Use base URL in a cobrand alert for a report without a body. #1198
        - Fix potential graph script failure in perl 5.16+. #1262
    - Development improvements:
        - Error logging should now work consistently. #404
        - CSS
            - Streamline navigation menu CSS. #1191
            - Streamline list item CSS. #1141
            - make_css now follows symlinks. #1181
            - Use a sass variable for hamburger menu. #1186
            - Write progress of make_css_watch to terminal title. #1211
        - Templates:
            - Remove final hardcoded "FixMyStreet" from templates. #1205
            - Combine a number of base/fixmystreet templates. #1245
        - Installation:
            - Make sure submodules are checked out by Vagrant. #1197
            - Remove Module::Pluggable warning in newer perls. #1254
            - Bundle carton to ease installation step. #1208
        - Translation:
            - Improve ease of running gettext-extract. #1202
        - Add standard app.psgi file.
        - Add link to volunteer tickets in README. #1259
        - Use Modernizr to decide whether to show mobile map. #1192
        - Prevent potential session cookie recursion. #1077
        - Allow underscore in cobrand name/data. #1236
        - Add a development URL to see check email pages. #1211

* v1.6.3 (6th July 2016)
    - Security:
        - Fix XSS vulnerability in OpenGraph header and hide/all pins links.

* v1.6.2 (3rd May 2016)
    - Security:
        - Fix vulnerability in image upload that allowed external
          command execution.

* v1.6.1 (31st July 2015)
    - Bugfixes:
        - Fix bug introduced in last release when setting multiple areas
          for a body in the admin. #1158
        - Don't have default "name >= 5 characters"/"must have space" checks,
          as Latin-centric #805
    - New features:
        - Danish translation.
    - Front end improvements:
        - Fix “All Reports” table headers on scroll. #50
        - Add time tooltips to All Reports table headings. #983
        - Fix sidebar running over the footer on alerts page. #1168
    - Admin improvements:
        - Add mark as sent button. #601
        - Add link to comment user ID from body form if present. #580
        - Add MapIt links from body page/ report co-ordinates. #638
        - Show any category extra data. #517 #920
        - Mark users who have moderate permission. #990
        - Allow editing of body external URL.
        - List a report’s bodies more nicely.
    - UK specific improvements:
        - Explain gone Northern Ireland councils. #1151
        - Better messaging for councils refusing messages. #968

* v1.5.5 / v1.6 (10th July 2015)
    - Security:
        - Fix vulnerability in login email sending that could allow an account
          to be hijacked by a third party.
        - Time out email authentication tokens.
        - Update dependency to fix issue with Unicode characters in passwords.
    - New features:
        - Chinese translation.
    - Front end improvements:
        - Add “Report” button in default mobile header. #931
        - Use ‘hamburger’ menu icon in mobile header. #931
        - Resize map pins based on zoom level. #1041
        - Improve report meta information display. #1080
        - Display message on body page when reports list is empty.
    - Bugfixes:
        - Fix issue with shrunken update photos. #424
        - Fix typo in footer role="contentinfo".
        - Default Google maps to satellite view. #1133
        - Update Bing Maps parameter ID.
    - Development improvements:
        - Add ability for map pages to filter by category/state. #1134
          (this is currently on a couple of cobrands, to add to base soon)
        - Allow cobrands to specify ordering on all reports page.
        - Use mocked Nominatim in tests to cope with bad connections.
        - Add Extra role to ease use of the {extra} database field. #1018
    - UK specific improvements:
        - Add dog poop poster. #1028

* v1.5.4 (25th February 2015)
    - New features:
        - Stamen toner-lite and Bing Maps tiles.
        - Czech and part-done Lithuanian translations.
    - Front end improvements:
        - Nicer confirmation pages, with next steps template example. #972
        - Always show report/update confirmation page, even if logged in. #1003
        - Expire cached geolocations after a week. #684
    - Bugfixes:
        - Make sure all co-ordinates are stringified/truncated. #1009
        - Correct "Open Street Map" to "OpenStreetMap". #1021
        - Only create timezone objects once, at startup.
    - Development improvements:
        - Remove need to specify en-gb in LANGUAGES. #1015
        - Mac installation improvements. #1014
        - Make use of jhead and Math::BigInt::GMP optional. #1016
        - Link from admin config page to MapIt. #1022
        - Test URLs for confirmation pages.
        - New configuration variable for setting up behind a secure proxy.
    - UK specific improvements:
        - Output easting/northing on one line. #997
        - Output Irish easting/northing in Northern Ireland. #822

* v1.5.3 (21st January 2015)
    - New features:
        - Satellite map toggle option on Google Maps view. #1002
        - Greek translation.
    - Bugfixes:
        - Fix cron-based email to use configured SMTP settings. #988
        - Update UNIX_USER variable on installation setup of crontab. #974
        - Improve make_css finding of bundled compass when in symlink. #978
        - Remove hard-coded site name from submit email template.
        - Allow forked repository pull requests to run on Travis.
        - Fix title of Privacy page, and other minor text fixes.
        - CSS: add some bottom content padding and fix a tiny map links issue.
    - Development improvements:
        - Replace site_title cobrand function with site-name web template. #979
        - Remove need for 'cron-wrapper' to run scripts. #852
        - Rename 'test-wrapper' to 'run-tests'. #999
        - Add client_max_body_size nginx config option. #995
        - Tidy up bin directory and #! lines.
    - Admin improvements:
        - Add staging email warning on admin body pages if needed. #982
        - Add admin navigation link to Configuration page. #1005
        - Better URL for body category editing.

* v1.5.2 (17th December 2014)
    - Hide unneeded heading on default footer.
    - Suppress 'Argument "" isn't numeric' warning on admin report edit page.
    - [UK] Don't show topic form field when reporting abuse.
    - Use token in moderation response URL to prevent hidden report leak.

* v1.5.1 (12th December 2014)
    - Bugfixes
        - Use correct cobrand signature in SendReport emails. #960
        - Fix double encoding of non-ASCII signature in emails. #961
        - Use area-based alerts by default, as they function correctly. #959
        - Set DefaultLocale appropriately when language set, for date display.
    - Open311
        - Better error if Open311 server returns a nil service list.
        - Cope better with Open311 server not liking a blank jurisdiction_id.
    - Installation/developer improvements:
        - Add a script to use a test database for running tests. #786
        - Make base FAQ more generic, move out UK-specific parts. #753 #935
        - Provide guidance at top of example config file.
        - Don't install open311-endpoint feature by default.

* v1.5 (19th November 2014)
    - Installation/developer improvements:
        - Support for Ubuntu Trusty Tahr 14.04 LTS. #921
        - Install bundler for more stable gem installation. #923
        - Rewritten graph generation programs in Perl. #924
        - Front end report moderation code. #809
    - Admin improvements:
        - Pagination of admin search results. #909
        - Validation of category details. #556
        - Removed overhang in body categories table. #738
        - Add encouraging message about support. #929
        - Tweak summary output on bodies page. #516
        - Move diligency table to bottom of page. #739
    - Front end:
        - Map page sidebar now flush with edges of window. #381
        - Simplify z-index usage, with other tidying. #673
        - Filtering of All Reports by category in URL. #254
        - More template generalisation, moving UK-specific stuff away. #344
    - Bugfixes:
        - Fixed JavaScript-disabled submission in Chrome/Firefox. #932
        - Show logged in message as success, not error. #357
        - Remove opacity from map controls on mobile.
        - Escape category in RSS feeds.
    - Internationalisation:
        - Add Albanian, Bulgarian, Hebrew, and Ukranian .po files.

* v1.4.2 (14th July 2014)
    - Maintenance release to deal with failing package installation. #832
    - User additions/improvements:
        - New links from `/reports` to open/fixed reports. #798
        - Better detection of signing in on `/auth` form. #816
    - Installation/developer improvements:
        - Allow SMTP username/password to be specified. #406
        - Correct GitHub link in `Vagrantfile`.
        - Error correctly if `cron-wrapper` fails to run.
        - Rename `default` web templates directory to `base`.
        - Move UK-specific text to separate templates. #344
        - Upgrade bundled `cpanm`. #807

* v1.4.1 (23rd May 2014)
    - Don't run some cron scripts by default, and rejig timings, to alleviate
      memory problems on EC2 micro instances. #640

* v1.4 (16th May 2014)
    - User improvements:
        - Adds some guidance on an empty `/my` page. #671
        - Auto-selects the category when reporting if there is only one. #690
        - Stops indenting emails a few spaces. #715
        - Email template updates. #700
    - Installation/developer improvements:
        - Makes it easier to change the pin icons. #721
        - Sends reports on staging sites to the reporter. #653
        - Adds a no-op send method to suspend report sending. #507
        - Improves the example Apache config. #733
        - Includes a nicer crontab example. #621
        - New developer scripts:
            - `make_css_watch`. #680
            - `geocode`. #758
        - Adds `external_url` field to Bodies. #710
        - Reinstates Open311 original update fetching code. #710 #755
        - Pins sass/compass versions. #585
        - Adds new `MAPIT_GENERATION` variable. #784
    - Bugfixes:
        - Fixes MapQuest and OSM attribution. #710 #687
        - Remove cached photos when deleted from admin.
        - Tiny bugfixes processing Open311 updates. #677
        - Correctly sets language in email alert loop. #542
        - Cron emails use `EMAIL_DOMAIN` in Message-ID. #678
        - Minor fixes for Debian wheezy.
        - Graph display of fixed states.
        - Slight CSS simplification. #609
    - Internal things:
        - Improves the robustness of Carton installation. #675
        - Doubles the speed of running tests on Travis.

* v1.3 (12th November 2013)
    - Changes cobrand behaviour so if only one is specified, always use it. #598
    - Allows multiple email addresses to be given for a contact.
    - Bugfixes to pan icon placement, and bottom navbar in Chrome. #597
    - Admin improvements
        - Search by external ID. #389
        - Date picker in stats. #514
        - Mark external links. #579
        - Fix for bug when changing report state from 'unconfirmed'. #527
        - Improve lists of report updates.
        - Add marking of bodies as deleted.
        - Show version number of code on config page.
    - Test suite runs regardless of config file contents. #596

* v1.2.6 (11th October 2013)
    - Upgrades OpenLayers to 2.13.1, for e.g. animated zooming.
    - Adds facility for using Google Maps via OpenLayers. #587
    - Swaps installation order of Perl modules/database, more robust. #573
    - Renames default FakeMapIt "Default Area" to "Everywhere". #566
    - Adds a "current configuration" admin page. #561

* v1.2.5 (13th September 2013)
    - Adds various useful hints and notices to the admin interface. #184
    - Improves the install script, including an example `Vagrantfile`
    - It is now easier for tests to override particular configuration
      variables should they need to.

* v1.2.4 (5th September 2013)
    - A fix for the long-standing issue where multiline strings were not being
      translated (reported at https://github.com/abw/Template2/pull/29 )
    - Better translation strings for "marked as" updates, fixes #391
    - Less noise when running the tests

* v1.2.3 (2nd September 2013)
    - Maintenance release to deal with failing installation
    - Improves reuse of `make_css` and shared CSS
    - Removes hardcoded UK URLs on a couple of admin error emails
    - Marks a couple of strings missing translation
    - Updates mapquest URLs

* v1.2.2 (26th July 2013)
    - Maintenance release to deal with failing installation
    - Improves the Google Maps plugin somewhat, though still needs work

* v1.2.1 (5th June 2013)
    - Maintenance release to deal with failing carton installation
    - Test and module fixes for installation on Debian wheezy
    - Module fixes for running on Travis
    - The install script adds gem environment variables to the user's .bashrc
      so that `make_css` can be run directly after installation
    - `make_css` automatically spots which cobrands use compass
    - Adds some missing states to the admin report edit page

* v1.2 (3rd May 2013)
    - Adds `MAPIT_ID_WHITELIST` to allow easier use of global MapIt
    - Adds postfix to the install script/ AMI so emailing works out of the box
    - Adds an extra zoom level to the OSM maps
    - Adds the Catalyst gzip plugin so HTML pages are gzipped
    - Fixes an issue with the All Reports summary statistics not including some
      open states, such as 'in progress'

* v1.1.2 (15th March 2013)
    - Includes the `cpanfile` now required by carton, the Perl package
      management program we use.

* v1.1.1 (22nd February 2013)
    - Hotfix to fix missed iPhone width bug

* v1.1 (22nd February 2013)
    - Adds bodies, so that the organisations that reports are sent to can cover
      multiple MapIt administrative areas, or multiple bodies can cover one
      area, and other related scenarios
    - Admin display improvements
    - Internationalisation improvements, especially with text in JavaScript
    - Various minor updates and fixes (e.g. a `--debug` option on `send-reports`,
      and coping if MapIt has its debug switched on)

* v1.0 (24th October 2012)
    - Official launch of the FixMyStreet platform<|MERGE_RESOLUTION|>--- conflicted
+++ resolved
@@ -21,22 +21,16 @@
         - Change text on /reports to match lower down (fix translation).
         - Ensure all reports graph can't dip downward. #1956
         - Fix error sending `requires_inspection` reports. #1961
-<<<<<<< HEAD
         - Fix timezone related test failure. #1984
-=======
         - Restore display of extra fields on inspector form. #1994
->>>>>>> 7ec0d3f6
     - Admin improvements:
         - Admin can anonymize/hide all a user's reports. #1942 #1943
         - Admin can log a user out. #1975
         - Admin can remove a user's account details. #1944
         - Superusers can have optional two-factor authentication. #1973
-<<<<<<< HEAD
+    - Development improvements:
         - Add script to remove expired sessions. #1987
-=======
-    - Development improvements:
         - 'components' parameter can be passed to Google geocoder. #1994
->>>>>>> 7ec0d3f6
     - UK:
         - Lazy load images in the footer.
 
