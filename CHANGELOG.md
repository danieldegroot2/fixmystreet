## Releases

* Unreleased
    - New features
        - Cobrand hook to allow extra login conditions #2092
    - Front end improvements:
        - Simplify footer CSS. #2107
<<<<<<< HEAD
        - Improve vertical alignment of navigation menu in Internet Explorer 9–11.
=======
        - Keep commas in geocode lookups.
>>>>>>> e1853898
    - Bugfixes:
        - Don't remove automated fields when editing contacts #2163
        - Remove small border to left of Fixed banner. #2156
        - Fix issue displaying admin timeline. #2159
        - Send details of unresponsive bodies to mobile app #2164

* v2.3.4 (7th June 2018)
    - Bugfixes:
        - Fix pin clicking on non-/around pages, broken in 2.3.3.
        - Fix issue displaying anonymous account email.

* v2.3.3 (6th June 2018)
    - Front end improvements:
        - Extra help text on contact form #2149
    - Admin improvements:
        - Improve inspect form position and configurability.
    - Bugfixes:
        - Prevent contact form leaking information about updates #2149
        - Fix pointer event issue selecting pin on map. #2130
        - Fix admin navigation links in multi-language installs.
        - Fix map display issue clicking back from report page as inspector.

* v2.3.2 (31st May 2018)
    - Front end improvements:
        - Improve questionnaire process. #1939 #1998
        - Increase size of "sub map links" (hide pins, permalink, etc) #2003 #2056
        - Edge-to-edge email layout on narrow screens #2010
        - Add default placeholder to report extra fields. #2027
        - Clicking the "Click map" instruction banner now begins a new report #2033
        - Homepage postcode input is now marked up as a required input #2037
        - Improved cursor/display of the new report pin. #2038
        - Asset layers can be attached to more than one category each. #2049
        - Cobrands hook to remove phone number field. #2049
        - Check recent reports for any hidden since cached. #2053
        - Asset layer attribution automatically shown. #2061
        - The .internal-link-fixed-header positioning is now much simpler. #2117
        - Added UI to view multiple wards at once on /reports. #2120
    - Bugfixes:
        - Stop asset layers obscuring marker layer. #1999
        - Don't delete hidden field values when inspecting reports. #1999
        - Fix text layout issues in /reports/…/summary dashboard charts.
        - Fix post-edit issues on admin report edit page.
        - Truncate dates in Open311 output to the second. #2023
        - Fix check for visible sub map links after 'Try again'.
        - Stop race condition when making a new report quickly.
        - Set a session timezone in case database server is set differently.
        - Fix SQL error on update edit admin page in cobrands. #2049
        - Improve chart display in old IE versions. #2005
        - Improve handling of Open311 state changes. #2069
        - Don't strip whitespace from user passwords. #2111
        - Make OpenGraph description translatable.
        - Stop double-escaping title in alert-update email.
        - Use inspection states in response template admin.
        - Fixed CSS padding/overflow bug during sidebar "drawer" animations. #2132
        - Response template containing double quote now works.
        - A few small display issues with RTL text display.
        - Improve handling of loading spinner display. #2059
        - Ignore non-interactive layers for asset message.
    - Admin improvements:
        - Inspectors can set non_public status of reports. #1992
        - Default start date is shown on the dashboard.
        - Users with 'user_edit' permission can search for users/reports. #2027
        - Don't send sent-report emails to as-body/as-anonymous reports.
        - Show Open311 service code as tooltip on admin category checkboxes. #2049
        - Bulk user import admin page. #2057
        - Add link to admin edit page for reports. #2071
        - Deleted body categories now hidden by default #1962
        - Display contents of report's extra field #1809
        - Store user creation and last active times.
        - Add scripts to anonymize inactive users and reports,
          email inactive users, or to close reports to new updates.
        - Admin ability to close reports to new updates. #43
        - Category group can be edited.
    - Open311 improvements:
        - Fetch problems over Open311 #1986 #2067
        - Option to send multiple photos over Open311 #1986
        - Allow Open311 service definitions to include automated attributes #1986
        - Optionally supress blank Open311 update errors #1986
        - Fetch/store external status code with Open311 updates. #2048
        - Response templates can be triggered by external status code. #2048
        - Enable conversion from EPSG:27700 when fetching over Open311 #2028
        - Add CORS header to Open311 output. #2022
        - Nicer Open311 errors. #2078
    - Development improvements:
        - Cobrand hook for adding extra areas to MAPIT_WHITELIST/_TYPES. #2049
        - send-comments warns about errors when called with --verbose #2091
        - Add HTML email previewer.
        - Add some Cypress browser-based testing.
        - Upgrade Vagrantfile to use Ubuntu Xenial. #2093
        - Add validation to cobrand-specific custom reporting fields.
        - Drop support for IE7, improve IE8 support. #2114
        - Add ability to have category extra help text.
        - Cobrand hook for showing all states in filter.

* v2.3.1 (12th February 2018)
    - Front end improvements:
        - Zoom out as much as necessary on body map page, even on mobile. #1958
        - Show loading message on initial /around map load #1976
        - Ask for current password/send email on password change. #1974
        - Add minimum password length and common password checking. #1981
        - Nicer display of national phone numbers. #1982
        - 'Report as another user' allows phone number without email. #1978
        - Display loading spinner on map when asset layers are loading. #1991
    - Bugfixes:
        - Fix bug specifying category in URL on /around. #1950
        - Fix bug with multiple select-multiples on a page. #1951
        - Make sure dashboard filters all fit onto one line. #1938
        - Fix issue with red bars on bar graph of many categories. #1938
        - Prefetch translations in /reports list of bodies. #1941
        - Ignore deleted/area-less bodies in dashboard list. #1941
        - Add missing CSS class from final questionnaire question. #1953
        - Fix JavaScript error on /my calculating bounds #1954
        - Change text on /reports to match lower down (fix translation).
        - Ensure all reports graph can't dip downward. #1956
        - Fix error sending `requires_inspection` reports. #1961
        - Fix timezone related test failure. #1984
        - Restore display of extra fields on inspector form. #1994
    - Admin improvements:
        - Admin can anonymize/hide all a user's reports. #1942 #1943
        - Admin can log a user out. #1975
        - Admin can remove a user's account details. #1944
        - Superusers can have optional two-factor authentication. #1973
    - Development improvements:
        - Add script to remove expired sessions. #1987
        - 'components' parameter can be passed to Google geocoder. #1994
    - UK:
        - Lazy load images in the footer.

* v2.3 (18th December 2017)
    - New features:
        - Optional verification of reports and updates, and logging in,
          using confirmation by phone text. #1856 #1872
        - Improved email/phone management in your profile.
        - Don't cover whole map with pin loading indicator. #1874
        - Add Expand map toggle to more mobile maps. #1875
        - Allow multiple wards to be shown on reports page. #1870
        - Add functionality to have per-body /reports page. #1880
        - Open311 category group support. #1923
    - Front end improvements:
        - Paginate reports on `/around`. #1805 #1577 #525
        - Improve performance of various pages, especially front. #1901 #1903
        - More prominent "Hide pins" link on map pages, to aid reporting in busy areas. #525
        - Optimised sprite file down from 97 KB to 36 KB. #1852
        - SVG assets for core elements like button icons and map controls #1888
        - Remove unneeded 2x PNG fallback images.
        - Improve location disambiguation page on small screens. #1918
        - Don't show geolocation link on non-HTTPS pages. #1915
        - Public report page shows state changes made in admin interface #1846
    - Bugfixes
        - Shortlist menu item always remains a link #1855
        - Fix encoded entities in RSS output. #1859
        - Only save category changes if staff user update valid #1857
        - Only create one update when staff user updating category #1857
        - Do not include blank updates in email alerts #1857
        - Redirect inspectors correctly on creation in two-tier. #1877
        - Report status filter All option works for body users #1845
        - Always allow reports to be removed from shortlist #1882
        - Remove shortlist form from inspect duplicate list. #1889
        - Fix pin size when JavaScript unavailable.
        - Fix display of text only body contacts #1895
        - Prevent text overflow bug on homepage stats #1722
        - Stop page jumping too far down on inspect form. #1863
        - Prevent multiple 'Expand map' links appearing. #1909
        - Superusers without a from_body can make reports again. #1913
        - Fix crash when viewing /around in certain locales. #1916
        - Fix back bug, from report after using list filters. #1920
        - Fix issues with send method category change. #1933
    - Admin improvements:
        - Character length limit can be placed on report detailed information #1848
        - Inspector panel shows nearest address if available #1850
        - Return a 200 rather than 404 for ref ID lookup. #1867
        - Remove hidden from default staff state dropdown. #1878
        - Marking an item as a duplicate enforces providing ID/update. #1873
        - Report field pre-filling for inspectors configurable #1854
        - Admins can now unban users #1881
        - More JavaScript-enhanced `<select multiple>` elements. #1589 #1892
        - 'Auto-response' flag on response templates is honoured for fetched
          Open311 updates. #1924
        - Individual cobrands can disable social login #1890
        - Cobrands can disable sending of moderation emails. #1910
        - Store all successful send methods. #1933
    - Dashboard/statistics:
        - Improve/consolidate various admin summary statistics pages,
          all now under /dashboard. #1834 #1919
        - Add date range for report generation #1885
        - CSV export now has token based authentication. #1911
        - And uses machine-readable dates. #1929
    - Development improvements:
        - Add hook for pre-wrapper content.
        - Include JSON representation of extra fields in category_extras output
        - send-reports will never skip failed reports when using --debug
    - UK:
        - Use SVG logo, inlined on front page. #1887
        - Inline critical CSS on front page. #1893

* v2.2 (13th September 2017)
    - New features:
        - Body and category names can now be translated in the admin. #1244
        - Report states can be edited and translated in the admin. #1826
        - Extra fields can be added to the report form site-wide. #1743
        - Staff users can now create reports as an anonymous user. #1796
        - Staff users can filter reports by all states. #1790
        - `LOGIN_REQUIRED` config key to limit site access to logged-in users.
        - `SIGNUPS_DISABLED` config key to prevent new user registrations.
    - Front end improvements:
        - Always show pagination figures even if only one page. #1787
        - Report pages list more updates to a report. #1806
        - Clearer wording and more prominent email input on alert page. #1829
        - Cobrands can implement `hide_areas_on_reports` to hide outline on map.
        - Templates to allow extra messages through problem confirmation. #1837
    - Admin improvements:
        - Highlight current shortlisted user in list tooltip. #1788
        - Extra fields on contacts can be edited. #1743
        - Clearer highlight for selected duplicate on inspect form. #1798
        - Include MapIt API key on admin config page. #1778
        - Redirect to same map view after inspection. #1820
        - A default response priority can now be set. #1838
        - Dashboard CSV export includes Northing, Easting and Ward.
          It also now orders fields by report confirmed time. #1832 #1835
    - Bugfixes:
        - Set up action scheduled field when report loaded. #1789
        - Fix display of thumbnail images on page reload. #1815
        - Fix sidebar hover behaviour being lost. #1808
        - Stop errors from JS validator due to form in form.
        - Stop update form toggle causing report submission.
        - Update map size if an extra column has appeared.
        - Improve performance of various pages. #1799
        - Duplicate list not loading when phone number present. #1803
        - Don't list multiple fixed states all as Fixed in dropdown. #1824
        - Disable email field for logged in people. #1840
    - Development improvements:
        - Debug toolbar added. #1823
        - `switch-site` script to automate switching config.yml files. #1741
        - `make_css --watch` can run custom script after each compilation.
        - Upgrade comonlib to get nicer MapIt error message.

* v2.1.1 (3rd August 2017)
    - Email improvements:
        - Clicking on the map in an email links to the report #1596
    - Admin improvements:
        - Resend report if changing category changes send_method. #1772
        - Do not replace deleted text with [...] when moderating. #1774
        - Show reporter's phone number on inspector form. #1773
        - Redirect to /around after inspecting a report.
    - Bugfixes:
        - Cache template paths in About.pm with lang_code. #1765
        - Resize pin image before compositing onto static map.
    - Development improvements:
        - Use standard JavaScript translation for show/hide pins. #1752
        - Allow update-schema to run on empty database. #1755
        - Update MapIt URL to https in example webserver configs.
        - Option to redirect to custom URL from Contact form.

* v2.1 (8th July 2017)
    - New features:
        - Allow users to hide their name on reports/updates. #658
        - New /reports page. #1630 #1726 #1753
    - Front end improvements:
        - Resize photos client-side before uploading. #1734
        - CSS header/content/navigation refactoring/simplification. #1719 #1718
        - Consolidate state dropdowns, make sure existing state is included. #1707
        - Simplify `footer-marketing.html` for most cobrands. #1709
        - Change the contact form Post button label to Send. #1750
        - Add an optional phone field to the contact form. #1750
        - Double resolution pin icons in core. #1713
    - Admin improvements:
        - Don't resend if category change subsets body. #1725
        - Fix styling of 'remove from site' button. #1700
        - Add inactive state to categories. #1757
        - Inspect form:
            - Make more visually distinct, better on medium screens. #1700 #1701
            - Populate defect types dropdown on category change. #1698
            - Update templates when category/state changed. #1729
            - Fix bug when switching state to duplicate and back. #1729
            - Don't preselect inspector template on page load. #1747
        - Allow inspectors to shortlist all reports in view. #1652
        - Subscribe inspectors to updates when state changes. #1694
        - Streamline new reports for inspectors. #1636
    - Bugfixes:
        - Make three strings translatable. #1744 #1735
        - Reinstate geolocation on alert page. #1726
        - Fix clickable spaces on inspect form/ward page. #1724
        - Make sure segmented control input not offscreen. #1749
        - Remove superfluous quote in HTML script element. #1705
        - Add missing closing </dl> to base FAQ.
    - Development improvements:
        - Allow static home page template override. #1745
        - Add Debian stretch/perl 5.24 support. #1746
        - Add scripts to rule them all. #1740
        - Update submodule on any Vagrant provisioning. #1702
        - Fix imbalanced paragraph tags in glossary. #1737
        - Spot badly configured SMTP type. #1758.
        - Add MAPIT_API_KEY support
        - Hooks:
            - Add hook for post-title field content in report form. #1735
            - Add hook so cobrands can change pin hover title. #1713
            - Allow cobrands to define pin colour for new reports. #1713
        - Testing:
            - Run each test file in a transaction. #1721
            - Test script should run 't' when other args given. #1721
            - Auto-add strict/warnings/Test::More with TestMech. #1554
            - Fix test that would not run offline. #1712
            - Fix timing edge case test failure.
    - Backwards incompatible changes:
        - The `nav-wrapper-2` class has been removed. If you have a
          custom footer template, replace that class with 'container'. #1718
        - The `/reports` page now uses different generated data. If you
          have a custom `reports/index.html` template, you may need to
          call `update-all-reports` with the `--table` argument.
    - Internal things:
        - Move third party libraries into vendor directories. #1704
        - Stop using sudo on Travis, improve locale support. #1712
        - Add CodeCov coverage testing. #1759
    - UK:
        - Add fixture script. #1720
        - Add Borsetshire demo cobrand. #1717
        - Remove requirement for fixed body IDs. #1721
        - Show all pins on two-tier councils only. #1733
        - Stop nearest request with scientific notation. #1695

* v2.0.4 (13th April 2017)
    - Front end improvements:
        - On /reports maps, only include reports in view. #1689
    - Admin improvements:
        - Allow comma-separated contact emails in the admin. #1683
    - Bugfixes:
        - Upgrade Facebook 3rd party library to fix Facebook login. #1681
        - Don't error when devolved body, blank send methods. #1374
        - Fix issue with categories with regex characters. #1688

* v2.0.3 (31st March 2017)
    - Front end improvements:
        - Add ability to make map full screen on mobile report pages. #1655
        - Move staff-only JavaScript to separate file. #1666
        - Show loading indicator when loading pins. #1669
        - Allow users to reopen closed reports. #1607
    - Admin improvements:
        - Redirect to category-filtered /reports on login if present. #1622
        - Follow redirect to /admin after login if allowed. #1622
        - Include /admin link on top-level nav for admin users.
        - Add shortlist filters. #1629
        - Add submit buttons to admin index search forms. #1551
        - Store user object when deleting report. #1661
        - Use name at time of moderation, include superusers. #1660
        - Add customisable defect types. #1674
    - Bugfixes:
        - Fix crash on reports with empty `bodies_str`. #1635
        - Only output appcache/manifest for shortlist users. #1653
        - Fix placeholder typo in French translation.
        - Make sure report Ajax call is not cached by IE11. #1638
        - Check cobrand users list when admin merging users. #1662
        - Make sure emails are lowercased in admin. #1662
        - Specify options in 'all' status filter. #1664
        - Be clearer if no states selected is not all states. #1664
        - Set up correct environment in cobrand PO script. #1616
        - Allow superuser to leave update when inspecting. #1640
        - Remove duplicate <> around envelope senders. #1663
        - Fix invisible segmented controls in old Webkit. #1670
        - Remove superfluous lists from Open311 JSON output. #1672
        - Upgrade to using Email::Sender. #1639
        - Fix bug if test run c. 55 hours before BST starts.
        - Use lat/lon on inspection form if no local coordinates. #1676
        - Improve translatability of various pages.
    - Development improvements:
        - Send open reports regardless of current state. #1334
        - Clarify ‘inspected’ behaviour. #1614
        - Reduce disk stats. #1647
        - Refactor main navigation into reusable blocks.
        - Add Problem->time_ago for pretty-printed duration.
        - Add `external_id` field to ResponsePriority.
        - Forward on all bounces as bounces.
        - Use sender in From if From and To domains match. #1651
        - Refactor SendReport::Open311 to use cobrand hooks. #792
        - Do upload_dir check on start up, not each report. #1668
        - Make sure all tests can run offline. #1675
        - Add ability to override Google Maps road style. #1676

* v2.0.2 (3rd February 2017)
    - Front end changes:
        - Add an offline fallback page with appcache. #1588
        - Improve print layout for report list pages. #1548
        - Rename ‘unable to fix’ as ‘no further action’.
    - Bugfixes:
        - Mark two missing strings for translation. #1604
        - Make sure email is lowercase when signing in. #1623
        - Make sure language included in calls to base_url_for_report. #1617
        - Small CSS homepage fixes.
        - Admin:
            - Fix filtering on shortlist page. #1620
            - Fix 'save with public update' toggle. #1615
    - Admin improvements:
        - Add offline report inspection for inspectors. #1588 #1602 #1608
        - Admin with appropriate permission can see body user who left
          contribute_as_body report or update. #1601 #1603
        - Include ‘Add user’ link on admin user search results page. #1606
        - Redirect to new user after user creation/edit. #1606
        - Redirect to shortlist after inspection if user has permission. #1612
        - Allow response templates to be associated with a state, and default
          to that template if report state changed to match. #1587
        - Disable show name checkbox when reporting as someone else. #1597
        - Show response priorities in report list items. #1582
        - Shortlist add/remove icons in report lists and report page. #1582
        - Reordering shortlist buttons in report lists. #1582
        - Default inspect form to save with public update.
        - Drop unneeded Cancel button on inspect form.
        - Use ‘*’ on admin page to signify superuser.
    - Development improvements:
        - Update has_body_permission_to to allow superusers. #1600
        - Move staging flags to their own config variable. #1600
        - Only warn of Open311 failure after a couple, in case it's transient.
        - Only load user body permissions once per request.
        - Return 400/500 for some client/server errors.
        - Fix bad cross-year test.

* v2.0.1 (16th December 2016)
    - Bugfixes:
        - Fix issue in dragging map in Chrome 55. openlayers/ol2#1510
        - Don't double-decode strftime output, to fix date/time display.
        - Filter category should always carry through to form.
        - Don't fix height of admin multiple selects. #1589
    - Admin improvements:
        - Add duplicate management to inspector view. #1581
        - Open inspect Navigate link in new tab. #1583
        - Scroll to report inspect form if present. #1583
        - Update problem lastupdate column on inspect save. #1584
        - Update priorities in inspect form on category change. #1590
    - Development improvements:
        - Pass test if NXDOMAINs are intercepted.
        - Better path for showing config git version. #1586

* v2.0 (15th November 2016)
    - Front end improvements:
        - Add HTML emails. #1281 #1103
        - Stop map being underneath content sidebar/header. #1350 #361
        - Use Ajax/HTML5 history to pull in reports and improve map views.
          #1351 #1450 #1457 #1173
        - Allow multiple states and categories to be filtered. #1547
        - Add sort order options to list pages. #308
        - Invert area highlight on body pages. #1564
        - Allow users to change their own email. #360 #1440
        - Improve change password form/success page. #1503
        - Allow scroll wheel to zoom map. #1326
        - Rename "Your reports" in main navigation to "Your account".
        - Centre map on pin location when creating a report.
        - Zoom into map after second click on marker.
        - Maintain single newlines in text output. #306
        - JavaScript performance improvements. #1490 #1491
        - Allow searching for reports with ref: prefix in postcode field. #1495
        - Improve report form, with public, private, category sections. #1528
        - Only show relevant bodies after category selection.
        - Add update form name validation. #1493 #503 #1526
        - Add CORS header to RSS output. #1540
        - Switch MapQuest to HTTPS. #1505
        - Better 403/404 pages.
    - Admin improvements:
        - Greatly improve report edit page, including map. #1347
        - Improve category edit form, and display extra data. #1557 #1524
        - Hide confirmed column on body page if all categories confirmed. #1565
        - Show any waiting reports on admin index page. #1382
        - Allow user's phone number to be edited, and a report's category. #400
        - Resend report if changing category changes body. #1560.
        - Leave a public update if an admin changes a report's category. #1544
        - New user system:
            - /admin requires a user with the `is_superuser` flag. #1463
            - `createsuperuser` command for creating superusers.
            - Feature to create report as body/other user. #1473
            - Add user permissions system. #1486
            - Allow user to have an area assigned in admin. #1488
            - Allow user to have categories assigned in admin. #1563
            - Add inspector report detail view. #1470
            - Add user shortlists. #1482
            - Add response templates and priorities. #1500 #1517
            - Add user reputation and trusted users. #1533
    - Bugfixes:
        - Front end:
            - Fix photo preview display after submission. #1511
            - Update list of TLDs for email checking. #1504
            - Fix form validation issue with multiple IDs. #1513
            - Don't show deleted bodies on /reports. #1545
            - Stop using collapse filter in category template.
            - Use default link zoom for all map types.
            - Don't reload /reports or /my pages when filter updated.
            - Don't show alert email box if signed in.
        - Do not send alerts for hidden reports. #1461
        - Admin:
            - Fix contact editing of Open311 categories. #1535
            - Show 'Remove from site' button based on report. #1508
            - Improve moderation display and email. #855
            - Fix invalid SQL being generated by moderation lookup. #1489
            - Show user edit errors (e.g. blank name/email). #1510
            - Disallow empty name when creating/editing bodies.
            - Fix a crash on /admin/timeline.
    - Development improvements:
        - CSS:
            - make_css: Add output style option.
            - make_css: Follow symlinks.
            - Remove some unused CSS, and simplify full-width. #1423
            - Add generic .form-control and .btn classes.
        - Open311:
            - Tidy up/harden some handling. #1428
            - Add config for request limit, default 1000. #1313
            - Automatically spot co-ord/ID attributes. #1499
            - Make sure passed coordinate is decimal.
        - JavaScript:
            - Use static validation_rules.js file. #1451
            - Remove need to customise OpenLayers built script. #1448
            - Refactor and tidy all the JavaScript. #913
            - Prefer using an auto.min.js file if present/newer. #1491
        - Testing:
            - Speed up tests by stubbing out calls to Gaze.
            - Tests can run multiple times simultaneously. #1477
            - run-tests with no arguments runs all tests.
        - Don’t cache geocoder results when STAGING_SITE is 1. #1447
        - Make UPLOAD_DIR/GEO_CACHE relative to project root. #1474
        - Change add_links from a function to a filter. #1487
        - Optionally skip some cobrand restrictions. #1529
        - Allow contact form recipient override and extra fields.
        - Add server-side MapIt proxy.
    - Vagrant installation improvements:
        - Improve error handling.
        - Don't add a symlink if it is to the same place.
    - Backwards incompatible changes:
        - Drop support for IE6. #1356
    - UK
        - Better handling of two-tier reports. #1381
        - Allow limited admin access to body users on their own cobrands.
        - Add Content-Security-Policy header.

The Open311 adapter code has been moved to its own repository at
<https://github.com/mysociety/open311-adapter>.

* v1.8.4 (6th July 2016)
    - Security:
        - Fix XSS vulnerability in OpenGraph header and hide/all pins links.
    - Front end improvements:
        - Wrap emails better for differing screen sizes. #1393
        - Fix annoying jump when "Get updates" drawer opened. #1425
        - Improve auth flow taken when return key used. #1433
        - Add and improve more CSRF tokens. #1433
        - Remove default box-shadow. #1419
        - Fix missing margin before reporting form email input. #1418
    - Bugfixes:
        - Redirect correctly if filter used without JavaScript. #1422
        - Remove race condition when starting new report. #1434
        - Fix a couple of display bugs in IE7. #1356
        - Correctly orient preview images. #1378

* v1.8.3 (3rd June 2016)
    - Admin improvements
        - Add search boxes to admin index page, and move stats. #1295
        - Allow change of email in admin to existing entry. #1207
        - Speed up photo removal. #1400
        - Improve in-place moderation UI. #1388
    - Front end improvements:
        - Improve printing of report page in Firefox. #1394
        - Fallback if request to Gaze fails. #1286
    - Bugfixes:
        - Fix non-working Google Maps layer. #1215
        - Fix map tap sensitivity on some devices. #911 and openlayers/ol2#1418
        - Fix lack of removal of cached update photos. #1405
        - Handle reports/updates by logged in abuse entries.
        - Fix size of grey chevrons.
    - Development improvements:
        - Massive speed increase to CSS compilation. #1414
        - Use only one templating system for emails. #1410
        - Move summary string function to template. #694
        - Consolidate CSS clearfix handling. #1414
        - Disable auto-CRLF conversion on git checkout.
        - Support for Debian Jessie/Ubuntu Xenial.
    - UK only
        - Add standard mySociety footer. #1385

* v1.8.2 (3rd May 2016)
    - Security:
        - Fix vulnerability in image upload that allowed external
          command execution.
    - New features
        - Twitter social login. #1377
        - PNG image upload support. #1302 #1361
    - Front end improvements:
        - Switch list item heading from h4 to h3. #1348
        - Preserve category when clicking elsewhere on map.
        - Optimize store logo PNGs.
    - Admin improvements
        - Default new category creation to confirmed. #1266
        - Use better link to reports on admin body page.
    - Bugfixes:
        - Show right body user form value for fixed reports. #1369
        - Cope with a '/' in body name slug. #574
        - Ignore empty entries in the image upload IDs.
        - Use transparent border in tips/change_location. #1380
    - Development improvements:
        - Allow cobrands to control front page number colours.
        - Refactor email handling to use Email::MIME alone. #1366
        - Improve testing on Mac OS X.
        - Prevent dev sites auto-creating session.
        - Display used send method in debug line.
        - Remove unused cobrands. #1383
        - Finally combine remaining base/fixmystreet templates.
        - Don't warn on bad photo hashes.
        - Skip fetched updates if they're out of date range. #1390
        - Store Open311 error in report on failure. #1391

* v1.8.1 (23rd March 2016)
    - Front end improvements:
          - Remember user's last anonymous state. #150
          - Remove auto-scrolling of sidebar on pin hover. #1344
          - Better multiple image display for reports/updates. #1325
          - Improve accessibility of pretty radio buttons and photo inputs.
    - Bugfixes:
          - Make sure preview image doesn't hide error. #1361
          - Don't double-decode geocoded addresses. #1359
          - Ensure top of reporting form is shown. #787
          - Other updates for Perl 5.20/5.22. #1358
    - Development improvements:
          - Add cobrand-specific custom reporting fields. #1352

* v1.8 (2nd March 2016)
    - New features:
        - Facebook login. #1146
        - Multiple photo upload support, with new UI. #190 #825 #1300
    - Front end improvements:
        - Pad internal update links so they are in view. #1308
        - Move alert page "recent photos" out of sidebar. #1168
        - Clearer relationship between map pins/list items. #1094
        - Consistent styling for updates on /report and /my pages. #1312
        - Stop a top banner overlapping header contents/improve CSS. #1306
        - Improve design of some error pages.
    - Performance improvements:
        - Reduce memory usage. #1285
    - Bugfixes:
        - Default the Google map view to hybrid. #1293
        - Prevent SVG chevron being stretched in Firefox. #1256
        - Better display/internationalisation of numbers. #1297
        - Fix cobrand restriction of My/Nearby. #1289
        - If app user logged in, perform alert signup. #1321
        - Spot media_url in Open311 GetServiceRequestUpdate. #1315
        - Improve disabled input behaviour (no hover, ensure faded).
        - Fix co-ordinate swapping bug in Google geocoder.
        - Exclude update alerts from summary alert counts.
        - Skip sending if any body marks it for skipping.
        - Upgrade Net::SMTP::SSL to fix email sending issue.
    - Development improvements:
        - Add generic static route handler. #1235
        - Store reports summary data by cobrand. #1290
        - Better handling replies to bounce addresses. #85
        - Combine more base/fixmystreet templates.
        - Add OpenStreetMap URL to report email.
    - Admin improvements:
        - Don't allow blank email/name to be submitted. #1294
        - Handle multiple photo rotation/removal in admin. #1300
        - Fix typo in admin body form checked status.
    - UK only
        - Make sure front page error is visible. #1336
        - Don't show app next step if used app. #1305
        - House Rules. #890 #1311

* v1.7.2 (6th July 2016)
    - Security:
        - Fix XSS vulnerability in OpenGraph header and hide/all pins links.

* v1.7.1 (3rd May 2016)
    - Security:
        - Fix vulnerability in image upload that allowed external
          command execution.

* v1.7 (23rd October 2015)
    - Front end improvements:
        - Add right-to-left design option. #1209
        - Add state/category filters to list pages. #1141
        - Include last update time in around/my page lists. #1245
        - Show report details more nicely on a questionnaire page. #1104
        - Improve email confirmation page (now matches success pages). #577
        - Update URL hash when mobile menu navigation clicked. #1211
        - Add public status page showing stats and version. #1251
        - Accessibility improvements to map pages. #1217
        - New default OpenGraph image. #1184
        - Turkish translation.
    - Performance improvements:
        - A number of database speed improvements. #1017
    - Bugfixes:
        - Translate report states in admin index. #1179
        - Improve translation string on alert page. #348
        - Fix location bug fetching category extras.
        - Workaround DMARC problems. #1070
        - Fix padding of alert form box. #1211
        - Pin Google Maps API version to keep it working. #1215
        - Upgrade Google geocoder to version 3. #1194
        - Fix script running when CDPATH is set. #1250
        - Fix retina image size on front page. #838
        - Process update left as part of questionnaire, to catch empty ones. #1234
        - Make sure explicit sign in button clicks are honoured. #1091
        - Adjust email confirmation text when report not being sent. #1210
        - Fix footer links in admin if behind a proxy. #1206
        - Use base URL in a cobrand alert for a report without a body. #1198
        - Fix potential graph script failure in perl 5.16+. #1262
    - Development improvements:
        - Error logging should now work consistently. #404
        - CSS
            - Streamline navigation menu CSS. #1191
            - Streamline list item CSS. #1141
            - make_css now follows symlinks. #1181
            - Use a sass variable for hamburger menu. #1186
            - Write progress of make_css_watch to terminal title. #1211
        - Templates:
            - Remove final hardcoded "FixMyStreet" from templates. #1205
            - Combine a number of base/fixmystreet templates. #1245
        - Installation:
            - Make sure submodules are checked out by Vagrant. #1197
            - Remove Module::Pluggable warning in newer perls. #1254
            - Bundle carton to ease installation step. #1208
        - Translation:
            - Improve ease of running gettext-extract. #1202
        - Add standard app.psgi file.
        - Add link to volunteer tickets in README. #1259
        - Use Modernizr to decide whether to show mobile map. #1192
        - Prevent potential session cookie recursion. #1077
        - Allow underscore in cobrand name/data. #1236
        - Add a development URL to see check email pages. #1211

* v1.6.3 (6th July 2016)
    - Security:
        - Fix XSS vulnerability in OpenGraph header and hide/all pins links.

* v1.6.2 (3rd May 2016)
    - Security:
        - Fix vulnerability in image upload that allowed external
          command execution.

* v1.6.1 (31st July 2015)
    - Bugfixes:
        - Fix bug introduced in last release when setting multiple areas
          for a body in the admin. #1158
        - Don't have default "name >= 5 characters"/"must have space" checks,
          as Latin-centric #805
    - New features:
        - Danish translation.
    - Front end improvements:
        - Fix “All Reports” table headers on scroll. #50
        - Add time tooltips to All Reports table headings. #983
        - Fix sidebar running over the footer on alerts page. #1168
    - Admin improvements:
        - Add mark as sent button. #601
        - Add link to comment user ID from body form if present. #580
        - Add MapIt links from body page/ report co-ordinates. #638
        - Show any category extra data. #517 #920
        - Mark users who have moderate permission. #990
        - Allow editing of body external URL.
        - List a report’s bodies more nicely.
    - UK specific improvements:
        - Explain gone Northern Ireland councils. #1151
        - Better messaging for councils refusing messages. #968

* v1.5.5 / v1.6 (10th July 2015)
    - Security:
        - Fix vulnerability in login email sending that could allow an account
          to be hijacked by a third party.
        - Time out email authentication tokens.
        - Update dependency to fix issue with Unicode characters in passwords.
    - New features:
        - Chinese translation.
    - Front end improvements:
        - Add “Report” button in default mobile header. #931
        - Use ‘hamburger’ menu icon in mobile header. #931
        - Resize map pins based on zoom level. #1041
        - Improve report meta information display. #1080
        - Display message on body page when reports list is empty.
    - Bugfixes:
        - Fix issue with shrunken update photos. #424
        - Fix typo in footer role="contentinfo".
        - Default Google maps to satellite view. #1133
        - Update Bing Maps parameter ID.
    - Development improvements:
        - Add ability for map pages to filter by category/state. #1134
          (this is currently on a couple of cobrands, to add to base soon)
        - Allow cobrands to specify ordering on all reports page.
        - Use mocked Nominatim in tests to cope with bad connections.
        - Add Extra role to ease use of the {extra} database field. #1018
    - UK specific improvements:
        - Add dog poop poster. #1028

* v1.5.4 (25th February 2015)
    - New features:
        - Stamen toner-lite and Bing Maps tiles.
        - Czech and part-done Lithuanian translations.
    - Front end improvements:
        - Nicer confirmation pages, with next steps template example. #972
        - Always show report/update confirmation page, even if logged in. #1003
        - Expire cached geolocations after a week. #684
    - Bugfixes:
        - Make sure all co-ordinates are stringified/truncated. #1009
        - Correct "Open Street Map" to "OpenStreetMap". #1021
        - Only create timezone objects once, at startup.
    - Development improvements:
        - Remove need to specify en-gb in LANGUAGES. #1015
        - Mac installation improvements. #1014
        - Make use of jhead and Math::BigInt::GMP optional. #1016
        - Link from admin config page to MapIt. #1022
        - Test URLs for confirmation pages.
        - New configuration variable for setting up behind a secure proxy.
    - UK specific improvements:
        - Output easting/northing on one line. #997
        - Output Irish easting/northing in Northern Ireland. #822

* v1.5.3 (21st January 2015)
    - New features:
        - Satellite map toggle option on Google Maps view. #1002
        - Greek translation.
    - Bugfixes:
        - Fix cron-based email to use configured SMTP settings. #988
        - Update UNIX_USER variable on installation setup of crontab. #974
        - Improve make_css finding of bundled compass when in symlink. #978
        - Remove hard-coded site name from submit email template.
        - Allow forked repository pull requests to run on Travis.
        - Fix title of Privacy page, and other minor text fixes.
        - CSS: add some bottom content padding and fix a tiny map links issue.
    - Development improvements:
        - Replace site_title cobrand function with site-name web template. #979
        - Remove need for 'cron-wrapper' to run scripts. #852
        - Rename 'test-wrapper' to 'run-tests'. #999
        - Add client_max_body_size nginx config option. #995
        - Tidy up bin directory and #! lines.
    - Admin improvements:
        - Add staging email warning on admin body pages if needed. #982
        - Add admin navigation link to Configuration page. #1005
        - Better URL for body category editing.

* v1.5.2 (17th December 2014)
    - Hide unneeded heading on default footer.
    - Suppress 'Argument "" isn't numeric' warning on admin report edit page.
    - [UK] Don't show topic form field when reporting abuse.
    - Use token in moderation response URL to prevent hidden report leak.

* v1.5.1 (12th December 2014)
    - Bugfixes
        - Use correct cobrand signature in SendReport emails. #960
        - Fix double encoding of non-ASCII signature in emails. #961
        - Use area-based alerts by default, as they function correctly. #959
        - Set DefaultLocale appropriately when language set, for date display.
    - Open311
        - Better error if Open311 server returns a nil service list.
        - Cope better with Open311 server not liking a blank jurisdiction_id.
    - Installation/developer improvements:
        - Add a script to use a test database for running tests. #786
        - Make base FAQ more generic, move out UK-specific parts. #753 #935
        - Provide guidance at top of example config file.
        - Don't install open311-endpoint feature by default.

* v1.5 (19th November 2014)
    - Installation/developer improvements:
        - Support for Ubuntu Trusty Tahr 14.04 LTS. #921
        - Install bundler for more stable gem installation. #923
        - Rewritten graph generation programs in Perl. #924
        - Front end report moderation code. #809
    - Admin improvements:
        - Pagination of admin search results. #909
        - Validation of category details. #556
        - Removed overhang in body categories table. #738
        - Add encouraging message about support. #929
        - Tweak summary output on bodies page. #516
        - Move diligency table to bottom of page. #739
    - Front end:
        - Map page sidebar now flush with edges of window. #381
        - Simplify z-index usage, with other tidying. #673
        - Filtering of All Reports by category in URL. #254
        - More template generalisation, moving UK-specific stuff away. #344
    - Bugfixes:
        - Fixed JavaScript-disabled submission in Chrome/Firefox. #932
        - Show logged in message as success, not error. #357
        - Remove opacity from map controls on mobile.
        - Escape category in RSS feeds.
    - Internationalisation:
        - Add Albanian, Bulgarian, Hebrew, and Ukranian .po files.

* v1.4.2 (14th July 2014)
    - Maintenance release to deal with failing package installation. #832
    - User additions/improvements:
        - New links from `/reports` to open/fixed reports. #798
        - Better detection of signing in on `/auth` form. #816
    - Installation/developer improvements:
        - Allow SMTP username/password to be specified. #406
        - Correct GitHub link in `Vagrantfile`.
        - Error correctly if `cron-wrapper` fails to run.
        - Rename `default` web templates directory to `base`.
        - Move UK-specific text to separate templates. #344
        - Upgrade bundled `cpanm`. #807

* v1.4.1 (23rd May 2014)
    - Don't run some cron scripts by default, and rejig timings, to alleviate
      memory problems on EC2 micro instances. #640

* v1.4 (16th May 2014)
    - User improvements:
        - Adds some guidance on an empty `/my` page. #671
        - Auto-selects the category when reporting if there is only one. #690
        - Stops indenting emails a few spaces. #715
        - Email template updates. #700
    - Installation/developer improvements:
        - Makes it easier to change the pin icons. #721
        - Sends reports on staging sites to the reporter. #653
        - Adds a no-op send method to suspend report sending. #507
        - Improves the example Apache config. #733
        - Includes a nicer crontab example. #621
        - New developer scripts:
            - `make_css_watch`. #680
            - `geocode`. #758
        - Adds `external_url` field to Bodies. #710
        - Reinstates Open311 original update fetching code. #710 #755
        - Pins sass/compass versions. #585
        - Adds new `MAPIT_GENERATION` variable. #784
    - Bugfixes:
        - Fixes MapQuest and OSM attribution. #710 #687
        - Remove cached photos when deleted from admin.
        - Tiny bugfixes processing Open311 updates. #677
        - Correctly sets language in email alert loop. #542
        - Cron emails use `EMAIL_DOMAIN` in Message-ID. #678
        - Minor fixes for Debian wheezy.
        - Graph display of fixed states.
        - Slight CSS simplification. #609
    - Internal things:
        - Improves the robustness of Carton installation. #675
        - Doubles the speed of running tests on Travis.

* v1.3 (12th November 2013)
    - Changes cobrand behaviour so if only one is specified, always use it. #598
    - Allows multiple email addresses to be given for a contact.
    - Bugfixes to pan icon placement, and bottom navbar in Chrome. #597
    - Admin improvements
        - Search by external ID. #389
        - Date picker in stats. #514
        - Mark external links. #579
        - Fix for bug when changing report state from 'unconfirmed'. #527
        - Improve lists of report updates.
        - Add marking of bodies as deleted.
        - Show version number of code on config page.
    - Test suite runs regardless of config file contents. #596

* v1.2.6 (11th October 2013)
    - Upgrades OpenLayers to 2.13.1, for e.g. animated zooming.
    - Adds facility for using Google Maps via OpenLayers. #587
    - Swaps installation order of Perl modules/database, more robust. #573
    - Renames default FakeMapIt "Default Area" to "Everywhere". #566
    - Adds a "current configuration" admin page. #561

* v1.2.5 (13th September 2013)
    - Adds various useful hints and notices to the admin interface. #184
    - Improves the install script, including an example `Vagrantfile`
    - It is now easier for tests to override particular configuration
      variables should they need to.

* v1.2.4 (5th September 2013)
    - A fix for the long-standing issue where multiline strings were not being
      translated (reported at https://github.com/abw/Template2/pull/29 )
    - Better translation strings for "marked as" updates, fixes #391
    - Less noise when running the tests

* v1.2.3 (2nd September 2013)
    - Maintenance release to deal with failing installation
    - Improves reuse of `make_css` and shared CSS
    - Removes hardcoded UK URLs on a couple of admin error emails
    - Marks a couple of strings missing translation
    - Updates mapquest URLs

* v1.2.2 (26th July 2013)
    - Maintenance release to deal with failing installation
    - Improves the Google Maps plugin somewhat, though still needs work

* v1.2.1 (5th June 2013)
    - Maintenance release to deal with failing carton installation
    - Test and module fixes for installation on Debian wheezy
    - Module fixes for running on Travis
    - The install script adds gem environment variables to the user's .bashrc
      so that `make_css` can be run directly after installation
    - `make_css` automatically spots which cobrands use compass
    - Adds some missing states to the admin report edit page

* v1.2 (3rd May 2013)
    - Adds `MAPIT_ID_WHITELIST` to allow easier use of global MapIt
    - Adds postfix to the install script/ AMI so emailing works out of the box
    - Adds an extra zoom level to the OSM maps
    - Adds the Catalyst gzip plugin so HTML pages are gzipped
    - Fixes an issue with the All Reports summary statistics not including some
      open states, such as 'in progress'

* v1.1.2 (15th March 2013)
    - Includes the `cpanfile` now required by carton, the Perl package
      management program we use.

* v1.1.1 (22nd February 2013)
    - Hotfix to fix missed iPhone width bug

* v1.1 (22nd February 2013)
    - Adds bodies, so that the organisations that reports are sent to can cover
      multiple MapIt administrative areas, or multiple bodies can cover one
      area, and other related scenarios
    - Admin display improvements
    - Internationalisation improvements, especially with text in JavaScript
    - Various minor updates and fixes (e.g. a `--debug` option on `send-reports`,
      and coping if MapIt has its debug switched on)

* v1.0 (24th October 2012)
    - Official launch of the FixMyStreet platform<|MERGE_RESOLUTION|>--- conflicted
+++ resolved
@@ -5,11 +5,8 @@
         - Cobrand hook to allow extra login conditions #2092
     - Front end improvements:
         - Simplify footer CSS. #2107
-<<<<<<< HEAD
         - Improve vertical alignment of navigation menu in Internet Explorer 9–11.
-=======
         - Keep commas in geocode lookups.
->>>>>>> e1853898
     - Bugfixes:
         - Don't remove automated fields when editing contacts #2163
         - Remove small border to left of Fixed banner. #2156
