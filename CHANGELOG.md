## Releases

* Unreleased
    - New features:
        - Dashboard now has update CSV export. #2249
        - Allow cobrands to override searching by reference #2271
    - Front end improvements:
        - Clearer relocation options while you’re reporting a problem #2238
    - Bugfixes:
        - Add perl 5.26/5.28 support.
<<<<<<< HEAD
        - Fix subcategory issues when visiting /report/new directly #2276
=======
    - Internal things:
        - Move send-comments code to package for testing.
>>>>>>> 097b57c5

* v2.4.1 (2nd October 2018)
    - New features:
        - Support for storing photos in AWS S3. #2253
    - Front end improvements:
        - Import end point can optionally return a web page #2225
        - Clicking the "Report" header links on the homepage now focusses
          the #pc search input #2237
        - Speed up fetching lists of bodies. #2248
        - Improve vertical alignment of navigation menu in Internet Explorer 9–11.
        - Mobile menu button no longer uses -9999px text-indent hack.
        - HTML email template for confirming "partial" reports #2263
    - Bugfixes:
        - Fix display of area/pins on body page when using Bing or TonerLite map.
        - Do not scan through all problems to show /_dev pages.
        - Say “Set password”, not Change, if no password set.
        - Do not lose from_body field when edited by non-superuser admin.
        - Fix history API bug with category/state selection.
    - Development improvements:
        - Cobrand hook for disabling updates on individual problems.
        - Cobrand hook for disallowing title moderation. #2228
        - Cobrand hook for per-questionnaire sending. #2231
        - Add option for configuring memcache server.
        - Add Blackhole send method. #2246
        - Add script to list/diff template changes in core that
          might need applying to a cobrand.
        - Move away from FastCGI in sample conf/sysvinit config.
        - Customised Vagrant box available, with an override option.
        - Add Dockerfile and example Docker Compose setup.
        - Add a sample systemd unit file for the Catalyst application server.

* v2.4 (6th September 2018)
    - Security
        - Update user object before attempting sign-in,
          to prevent leak of user account phone number.
    - Front end improvements:
        - Simplify footer CSS. #2107
        - Keep commas in geocode lookups. #2162
        - Show message on reports closed to updates. #2163
        - Only display last 6 months of reports on around page by default #2098
        - Always show all reports by default on /my.
        - Much less reliance on input placeholders, for better accessibility #2180
        - “Report another problem here” button on report confirmation page #2198 #393
        - Button in nav bar now makes it easier to report again in the same location #2195
        - Shrink OpenLayers library a bit. #2217
        - Remove need for separate per-category ajax call. #1201
    - Admin improvements:
        - Mandatory defect type selection if defect raised. #2173
        - Send login email button on user edit page #2041
        - Use do-not-reply address for sent report email.
        - Category group can be edited.
        - Trim spaces from user/report search input.
    - Bugfixes:
        - Don't remove automated fields when editing contacts #2163
        - Remove small border to left of Fixed banner. #2156
        - Fix issue displaying admin timeline. #2159
        - Send details of unresponsive bodies to mobile app #2164
        - Fix issue with category filter when category contains comma #2166
        - Inspectors can unset priority. #2171
        - Defect type is recorded if category change made. #2172
        - [UK] Store body ID on council/ward alerts. #2175
        - Show all fixed issues when staff user uses map page filter #2176
        - Allow any user who can see private checkbox to use it. #2182
        - Prevent duplicate category listing on /my.
        - Hide password help field along with other similar. #2185
        - Allow questionnaire link to be revisited in quick succession. #2123
        - Update Google Maps directions link.
        - Fix inspector pin dragging. #2073.
        - Maintain all single newlines in text output, not only the first.
        - Make sure Home clickable with Try again overlay.
        - Check all contacts for metadata and non-public.
    - Open311 improvements:
        - CLOSED status maps to 'closed' state if extended statuses are enabled.
        - Don't generate template comment text on move between fixed states. #2199
    - Development improvements:
        - Cobrand hook for presenting custom search results. #2183
        - Cobrand hook to allow extra login conditions #2092
        - Add ability for client to set bodies not to be sent to. #2179
        - Make it easier to prevent a form_detail_placeholder being printed. #2212
        - Include user agent in contact form emails. #2206
        - Use site name in contact email subject line.
        - Add /_dev endpoints for previewing confirmation/submission pages. #2218
        - Allow cobrand to add extra ability to moderate. #2216

* v2.3.4 (7th June 2018)
    - Bugfixes:
        - Fix pin clicking on non-/around pages, broken in 2.3.3.
        - Fix issue displaying anonymous account email.

* v2.3.3 (6th June 2018)
    - Front end improvements:
        - Extra help text on contact form #2149
    - Admin improvements:
        - Improve inspect form position and configurability.
    - Bugfixes:
        - Prevent contact form leaking information about updates #2149
        - Fix pointer event issue selecting pin on map. #2130
        - Fix admin navigation links in multi-language installs.
        - Fix map display issue clicking back from report page as inspector.

* v2.3.2 (31st May 2018)
    - Front end improvements:
        - Improve questionnaire process. #1939 #1998
        - Increase size of "sub map links" (hide pins, permalink, etc) #2003 #2056
        - Edge-to-edge email layout on narrow screens #2010
        - Add default placeholder to report extra fields. #2027
        - Clicking the "Click map" instruction banner now begins a new report #2033
        - Homepage postcode input is now marked up as a required input #2037
        - Improved cursor/display of the new report pin. #2038
        - Asset layers can be attached to more than one category each. #2049
        - Cobrands hook to remove phone number field. #2049
        - Check recent reports for any hidden since cached. #2053
        - Asset layer attribution automatically shown. #2061
        - The .internal-link-fixed-header positioning is now much simpler. #2117
        - Added UI to view multiple wards at once on /reports. #2120
    - Bugfixes:
        - Stop asset layers obscuring marker layer. #1999
        - Don't delete hidden field values when inspecting reports. #1999
        - Fix text layout issues in /reports/…/summary dashboard charts.
        - Fix post-edit issues on admin report edit page.
        - Truncate dates in Open311 output to the second. #2023
        - Fix check for visible sub map links after 'Try again'.
        - Stop race condition when making a new report quickly.
        - Set a session timezone in case database server is set differently.
        - Fix SQL error on update edit admin page in cobrands. #2049
        - Improve chart display in old IE versions. #2005
        - Improve handling of Open311 state changes. #2069
        - Don't strip whitespace from user passwords. #2111
        - Make OpenGraph description translatable.
        - Stop double-escaping title in alert-update email.
        - Use inspection states in response template admin.
        - Fixed CSS padding/overflow bug during sidebar "drawer" animations. #2132
        - Response template containing double quote now works.
        - A few small display issues with RTL text display.
        - Improve handling of loading spinner display. #2059
        - Ignore non-interactive layers for asset message.
    - Admin improvements:
        - Inspectors can set non_public status of reports. #1992
        - Default start date is shown on the dashboard.
        - Users with 'user_edit' permission can search for users/reports. #2027
        - Don't send sent-report emails to as-body/as-anonymous reports.
        - Show Open311 service code as tooltip on admin category checkboxes. #2049
        - Bulk user import admin page. #2057
        - Add link to admin edit page for reports. #2071
        - Deleted body categories now hidden by default #1962
        - Display contents of report's extra field #1809
        - Store user creation and last active times.
        - Add scripts to anonymize inactive users and reports,
          email inactive users, or to close reports to new updates.
        - Admin ability to close reports to new updates. #43
    - Open311 improvements:
        - Fetch problems over Open311 #1986 #2067
        - Option to send multiple photos over Open311 #1986
        - Allow Open311 service definitions to include automated attributes #1986
        - Optionally supress blank Open311 update errors #1986
        - Fetch/store external status code with Open311 updates. #2048
        - Response templates can be triggered by external status code. #2048
        - Enable conversion from EPSG:27700 when fetching over Open311 #2028
        - Add CORS header to Open311 output. #2022
        - Nicer Open311 errors. #2078
    - Development improvements:
        - Cobrand hook for adding extra areas to MAPIT_WHITELIST/_TYPES. #2049
        - send-comments warns about errors when called with --verbose #2091
        - Add HTML email previewer.
        - Add some Cypress browser-based testing.
        - Upgrade Vagrantfile to use Ubuntu Xenial. #2093
        - Add validation to cobrand-specific custom reporting fields.
        - Drop support for IE7, improve IE8 support. #2114
        - Add ability to have category extra help text.
        - Cobrand hook for showing all states in filter.

* v2.3.1 (12th February 2018)
    - Front end improvements:
        - Zoom out as much as necessary on body map page, even on mobile. #1958
        - Show loading message on initial /around map load #1976
        - Ask for current password/send email on password change. #1974
        - Add minimum password length and common password checking. #1981
        - Nicer display of national phone numbers. #1982
        - 'Report as another user' allows phone number without email. #1978
        - Display loading spinner on map when asset layers are loading. #1991
    - Bugfixes:
        - Fix bug specifying category in URL on /around. #1950
        - Fix bug with multiple select-multiples on a page. #1951
        - Make sure dashboard filters all fit onto one line. #1938
        - Fix issue with red bars on bar graph of many categories. #1938
        - Prefetch translations in /reports list of bodies. #1941
        - Ignore deleted/area-less bodies in dashboard list. #1941
        - Add missing CSS class from final questionnaire question. #1953
        - Fix JavaScript error on /my calculating bounds #1954
        - Change text on /reports to match lower down (fix translation).
        - Ensure all reports graph can't dip downward. #1956
        - Fix error sending `requires_inspection` reports. #1961
        - Fix timezone related test failure. #1984
        - Restore display of extra fields on inspector form. #1994
    - Admin improvements:
        - Admin can anonymize/hide all a user's reports. #1942 #1943
        - Admin can log a user out. #1975
        - Admin can remove a user's account details. #1944
        - Superusers can have optional two-factor authentication. #1973
    - Development improvements:
        - Add script to remove expired sessions. #1987
        - 'components' parameter can be passed to Google geocoder. #1994
    - UK:
        - Lazy load images in the footer.

* v2.3 (18th December 2017)
    - New features:
        - Optional verification of reports and updates, and logging in,
          using confirmation by phone text. #1856 #1872
        - Improved email/phone management in your profile.
        - Don't cover whole map with pin loading indicator. #1874
        - Add Expand map toggle to more mobile maps. #1875
        - Allow multiple wards to be shown on reports page. #1870
        - Add functionality to have per-body /reports page. #1880
        - Open311 category group support. #1923
    - Front end improvements:
        - Paginate reports on `/around`. #1805 #1577 #525
        - Improve performance of various pages, especially front. #1901 #1903
        - More prominent "Hide pins" link on map pages, to aid reporting in busy areas. #525
        - Optimised sprite file down from 97 KB to 36 KB. #1852
        - SVG assets for core elements like button icons and map controls #1888
        - Remove unneeded 2x PNG fallback images.
        - Improve location disambiguation page on small screens. #1918
        - Don't show geolocation link on non-HTTPS pages. #1915
        - Public report page shows state changes made in admin interface #1846
    - Bugfixes
        - Shortlist menu item always remains a link #1855
        - Fix encoded entities in RSS output. #1859
        - Only save category changes if staff user update valid #1857
        - Only create one update when staff user updating category #1857
        - Do not include blank updates in email alerts #1857
        - Redirect inspectors correctly on creation in two-tier. #1877
        - Report status filter All option works for body users #1845
        - Always allow reports to be removed from shortlist #1882
        - Remove shortlist form from inspect duplicate list. #1889
        - Fix pin size when JavaScript unavailable.
        - Fix display of text only body contacts #1895
        - Prevent text overflow bug on homepage stats #1722
        - Stop page jumping too far down on inspect form. #1863
        - Prevent multiple 'Expand map' links appearing. #1909
        - Superusers without a from_body can make reports again. #1913
        - Fix crash when viewing /around in certain locales. #1916
        - Fix back bug, from report after using list filters. #1920
        - Fix issues with send method category change. #1933
    - Admin improvements:
        - Character length limit can be placed on report detailed information #1848
        - Inspector panel shows nearest address if available #1850
        - Return a 200 rather than 404 for ref ID lookup. #1867
        - Remove hidden from default staff state dropdown. #1878
        - Marking an item as a duplicate enforces providing ID/update. #1873
        - Report field pre-filling for inspectors configurable #1854
        - Admins can now unban users #1881
        - More JavaScript-enhanced `<select multiple>` elements. #1589 #1892
        - 'Auto-response' flag on response templates is honoured for fetched
          Open311 updates. #1924
        - Individual cobrands can disable social login #1890
        - Cobrands can disable sending of moderation emails. #1910
        - Store all successful send methods. #1933
    - Dashboard/statistics:
        - Improve/consolidate various admin summary statistics pages,
          all now under /dashboard. #1834 #1919
        - Add date range for report generation #1885
        - CSV export now has token based authentication. #1911
        - And uses machine-readable dates. #1929
    - Development improvements:
        - Add hook for pre-wrapper content.
        - Include JSON representation of extra fields in category_extras output
        - send-reports will never skip failed reports when using --debug
    - UK:
        - Use SVG logo, inlined on front page. #1887
        - Inline critical CSS on front page. #1893

* v2.2 (13th September 2017)
    - New features:
        - Body and category names can now be translated in the admin. #1244
        - Report states can be edited and translated in the admin. #1826
        - Extra fields can be added to the report form site-wide. #1743
        - Staff users can now create reports as an anonymous user. #1796
        - Staff users can filter reports by all states. #1790
        - `LOGIN_REQUIRED` config key to limit site access to logged-in users.
        - `SIGNUPS_DISABLED` config key to prevent new user registrations.
    - Front end improvements:
        - Always show pagination figures even if only one page. #1787
        - Report pages list more updates to a report. #1806
        - Clearer wording and more prominent email input on alert page. #1829
        - Cobrands can implement `hide_areas_on_reports` to hide outline on map.
        - Templates to allow extra messages through problem confirmation. #1837
    - Admin improvements:
        - Highlight current shortlisted user in list tooltip. #1788
        - Extra fields on contacts can be edited. #1743
        - Clearer highlight for selected duplicate on inspect form. #1798
        - Include MapIt API key on admin config page. #1778
        - Redirect to same map view after inspection. #1820
        - A default response priority can now be set. #1838
        - Dashboard CSV export includes Northing, Easting and Ward.
          It also now orders fields by report confirmed time. #1832 #1835
    - Bugfixes:
        - Set up action scheduled field when report loaded. #1789
        - Fix display of thumbnail images on page reload. #1815
        - Fix sidebar hover behaviour being lost. #1808
        - Stop errors from JS validator due to form in form.
        - Stop update form toggle causing report submission.
        - Update map size if an extra column has appeared.
        - Improve performance of various pages. #1799
        - Duplicate list not loading when phone number present. #1803
        - Don't list multiple fixed states all as Fixed in dropdown. #1824
        - Disable email field for logged in people. #1840
    - Development improvements:
        - Debug toolbar added. #1823
        - `switch-site` script to automate switching config.yml files. #1741
        - `make_css --watch` can run custom script after each compilation.
        - Upgrade comonlib to get nicer MapIt error message.

* v2.1.1 (3rd August 2017)
    - Email improvements:
        - Clicking on the map in an email links to the report #1596
    - Admin improvements:
        - Resend report if changing category changes send_method. #1772
        - Do not replace deleted text with [...] when moderating. #1774
        - Show reporter's phone number on inspector form. #1773
        - Redirect to /around after inspecting a report.
    - Bugfixes:
        - Cache template paths in About.pm with lang_code. #1765
        - Resize pin image before compositing onto static map.
    - Development improvements:
        - Use standard JavaScript translation for show/hide pins. #1752
        - Allow update-schema to run on empty database. #1755
        - Update MapIt URL to https in example webserver configs.
        - Option to redirect to custom URL from Contact form.

* v2.1 (8th July 2017)
    - New features:
        - Allow users to hide their name on reports/updates. #658
        - New /reports page. #1630 #1726 #1753
    - Front end improvements:
        - Resize photos client-side before uploading. #1734
        - CSS header/content/navigation refactoring/simplification. #1719 #1718
        - Consolidate state dropdowns, make sure existing state is included. #1707
        - Simplify `footer-marketing.html` for most cobrands. #1709
        - Change the contact form Post button label to Send. #1750
        - Add an optional phone field to the contact form. #1750
        - Double resolution pin icons in core. #1713
    - Admin improvements:
        - Don't resend if category change subsets body. #1725
        - Fix styling of 'remove from site' button. #1700
        - Add inactive state to categories. #1757
        - Inspect form:
            - Make more visually distinct, better on medium screens. #1700 #1701
            - Populate defect types dropdown on category change. #1698
            - Update templates when category/state changed. #1729
            - Fix bug when switching state to duplicate and back. #1729
            - Don't preselect inspector template on page load. #1747
        - Allow inspectors to shortlist all reports in view. #1652
        - Subscribe inspectors to updates when state changes. #1694
        - Streamline new reports for inspectors. #1636
    - Bugfixes:
        - Make three strings translatable. #1744 #1735
        - Reinstate geolocation on alert page. #1726
        - Fix clickable spaces on inspect form/ward page. #1724
        - Make sure segmented control input not offscreen. #1749
        - Remove superfluous quote in HTML script element. #1705
        - Add missing closing </dl> to base FAQ.
    - Development improvements:
        - Allow static home page template override. #1745
        - Add Debian stretch/perl 5.24 support. #1746
        - Add scripts to rule them all. #1740
        - Update submodule on any Vagrant provisioning. #1702
        - Fix imbalanced paragraph tags in glossary. #1737
        - Spot badly configured SMTP type. #1758.
        - Add MAPIT_API_KEY support
        - Hooks:
            - Add hook for post-title field content in report form. #1735
            - Add hook so cobrands can change pin hover title. #1713
            - Allow cobrands to define pin colour for new reports. #1713
        - Testing:
            - Run each test file in a transaction. #1721
            - Test script should run 't' when other args given. #1721
            - Auto-add strict/warnings/Test::More with TestMech. #1554
            - Fix test that would not run offline. #1712
            - Fix timing edge case test failure.
    - Backwards incompatible changes:
        - The `nav-wrapper-2` class has been removed. If you have a
          custom footer template, replace that class with 'container'. #1718
        - The `/reports` page now uses different generated data. If you
          have a custom `reports/index.html` template, you may need to
          call `update-all-reports` with the `--table` argument.
    - Internal things:
        - Move third party libraries into vendor directories. #1704
        - Stop using sudo on Travis, improve locale support. #1712
        - Add CodeCov coverage testing. #1759
    - UK:
        - Add fixture script. #1720
        - Add Borsetshire demo cobrand. #1717
        - Remove requirement for fixed body IDs. #1721
        - Show all pins on two-tier councils only. #1733
        - Stop nearest request with scientific notation. #1695

* v2.0.4 (13th April 2017)
    - Front end improvements:
        - On /reports maps, only include reports in view. #1689
    - Admin improvements:
        - Allow comma-separated contact emails in the admin. #1683
    - Bugfixes:
        - Upgrade Facebook 3rd party library to fix Facebook login. #1681
        - Don't error when devolved body, blank send methods. #1374
        - Fix issue with categories with regex characters. #1688

* v2.0.3 (31st March 2017)
    - Front end improvements:
        - Add ability to make map full screen on mobile report pages. #1655
        - Move staff-only JavaScript to separate file. #1666
        - Show loading indicator when loading pins. #1669
        - Allow users to reopen closed reports. #1607
    - Admin improvements:
        - Redirect to category-filtered /reports on login if present. #1622
        - Follow redirect to /admin after login if allowed. #1622
        - Include /admin link on top-level nav for admin users.
        - Add shortlist filters. #1629
        - Add submit buttons to admin index search forms. #1551
        - Store user object when deleting report. #1661
        - Use name at time of moderation, include superusers. #1660
        - Add customisable defect types. #1674
    - Bugfixes:
        - Fix crash on reports with empty `bodies_str`. #1635
        - Only output appcache/manifest for shortlist users. #1653
        - Fix placeholder typo in French translation.
        - Make sure report Ajax call is not cached by IE11. #1638
        - Check cobrand users list when admin merging users. #1662
        - Make sure emails are lowercased in admin. #1662
        - Specify options in 'all' status filter. #1664
        - Be clearer if no states selected is not all states. #1664
        - Set up correct environment in cobrand PO script. #1616
        - Allow superuser to leave update when inspecting. #1640
        - Remove duplicate <> around envelope senders. #1663
        - Fix invisible segmented controls in old Webkit. #1670
        - Remove superfluous lists from Open311 JSON output. #1672
        - Upgrade to using Email::Sender. #1639
        - Fix bug if test run c. 55 hours before BST starts.
        - Use lat/lon on inspection form if no local coordinates. #1676
        - Improve translatability of various pages.
    - Development improvements:
        - Send open reports regardless of current state. #1334
        - Clarify ‘inspected’ behaviour. #1614
        - Reduce disk stats. #1647
        - Refactor main navigation into reusable blocks.
        - Add Problem->time_ago for pretty-printed duration.
        - Add `external_id` field to ResponsePriority.
        - Forward on all bounces as bounces.
        - Use sender in From if From and To domains match. #1651
        - Refactor SendReport::Open311 to use cobrand hooks. #792
        - Do upload_dir check on start up, not each report. #1668
        - Make sure all tests can run offline. #1675
        - Add ability to override Google Maps road style. #1676

* v2.0.2 (3rd February 2017)
    - Front end changes:
        - Add an offline fallback page with appcache. #1588
        - Improve print layout for report list pages. #1548
        - Rename ‘unable to fix’ as ‘no further action’.
    - Bugfixes:
        - Mark two missing strings for translation. #1604
        - Make sure email is lowercase when signing in. #1623
        - Make sure language included in calls to base_url_for_report. #1617
        - Small CSS homepage fixes.
        - Admin:
            - Fix filtering on shortlist page. #1620
            - Fix 'save with public update' toggle. #1615
    - Admin improvements:
        - Add offline report inspection for inspectors. #1588 #1602 #1608
        - Admin with appropriate permission can see body user who left
          contribute_as_body report or update. #1601 #1603
        - Include ‘Add user’ link on admin user search results page. #1606
        - Redirect to new user after user creation/edit. #1606
        - Redirect to shortlist after inspection if user has permission. #1612
        - Allow response templates to be associated with a state, and default
          to that template if report state changed to match. #1587
        - Disable show name checkbox when reporting as someone else. #1597
        - Show response priorities in report list items. #1582
        - Shortlist add/remove icons in report lists and report page. #1582
        - Reordering shortlist buttons in report lists. #1582
        - Default inspect form to save with public update.
        - Drop unneeded Cancel button on inspect form.
        - Use ‘*’ on admin page to signify superuser.
    - Development improvements:
        - Update has_body_permission_to to allow superusers. #1600
        - Move staging flags to their own config variable. #1600
        - Only warn of Open311 failure after a couple, in case it's transient.
        - Only load user body permissions once per request.
        - Return 400/500 for some client/server errors.
        - Fix bad cross-year test.

* v2.0.1 (16th December 2016)
    - Bugfixes:
        - Fix issue in dragging map in Chrome 55. openlayers/ol2#1510
        - Don't double-decode strftime output, to fix date/time display.
        - Filter category should always carry through to form.
        - Don't fix height of admin multiple selects. #1589
    - Admin improvements:
        - Add duplicate management to inspector view. #1581
        - Open inspect Navigate link in new tab. #1583
        - Scroll to report inspect form if present. #1583
        - Update problem lastupdate column on inspect save. #1584
        - Update priorities in inspect form on category change. #1590
    - Development improvements:
        - Pass test if NXDOMAINs are intercepted.
        - Better path for showing config git version. #1586

* v2.0 (15th November 2016)
    - Front end improvements:
        - Add HTML emails. #1281 #1103
        - Stop map being underneath content sidebar/header. #1350 #361
        - Use Ajax/HTML5 history to pull in reports and improve map views.
          #1351 #1450 #1457 #1173
        - Allow multiple states and categories to be filtered. #1547
        - Add sort order options to list pages. #308
        - Invert area highlight on body pages. #1564
        - Allow users to change their own email. #360 #1440
        - Improve change password form/success page. #1503
        - Allow scroll wheel to zoom map. #1326
        - Rename "Your reports" in main navigation to "Your account".
        - Centre map on pin location when creating a report.
        - Zoom into map after second click on marker.
        - Maintain single newlines in text output. #306
        - JavaScript performance improvements. #1490 #1491
        - Allow searching for reports with ref: prefix in postcode field. #1495
        - Improve report form, with public, private, category sections. #1528
        - Only show relevant bodies after category selection.
        - Add update form name validation. #1493 #503 #1526
        - Add CORS header to RSS output. #1540
        - Switch MapQuest to HTTPS. #1505
        - Better 403/404 pages.
    - Admin improvements:
        - Greatly improve report edit page, including map. #1347
        - Improve category edit form, and display extra data. #1557 #1524
        - Hide confirmed column on body page if all categories confirmed. #1565
        - Show any waiting reports on admin index page. #1382
        - Allow user's phone number to be edited, and a report's category. #400
        - Resend report if changing category changes body. #1560.
        - Leave a public update if an admin changes a report's category. #1544
        - New user system:
            - /admin requires a user with the `is_superuser` flag. #1463
            - `createsuperuser` command for creating superusers.
            - Feature to create report as body/other user. #1473
            - Add user permissions system. #1486
            - Allow user to have an area assigned in admin. #1488
            - Allow user to have categories assigned in admin. #1563
            - Add inspector report detail view. #1470
            - Add user shortlists. #1482
            - Add response templates and priorities. #1500 #1517
            - Add user reputation and trusted users. #1533
    - Bugfixes:
        - Front end:
            - Fix photo preview display after submission. #1511
            - Update list of TLDs for email checking. #1504
            - Fix form validation issue with multiple IDs. #1513
            - Don't show deleted bodies on /reports. #1545
            - Stop using collapse filter in category template.
            - Use default link zoom for all map types.
            - Don't reload /reports or /my pages when filter updated.
            - Don't show alert email box if signed in.
        - Do not send alerts for hidden reports. #1461
        - Admin:
            - Fix contact editing of Open311 categories. #1535
            - Show 'Remove from site' button based on report. #1508
            - Improve moderation display and email. #855
            - Fix invalid SQL being generated by moderation lookup. #1489
            - Show user edit errors (e.g. blank name/email). #1510
            - Disallow empty name when creating/editing bodies.
            - Fix a crash on /admin/timeline.
    - Development improvements:
        - CSS:
            - make_css: Add output style option.
            - make_css: Follow symlinks.
            - Remove some unused CSS, and simplify full-width. #1423
            - Add generic .form-control and .btn classes.
        - Open311:
            - Tidy up/harden some handling. #1428
            - Add config for request limit, default 1000. #1313
            - Automatically spot co-ord/ID attributes. #1499
            - Make sure passed coordinate is decimal.
        - JavaScript:
            - Use static validation_rules.js file. #1451
            - Remove need to customise OpenLayers built script. #1448
            - Refactor and tidy all the JavaScript. #913
            - Prefer using an auto.min.js file if present/newer. #1491
        - Testing:
            - Speed up tests by stubbing out calls to Gaze.
            - Tests can run multiple times simultaneously. #1477
            - run-tests with no arguments runs all tests.
        - Don’t cache geocoder results when STAGING_SITE is 1. #1447
        - Make UPLOAD_DIR/GEO_CACHE relative to project root. #1474
        - Change add_links from a function to a filter. #1487
        - Optionally skip some cobrand restrictions. #1529
        - Allow contact form recipient override and extra fields.
        - Add server-side MapIt proxy.
    - Vagrant installation improvements:
        - Improve error handling.
        - Don't add a symlink if it is to the same place.
    - Backwards incompatible changes:
        - Drop support for IE6. #1356
    - UK
        - Better handling of two-tier reports. #1381
        - Allow limited admin access to body users on their own cobrands.
        - Add Content-Security-Policy header.

The Open311 adapter code has been moved to its own repository at
<https://github.com/mysociety/open311-adapter>.

* v1.8.4 (6th July 2016)
    - Security:
        - Fix XSS vulnerability in OpenGraph header and hide/all pins links.
    - Front end improvements:
        - Wrap emails better for differing screen sizes. #1393
        - Fix annoying jump when "Get updates" drawer opened. #1425
        - Improve auth flow taken when return key used. #1433
        - Add and improve more CSRF tokens. #1433
        - Remove default box-shadow. #1419
        - Fix missing margin before reporting form email input. #1418
    - Bugfixes:
        - Redirect correctly if filter used without JavaScript. #1422
        - Remove race condition when starting new report. #1434
        - Fix a couple of display bugs in IE7. #1356
        - Correctly orient preview images. #1378

* v1.8.3 (3rd June 2016)
    - Admin improvements
        - Add search boxes to admin index page, and move stats. #1295
        - Allow change of email in admin to existing entry. #1207
        - Speed up photo removal. #1400
        - Improve in-place moderation UI. #1388
    - Front end improvements:
        - Improve printing of report page in Firefox. #1394
        - Fallback if request to Gaze fails. #1286
    - Bugfixes:
        - Fix non-working Google Maps layer. #1215
        - Fix map tap sensitivity on some devices. #911 and openlayers/ol2#1418
        - Fix lack of removal of cached update photos. #1405
        - Handle reports/updates by logged in abuse entries.
        - Fix size of grey chevrons.
    - Development improvements:
        - Massive speed increase to CSS compilation. #1414
        - Use only one templating system for emails. #1410
        - Move summary string function to template. #694
        - Consolidate CSS clearfix handling. #1414
        - Disable auto-CRLF conversion on git checkout.
        - Support for Debian Jessie/Ubuntu Xenial.
    - UK only
        - Add standard mySociety footer. #1385

* v1.8.2 (3rd May 2016)
    - Security:
        - Fix vulnerability in image upload that allowed external
          command execution.
    - New features
        - Twitter social login. #1377
        - PNG image upload support. #1302 #1361
    - Front end improvements:
        - Switch list item heading from h4 to h3. #1348
        - Preserve category when clicking elsewhere on map.
        - Optimize store logo PNGs.
    - Admin improvements
        - Default new category creation to confirmed. #1266
        - Use better link to reports on admin body page.
    - Bugfixes:
        - Show right body user form value for fixed reports. #1369
        - Cope with a '/' in body name slug. #574
        - Ignore empty entries in the image upload IDs.
        - Use transparent border in tips/change_location. #1380
    - Development improvements:
        - Allow cobrands to control front page number colours.
        - Refactor email handling to use Email::MIME alone. #1366
        - Improve testing on Mac OS X.
        - Prevent dev sites auto-creating session.
        - Display used send method in debug line.
        - Remove unused cobrands. #1383
        - Finally combine remaining base/fixmystreet templates.
        - Don't warn on bad photo hashes.
        - Skip fetched updates if they're out of date range. #1390
        - Store Open311 error in report on failure. #1391

* v1.8.1 (23rd March 2016)
    - Front end improvements:
          - Remember user's last anonymous state. #150
          - Remove auto-scrolling of sidebar on pin hover. #1344
          - Better multiple image display for reports/updates. #1325
          - Improve accessibility of pretty radio buttons and photo inputs.
    - Bugfixes:
          - Make sure preview image doesn't hide error. #1361
          - Don't double-decode geocoded addresses. #1359
          - Ensure top of reporting form is shown. #787
          - Other updates for Perl 5.20/5.22. #1358
    - Development improvements:
          - Add cobrand-specific custom reporting fields. #1352

* v1.8 (2nd March 2016)
    - New features:
        - Facebook login. #1146
        - Multiple photo upload support, with new UI. #190 #825 #1300
    - Front end improvements:
        - Pad internal update links so they are in view. #1308
        - Move alert page "recent photos" out of sidebar. #1168
        - Clearer relationship between map pins/list items. #1094
        - Consistent styling for updates on /report and /my pages. #1312
        - Stop a top banner overlapping header contents/improve CSS. #1306
        - Improve design of some error pages.
    - Performance improvements:
        - Reduce memory usage. #1285
    - Bugfixes:
        - Default the Google map view to hybrid. #1293
        - Prevent SVG chevron being stretched in Firefox. #1256
        - Better display/internationalisation of numbers. #1297
        - Fix cobrand restriction of My/Nearby. #1289
        - If app user logged in, perform alert signup. #1321
        - Spot media_url in Open311 GetServiceRequestUpdate. #1315
        - Improve disabled input behaviour (no hover, ensure faded).
        - Fix co-ordinate swapping bug in Google geocoder.
        - Exclude update alerts from summary alert counts.
        - Skip sending if any body marks it for skipping.
        - Upgrade Net::SMTP::SSL to fix email sending issue.
    - Development improvements:
        - Add generic static route handler. #1235
        - Store reports summary data by cobrand. #1290
        - Better handling replies to bounce addresses. #85
        - Combine more base/fixmystreet templates.
        - Add OpenStreetMap URL to report email.
    - Admin improvements:
        - Don't allow blank email/name to be submitted. #1294
        - Handle multiple photo rotation/removal in admin. #1300
        - Fix typo in admin body form checked status.
    - UK only
        - Make sure front page error is visible. #1336
        - Don't show app next step if used app. #1305
        - House Rules. #890 #1311

* v1.7.2 (6th July 2016)
    - Security:
        - Fix XSS vulnerability in OpenGraph header and hide/all pins links.

* v1.7.1 (3rd May 2016)
    - Security:
        - Fix vulnerability in image upload that allowed external
          command execution.

* v1.7 (23rd October 2015)
    - Front end improvements:
        - Add right-to-left design option. #1209
        - Add state/category filters to list pages. #1141
        - Include last update time in around/my page lists. #1245
        - Show report details more nicely on a questionnaire page. #1104
        - Improve email confirmation page (now matches success pages). #577
        - Update URL hash when mobile menu navigation clicked. #1211
        - Add public status page showing stats and version. #1251
        - Accessibility improvements to map pages. #1217
        - New default OpenGraph image. #1184
        - Turkish translation.
    - Performance improvements:
        - A number of database speed improvements. #1017
    - Bugfixes:
        - Translate report states in admin index. #1179
        - Improve translation string on alert page. #348
        - Fix location bug fetching category extras.
        - Workaround DMARC problems. #1070
        - Fix padding of alert form box. #1211
        - Pin Google Maps API version to keep it working. #1215
        - Upgrade Google geocoder to version 3. #1194
        - Fix script running when CDPATH is set. #1250
        - Fix retina image size on front page. #838
        - Process update left as part of questionnaire, to catch empty ones. #1234
        - Make sure explicit sign in button clicks are honoured. #1091
        - Adjust email confirmation text when report not being sent. #1210
        - Fix footer links in admin if behind a proxy. #1206
        - Use base URL in a cobrand alert for a report without a body. #1198
        - Fix potential graph script failure in perl 5.16+. #1262
    - Development improvements:
        - Error logging should now work consistently. #404
        - CSS
            - Streamline navigation menu CSS. #1191
            - Streamline list item CSS. #1141
            - make_css now follows symlinks. #1181
            - Use a sass variable for hamburger menu. #1186
            - Write progress of make_css_watch to terminal title. #1211
        - Templates:
            - Remove final hardcoded "FixMyStreet" from templates. #1205
            - Combine a number of base/fixmystreet templates. #1245
        - Installation:
            - Make sure submodules are checked out by Vagrant. #1197
            - Remove Module::Pluggable warning in newer perls. #1254
            - Bundle carton to ease installation step. #1208
        - Translation:
            - Improve ease of running gettext-extract. #1202
        - Add standard app.psgi file.
        - Add link to volunteer tickets in README. #1259
        - Use Modernizr to decide whether to show mobile map. #1192
        - Prevent potential session cookie recursion. #1077
        - Allow underscore in cobrand name/data. #1236
        - Add a development URL to see check email pages. #1211

* v1.6.3 (6th July 2016)
    - Security:
        - Fix XSS vulnerability in OpenGraph header and hide/all pins links.

* v1.6.2 (3rd May 2016)
    - Security:
        - Fix vulnerability in image upload that allowed external
          command execution.

* v1.6.1 (31st July 2015)
    - Bugfixes:
        - Fix bug introduced in last release when setting multiple areas
          for a body in the admin. #1158
        - Don't have default "name >= 5 characters"/"must have space" checks,
          as Latin-centric #805
    - New features:
        - Danish translation.
    - Front end improvements:
        - Fix “All Reports” table headers on scroll. #50
        - Add time tooltips to All Reports table headings. #983
        - Fix sidebar running over the footer on alerts page. #1168
    - Admin improvements:
        - Add mark as sent button. #601
        - Add link to comment user ID from body form if present. #580
        - Add MapIt links from body page/ report co-ordinates. #638
        - Show any category extra data. #517 #920
        - Mark users who have moderate permission. #990
        - Allow editing of body external URL.
        - List a report’s bodies more nicely.
    - UK specific improvements:
        - Explain gone Northern Ireland councils. #1151
        - Better messaging for councils refusing messages. #968

* v1.5.5 / v1.6 (10th July 2015)
    - Security:
        - Fix vulnerability in login email sending that could allow an account
          to be hijacked by a third party.
        - Time out email authentication tokens.
        - Update dependency to fix issue with Unicode characters in passwords.
    - New features:
        - Chinese translation.
    - Front end improvements:
        - Add “Report” button in default mobile header. #931
        - Use ‘hamburger’ menu icon in mobile header. #931
        - Resize map pins based on zoom level. #1041
        - Improve report meta information display. #1080
        - Display message on body page when reports list is empty.
    - Bugfixes:
        - Fix issue with shrunken update photos. #424
        - Fix typo in footer role="contentinfo".
        - Default Google maps to satellite view. #1133
        - Update Bing Maps parameter ID.
    - Development improvements:
        - Add ability for map pages to filter by category/state. #1134
          (this is currently on a couple of cobrands, to add to base soon)
        - Allow cobrands to specify ordering on all reports page.
        - Use mocked Nominatim in tests to cope with bad connections.
        - Add Extra role to ease use of the {extra} database field. #1018
    - UK specific improvements:
        - Add dog poop poster. #1028

* v1.5.4 (25th February 2015)
    - New features:
        - Stamen toner-lite and Bing Maps tiles.
        - Czech and part-done Lithuanian translations.
    - Front end improvements:
        - Nicer confirmation pages, with next steps template example. #972
        - Always show report/update confirmation page, even if logged in. #1003
        - Expire cached geolocations after a week. #684
    - Bugfixes:
        - Make sure all co-ordinates are stringified/truncated. #1009
        - Correct "Open Street Map" to "OpenStreetMap". #1021
        - Only create timezone objects once, at startup.
    - Development improvements:
        - Remove need to specify en-gb in LANGUAGES. #1015
        - Mac installation improvements. #1014
        - Make use of jhead and Math::BigInt::GMP optional. #1016
        - Link from admin config page to MapIt. #1022
        - Test URLs for confirmation pages.
        - New configuration variable for setting up behind a secure proxy.
    - UK specific improvements:
        - Output easting/northing on one line. #997
        - Output Irish easting/northing in Northern Ireland. #822

* v1.5.3 (21st January 2015)
    - New features:
        - Satellite map toggle option on Google Maps view. #1002
        - Greek translation.
    - Bugfixes:
        - Fix cron-based email to use configured SMTP settings. #988
        - Update UNIX_USER variable on installation setup of crontab. #974
        - Improve make_css finding of bundled compass when in symlink. #978
        - Remove hard-coded site name from submit email template.
        - Allow forked repository pull requests to run on Travis.
        - Fix title of Privacy page, and other minor text fixes.
        - CSS: add some bottom content padding and fix a tiny map links issue.
    - Development improvements:
        - Replace site_title cobrand function with site-name web template. #979
        - Remove need for 'cron-wrapper' to run scripts. #852
        - Rename 'test-wrapper' to 'run-tests'. #999
        - Add client_max_body_size nginx config option. #995
        - Tidy up bin directory and #! lines.
    - Admin improvements:
        - Add staging email warning on admin body pages if needed. #982
        - Add admin navigation link to Configuration page. #1005
        - Better URL for body category editing.

* v1.5.2 (17th December 2014)
    - Hide unneeded heading on default footer.
    - Suppress 'Argument "" isn't numeric' warning on admin report edit page.
    - [UK] Don't show topic form field when reporting abuse.
    - Use token in moderation response URL to prevent hidden report leak.

* v1.5.1 (12th December 2014)
    - Bugfixes
        - Use correct cobrand signature in SendReport emails. #960
        - Fix double encoding of non-ASCII signature in emails. #961
        - Use area-based alerts by default, as they function correctly. #959
        - Set DefaultLocale appropriately when language set, for date display.
    - Open311
        - Better error if Open311 server returns a nil service list.
        - Cope better with Open311 server not liking a blank jurisdiction_id.
    - Installation/developer improvements:
        - Add a script to use a test database for running tests. #786
        - Make base FAQ more generic, move out UK-specific parts. #753 #935
        - Provide guidance at top of example config file.
        - Don't install open311-endpoint feature by default.

* v1.5 (19th November 2014)
    - Installation/developer improvements:
        - Support for Ubuntu Trusty Tahr 14.04 LTS. #921
        - Install bundler for more stable gem installation. #923
        - Rewritten graph generation programs in Perl. #924
        - Front end report moderation code. #809
    - Admin improvements:
        - Pagination of admin search results. #909
        - Validation of category details. #556
        - Removed overhang in body categories table. #738
        - Add encouraging message about support. #929
        - Tweak summary output on bodies page. #516
        - Move diligency table to bottom of page. #739
    - Front end:
        - Map page sidebar now flush with edges of window. #381
        - Simplify z-index usage, with other tidying. #673
        - Filtering of All Reports by category in URL. #254
        - More template generalisation, moving UK-specific stuff away. #344
    - Bugfixes:
        - Fixed JavaScript-disabled submission in Chrome/Firefox. #932
        - Show logged in message as success, not error. #357
        - Remove opacity from map controls on mobile.
        - Escape category in RSS feeds.
    - Internationalisation:
        - Add Albanian, Bulgarian, Hebrew, and Ukranian .po files.

* v1.4.2 (14th July 2014)
    - Maintenance release to deal with failing package installation. #832
    - User additions/improvements:
        - New links from `/reports` to open/fixed reports. #798
        - Better detection of signing in on `/auth` form. #816
    - Installation/developer improvements:
        - Allow SMTP username/password to be specified. #406
        - Correct GitHub link in `Vagrantfile`.
        - Error correctly if `cron-wrapper` fails to run.
        - Rename `default` web templates directory to `base`.
        - Move UK-specific text to separate templates. #344
        - Upgrade bundled `cpanm`. #807

* v1.4.1 (23rd May 2014)
    - Don't run some cron scripts by default, and rejig timings, to alleviate
      memory problems on EC2 micro instances. #640

* v1.4 (16th May 2014)
    - User improvements:
        - Adds some guidance on an empty `/my` page. #671
        - Auto-selects the category when reporting if there is only one. #690
        - Stops indenting emails a few spaces. #715
        - Email template updates. #700
    - Installation/developer improvements:
        - Makes it easier to change the pin icons. #721
        - Sends reports on staging sites to the reporter. #653
        - Adds a no-op send method to suspend report sending. #507
        - Improves the example Apache config. #733
        - Includes a nicer crontab example. #621
        - New developer scripts:
            - `make_css_watch`. #680
            - `geocode`. #758
        - Adds `external_url` field to Bodies. #710
        - Reinstates Open311 original update fetching code. #710 #755
        - Pins sass/compass versions. #585
        - Adds new `MAPIT_GENERATION` variable. #784
    - Bugfixes:
        - Fixes MapQuest and OSM attribution. #710 #687
        - Remove cached photos when deleted from admin.
        - Tiny bugfixes processing Open311 updates. #677
        - Correctly sets language in email alert loop. #542
        - Cron emails use `EMAIL_DOMAIN` in Message-ID. #678
        - Minor fixes for Debian wheezy.
        - Graph display of fixed states.
        - Slight CSS simplification. #609
    - Internal things:
        - Improves the robustness of Carton installation. #675
        - Doubles the speed of running tests on Travis.

* v1.3 (12th November 2013)
    - Changes cobrand behaviour so if only one is specified, always use it. #598
    - Allows multiple email addresses to be given for a contact.
    - Bugfixes to pan icon placement, and bottom navbar in Chrome. #597
    - Admin improvements
        - Search by external ID. #389
        - Date picker in stats. #514
        - Mark external links. #579
        - Fix for bug when changing report state from 'unconfirmed'. #527
        - Improve lists of report updates.
        - Add marking of bodies as deleted.
        - Show version number of code on config page.
    - Test suite runs regardless of config file contents. #596

* v1.2.6 (11th October 2013)
    - Upgrades OpenLayers to 2.13.1, for e.g. animated zooming.
    - Adds facility for using Google Maps via OpenLayers. #587
    - Swaps installation order of Perl modules/database, more robust. #573
    - Renames default FakeMapIt "Default Area" to "Everywhere". #566
    - Adds a "current configuration" admin page. #561

* v1.2.5 (13th September 2013)
    - Adds various useful hints and notices to the admin interface. #184
    - Improves the install script, including an example `Vagrantfile`
    - It is now easier for tests to override particular configuration
      variables should they need to.

* v1.2.4 (5th September 2013)
    - A fix for the long-standing issue where multiline strings were not being
      translated (reported at https://github.com/abw/Template2/pull/29 )
    - Better translation strings for "marked as" updates, fixes #391
    - Less noise when running the tests

* v1.2.3 (2nd September 2013)
    - Maintenance release to deal with failing installation
    - Improves reuse of `make_css` and shared CSS
    - Removes hardcoded UK URLs on a couple of admin error emails
    - Marks a couple of strings missing translation
    - Updates mapquest URLs

* v1.2.2 (26th July 2013)
    - Maintenance release to deal with failing installation
    - Improves the Google Maps plugin somewhat, though still needs work

* v1.2.1 (5th June 2013)
    - Maintenance release to deal with failing carton installation
    - Test and module fixes for installation on Debian wheezy
    - Module fixes for running on Travis
    - The install script adds gem environment variables to the user's .bashrc
      so that `make_css` can be run directly after installation
    - `make_css` automatically spots which cobrands use compass
    - Adds some missing states to the admin report edit page

* v1.2 (3rd May 2013)
    - Adds `MAPIT_ID_WHITELIST` to allow easier use of global MapIt
    - Adds postfix to the install script/ AMI so emailing works out of the box
    - Adds an extra zoom level to the OSM maps
    - Adds the Catalyst gzip plugin so HTML pages are gzipped
    - Fixes an issue with the All Reports summary statistics not including some
      open states, such as 'in progress'

* v1.1.2 (15th March 2013)
    - Includes the `cpanfile` now required by carton, the Perl package
      management program we use.

* v1.1.1 (22nd February 2013)
    - Hotfix to fix missed iPhone width bug

* v1.1 (22nd February 2013)
    - Adds bodies, so that the organisations that reports are sent to can cover
      multiple MapIt administrative areas, or multiple bodies can cover one
      area, and other related scenarios
    - Admin display improvements
    - Internationalisation improvements, especially with text in JavaScript
    - Various minor updates and fixes (e.g. a `--debug` option on `send-reports`,
      and coping if MapIt has its debug switched on)

* v1.0 (24th October 2012)
    - Official launch of the FixMyStreet platform<|MERGE_RESOLUTION|>--- conflicted
+++ resolved
@@ -8,12 +8,9 @@
         - Clearer relocation options while you’re reporting a problem #2238
     - Bugfixes:
         - Add perl 5.26/5.28 support.
-<<<<<<< HEAD
         - Fix subcategory issues when visiting /report/new directly #2276
-=======
     - Internal things:
         - Move send-comments code to package for testing.
->>>>>>> 097b57c5
 
 * v2.4.1 (2nd October 2018)
     - New features:
