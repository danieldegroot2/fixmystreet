## Releases

* Unreleased
    - New features
        - Fetch problems over Open311 #1986
        - Option to send multiple photos over Open311 #1986
        - Allow Open311 service definitions to include automated
          attributes #1986
        - Optionally supress blank Open311 update errors #1986
    - Front end improvements:
        - Improve questionnaire process. #1939 #1998
        - Increase size of "sub map links" (hide pins, permalink, etc) #2003
        - Edge-to-edge email layout on narrow screens #2010
        - Add default placeholder to report extra fields. #2027
        - Clicking the "Click map" instruction banner now begins a new report #2033
        - Homepage postcode input is now marked up as a required input #2037
        - Improved cursor/display of the new report pin. #2038
    - Bugfixes:
        - Stop asset layers obscuring marker layer. #1999
        - Don't delete hidden field values when inspecting reports. #1999
        - Fix text layout issues in /reports/…/summary dashboard charts.
        - Fix post-edit issues on admin report edit page.
        - Truncate dates in Open311 output to the second. #2023
        - Fix check for visible sub map links after 'Try again'.
        - Stop race condition when making a new report quickly.
    - Admin improvements:
        - Inspectors can set non_public status of reports. #1992
        - Default start date is shown on the dashboard.
        - Users with 'user_edit' permission can search for users/reports. #2027
        - Don't send sent-report emails to as-body/as-anonymous reports.
    - Development improvements:
        - Add HTML email previewer.
<<<<<<< HEAD
        - Add CORS header to Open311 output. #2022
=======
        - Add some Cypress browser-based testing.
>>>>>>> d6469b88

* v2.3.1 (12th February 2018)
    - Front end improvements:
        - Zoom out as much as necessary on body map page, even on mobile. #1958
        - Show loading message on initial /around map load #1976
        - Ask for current password/send email on password change. #1974
        - Add minimum password length and common password checking. #1981
        - Nicer display of national phone numbers. #1982
        - 'Report as another user' allows phone number without email. #1978
        - Display loading spinner on map when asset layers are loading. #1991
    - Bugfixes:
        - Fix bug specifying category in URL on /around. #1950
        - Fix bug with multiple select-multiples on a page. #1951
        - Make sure dashboard filters all fit onto one line. #1938
        - Fix issue with red bars on bar graph of many categories. #1938
        - Prefetch translations in /reports list of bodies. #1941
        - Ignore deleted/area-less bodies in dashboard list. #1941
        - Add missing CSS class from final questionnaire question. #1953
        - Fix JavaScript error on /my calculating bounds #1954
        - Change text on /reports to match lower down (fix translation).
        - Ensure all reports graph can't dip downward. #1956
        - Fix error sending `requires_inspection` reports. #1961
        - Fix timezone related test failure. #1984
        - Restore display of extra fields on inspector form. #1994
    - Admin improvements:
        - Admin can anonymize/hide all a user's reports. #1942 #1943
        - Admin can log a user out. #1975
        - Admin can remove a user's account details. #1944
        - Superusers can have optional two-factor authentication. #1973
    - Development improvements:
        - Add script to remove expired sessions. #1987
        - 'components' parameter can be passed to Google geocoder. #1994
    - UK:
        - Lazy load images in the footer.

* v2.3 (18th December 2017)
    - New features:
        - Optional verification of reports and updates, and logging in,
          using confirmation by phone text. #1856 #1872
        - Improved email/phone management in your profile.
        - Don't cover whole map with pin loading indicator. #1874
        - Add Expand map toggle to more mobile maps. #1875
        - Allow multiple wards to be shown on reports page. #1870
        - Add functionality to have per-body /reports page. #1880
        - Open311 category group support. #1923
    - Front end improvements:
        - Paginate reports on `/around`. #1805 #1577 #525
        - Improve performance of various pages, especially front. #1901 #1903
        - More prominent "Hide pins" link on map pages, to aid reporting in busy areas. #525
        - Optimised sprite file down from 97 KB to 36 KB. #1852
        - SVG assets for core elements like button icons and map controls #1888
        - Remove unneeded 2x PNG fallback images.
        - Improve location disambiguation page on small screens. #1918
        - Don't show geolocation link on non-HTTPS pages. #1915
        - Public report page shows state changes made in admin interface #1846
    - Bugfixes
        - Shortlist menu item always remains a link #1855
        - Fix encoded entities in RSS output. #1859
        - Only save category changes if staff user update valid #1857
        - Only create one update when staff user updating category #1857
        - Do not include blank updates in email alerts #1857
        - Redirect inspectors correctly on creation in two-tier. #1877
        - Report status filter All option works for body users #1845
        - Always allow reports to be removed from shortlist #1882
        - Remove shortlist form from inspect duplicate list. #1889
        - Fix pin size when JavaScript unavailable.
        - Fix display of text only body contacts #1895
        - Prevent text overflow bug on homepage stats #1722
        - Stop page jumping too far down on inspect form. #1863
        - Prevent multiple 'Expand map' links appearing. #1909
        - Superusers without a from_body can make reports again. #1913
        - Fix crash when viewing /around in certain locales. #1916
        - Fix back bug, from report after using list filters. #1920
        - Fix issues with send method category change. #1933
    - Admin improvements:
        - Character length limit can be placed on report detailed information #1848
        - Inspector panel shows nearest address if available #1850
        - Return a 200 rather than 404 for ref ID lookup. #1867
        - Remove hidden from default staff state dropdown. #1878
        - Marking an item as a duplicate enforces providing ID/update. #1873
        - Report field pre-filling for inspectors configurable #1854
        - Admins can now unban users #1881
        - More JavaScript-enhanced `<select multiple>` elements. #1589 #1892
        - 'Auto-response' flag on response templates is honoured for fetched
          Open311 updates. #1924
        - Individual cobrands can disable social login #1890
        - Cobrands can disable sending of moderation emails. #1910
        - Store all successful send methods. #1933
    - Dashboard/statistics:
        - Improve/consolidate various admin summary statistics pages,
          all now under /dashboard. #1834 #1919
        - Add date range for report generation #1885
        - CSV export now has token based authentication. #1911
        - And uses machine-readable dates. #1929
    - Development improvements:
        - Add hook for pre-wrapper content.
        - Include JSON representation of extra fields in category_extras output
        - send-reports will never skip failed reports when using --debug
    - UK:
        - Use SVG logo, inlined on front page. #1887
        - Inline critical CSS on front page. #1893

* v2.2 (13th September 2017)
    - New features:
        - Body and category names can now be translated in the admin. #1244
        - Report states can be edited and translated in the admin. #1826
        - Extra fields can be added to the report form site-wide. #1743
        - Staff users can now create reports as an anonymous user. #1796
        - Staff users can filter reports by all states. #1790
        - `LOGIN_REQUIRED` config key to limit site access to logged-in users.
        - `SIGNUPS_DISABLED` config key to prevent new user registrations.
    - Front end improvements:
        - Always show pagination figures even if only one page. #1787
        - Report pages list more updates to a report. #1806
        - Clearer wording and more prominent email input on alert page. #1829
        - Cobrands can implement `hide_areas_on_reports` to hide outline on map.
        - Templates to allow extra messages through problem confirmation. #1837
    - Admin improvements:
        - Highlight current shortlisted user in list tooltip. #1788
        - Extra fields on contacts can be edited. #1743
        - Clearer highlight for selected duplicate on inspect form. #1798
        - Include MapIt API key on admin config page. #1778
        - Redirect to same map view after inspection. #1820
        - A default response priority can now be set. #1838
        - Dashboard CSV export includes Northing, Easting and Ward.
          It also now orders fields by report confirmed time. #1832 #1835
    - Bugfixes:
        - Set up action scheduled field when report loaded. #1789
        - Fix display of thumbnail images on page reload. #1815
        - Fix sidebar hover behaviour being lost. #1808
        - Stop errors from JS validator due to form in form.
        - Stop update form toggle causing report submission.
        - Update map size if an extra column has appeared.
        - Improve performance of various pages. #1799
        - Duplicate list not loading when phone number present. #1803
        - Don't list multiple fixed states all as Fixed in dropdown. #1824
        - Disable email field for logged in people. #1840
    - Development improvements:
        - Debug toolbar added. #1823
        - `switch-site` script to automate switching config.yml files. #1741
        - `make_css --watch` can run custom script after each compilation.
        - Upgrade comonlib to get nicer MapIt error message.

* v2.1.1 (3rd August 2017)
    - Email improvements:
        - Clicking on the map in an email links to the report #1596
    - Admin improvements:
        - Resend report if changing category changes send_method. #1772
        - Do not replace deleted text with [...] when moderating. #1774
        - Show reporter's phone number on inspector form. #1773
        - Redirect to /around after inspecting a report.
    - Bugfixes:
        - Cache template paths in About.pm with lang_code. #1765
        - Resize pin image before compositing onto static map.
    - Development improvements:
        - Use standard JavaScript translation for show/hide pins. #1752
        - Allow update-schema to run on empty database. #1755
        - Update MapIt URL to https in example webserver configs.
        - Option to redirect to custom URL from Contact form.

* v2.1 (8th July 2017)
    - New features:
        - Allow users to hide their name on reports/updates. #658
        - New /reports page. #1630 #1726 #1753
    - Front end improvements:
        - Resize photos client-side before uploading. #1734
        - CSS header/content/navigation refactoring/simplification. #1719 #1718
        - Consolidate state dropdowns, make sure existing state is included. #1707
        - Simplify `footer-marketing.html` for most cobrands. #1709
        - Change the contact form Post button label to Send. #1750
        - Add an optional phone field to the contact form. #1750
        - Double resolution pin icons in core. #1713
    - Admin improvements:
        - Don't resend if category change subsets body. #1725
        - Fix styling of 'remove from site' button. #1700
        - Add inactive state to categories. #1757
        - Inspect form:
            - Make more visually distinct, better on medium screens. #1700 #1701
            - Populate defect types dropdown on category change. #1698
            - Update templates when category/state changed. #1729
            - Fix bug when switching state to duplicate and back. #1729
            - Don't preselect inspector template on page load. #1747
        - Allow inspectors to shortlist all reports in view. #1652
        - Subscribe inspectors to updates when state changes. #1694
        - Streamline new reports for inspectors. #1636
    - Bugfixes:
        - Make three strings translatable. #1744 #1735
        - Reinstate geolocation on alert page. #1726
        - Fix clickable spaces on inspect form/ward page. #1724
        - Make sure segmented control input not offscreen. #1749
        - Remove superfluous quote in HTML script element. #1705
        - Add missing closing </dl> to base FAQ.
    - Development improvements:
        - Allow static home page template override. #1745
        - Add Debian stretch/perl 5.24 support. #1746
        - Add scripts to rule them all. #1740
        - Update submodule on any Vagrant provisioning. #1702
        - Fix imbalanced paragraph tags in glossary. #1737
        - Spot badly configured SMTP type. #1758.
        - Add MAPIT_API_KEY support
        - Hooks:
            - Add hook for post-title field content in report form. #1735
            - Add hook so cobrands can change pin hover title. #1713
            - Allow cobrands to define pin colour for new reports. #1713
        - Testing:
            - Run each test file in a transaction. #1721
            - Test script should run 't' when other args given. #1721
            - Auto-add strict/warnings/Test::More with TestMech. #1554
            - Fix test that would not run offline. #1712
            - Fix timing edge case test failure.
    - Backwards incompatible changes:
        - The `nav-wrapper-2` class has been removed. If you have a
          custom footer template, replace that class with 'container'. #1718
        - The `/reports` page now uses different generated data. If you
          have a custom `reports/index.html` template, you may need to
          call `update-all-reports` with the `--table` argument.
    - Internal things:
        - Move third party libraries into vendor directories. #1704
        - Stop using sudo on Travis, improve locale support. #1712
        - Add CodeCov coverage testing. #1759
    - UK:
        - Add fixture script. #1720
        - Add Borsetshire demo cobrand. #1717
        - Remove requirement for fixed body IDs. #1721
        - Show all pins on two-tier councils only. #1733
        - Stop nearest request with scientific notation. #1695

* v2.0.4 (13th April 2017)
    - Front end improvements:
        - On /reports maps, only include reports in view. #1689
    - Admin improvements:
        - Allow comma-separated contact emails in the admin. #1683
    - Bugfixes:
        - Upgrade Facebook 3rd party library to fix Facebook login. #1681
        - Don't error when devolved body, blank send methods. #1374
        - Fix issue with categories with regex characters. #1688

* v2.0.3 (31st March 2017)
    - Front end improvements:
        - Add ability to make map full screen on mobile report pages. #1655
        - Move staff-only JavaScript to separate file. #1666
        - Show loading indicator when loading pins. #1669
        - Allow users to reopen closed reports. #1607
    - Admin improvements:
        - Redirect to category-filtered /reports on login if present. #1622
        - Follow redirect to /admin after login if allowed. #1622
        - Include /admin link on top-level nav for admin users.
        - Add shortlist filters. #1629
        - Add submit buttons to admin index search forms. #1551
        - Store user object when deleting report. #1661
        - Use name at time of moderation, include superusers. #1660
        - Add customisable defect types. #1674
    - Bugfixes:
        - Fix crash on reports with empty `bodies_str`. #1635
        - Only output appcache/manifest for shortlist users. #1653
        - Fix placeholder typo in French translation.
        - Make sure report Ajax call is not cached by IE11. #1638
        - Check cobrand users list when admin merging users. #1662
        - Make sure emails are lowercased in admin. #1662
        - Specify options in 'all' status filter. #1664
        - Be clearer if no states selected is not all states. #1664
        - Set up correct environment in cobrand PO script. #1616
        - Allow superuser to leave update when inspecting. #1640
        - Remove duplicate <> around envelope senders. #1663
        - Fix invisible segmented controls in old Webkit. #1670
        - Remove superfluous lists from Open311 JSON output. #1672
        - Upgrade to using Email::Sender. #1639
        - Fix bug if test run c. 55 hours before BST starts.
        - Use lat/lon on inspection form if no local coordinates. #1676
        - Improve translatability of various pages.
    - Development improvements:
        - Send open reports regardless of current state. #1334
        - Clarify ‘inspected’ behaviour. #1614
        - Reduce disk stats. #1647
        - Refactor main navigation into reusable blocks.
        - Add Problem->time_ago for pretty-printed duration.
        - Add `external_id` field to ResponsePriority.
        - Forward on all bounces as bounces.
        - Use sender in From if From and To domains match. #1651
        - Refactor SendReport::Open311 to use cobrand hooks. #792
        - Do upload_dir check on start up, not each report. #1668
        - Make sure all tests can run offline. #1675
        - Add ability to override Google Maps road style. #1676

* v2.0.2 (3rd February 2017)
    - Front end changes:
        - Add an offline fallback page with appcache. #1588
        - Improve print layout for report list pages. #1548
        - Rename ‘unable to fix’ as ‘no further action’.
    - Bugfixes:
        - Mark two missing strings for translation. #1604
        - Make sure email is lowercase when signing in. #1623
        - Make sure language included in calls to base_url_for_report. #1617
        - Small CSS homepage fixes.
        - Admin:
            - Fix filtering on shortlist page. #1620
            - Fix 'save with public update' toggle. #1615
    - Admin improvements:
        - Add offline report inspection for inspectors. #1588 #1602 #1608
        - Admin with appropriate permission can see body user who left
          contribute_as_body report or update. #1601 #1603
        - Include ‘Add user’ link on admin user search results page. #1606
        - Redirect to new user after user creation/edit. #1606
        - Redirect to shortlist after inspection if user has permission. #1612
        - Allow response templates to be associated with a state, and default
          to that template if report state changed to match. #1587
        - Disable show name checkbox when reporting as someone else. #1597
        - Show response priorities in report list items. #1582
        - Shortlist add/remove icons in report lists and report page. #1582
        - Reordering shortlist buttons in report lists. #1582
        - Default inspect form to save with public update.
        - Drop unneeded Cancel button on inspect form.
        - Use ‘*’ on admin page to signify superuser.
    - Development improvements:
        - Update has_body_permission_to to allow superusers. #1600
        - Move staging flags to their own config variable. #1600
        - Only warn of Open311 failure after a couple, in case it's transient.
        - Only load user body permissions once per request.
        - Return 400/500 for some client/server errors.
        - Fix bad cross-year test.

* v2.0.1 (16th December 2016)
    - Bugfixes:
        - Fix issue in dragging map in Chrome 55. openlayers/ol2#1510
        - Don't double-decode strftime output, to fix date/time display.
        - Filter category should always carry through to form.
        - Don't fix height of admin multiple selects. #1589
    - Admin improvements:
        - Add duplicate management to inspector view. #1581
        - Open inspect Navigate link in new tab. #1583
        - Scroll to report inspect form if present. #1583
        - Update problem lastupdate column on inspect save. #1584
        - Update priorities in inspect form on category change. #1590
    - Development improvements:
        - Pass test if NXDOMAINs are intercepted.
        - Better path for showing config git version. #1586

* v2.0 (15th November 2016)
    - Front end improvements:
        - Add HTML emails. #1281 #1103
        - Stop map being underneath content sidebar/header. #1350 #361
        - Use Ajax/HTML5 history to pull in reports and improve map views.
          #1351 #1450 #1457 #1173
        - Allow multiple states and categories to be filtered. #1547
        - Add sort order options to list pages. #308
        - Invert area highlight on body pages. #1564
        - Allow users to change their own email. #360 #1440
        - Improve change password form/success page. #1503
        - Allow scroll wheel to zoom map. #1326
        - Rename "Your reports" in main navigation to "Your account".
        - Centre map on pin location when creating a report.
        - Zoom into map after second click on marker.
        - Maintain single newlines in text output. #306
        - JavaScript performance improvements. #1490 #1491
        - Allow searching for reports with ref: prefix in postcode field. #1495
        - Improve report form, with public, private, category sections. #1528
        - Only show relevant bodies after category selection.
        - Add update form name validation. #1493 #503 #1526
        - Add CORS header to RSS output. #1540
        - Switch MapQuest to HTTPS. #1505
        - Better 403/404 pages.
    - Admin improvements:
        - Greatly improve report edit page, including map. #1347
        - Improve category edit form, and display extra data. #1557 #1524
        - Hide confirmed column on body page if all categories confirmed. #1565
        - Show any waiting reports on admin index page. #1382
        - Allow user's phone number to be edited, and a report's category. #400
        - Resend report if changing category changes body. #1560.
        - Leave a public update if an admin changes a report's category. #1544
        - New user system:
            - /admin requires a user with the `is_superuser` flag. #1463
            - `createsuperuser` command for creating superusers.
            - Feature to create report as body/other user. #1473
            - Add user permissions system. #1486
            - Allow user to have an area assigned in admin. #1488
            - Allow user to have categories assigned in admin. #1563
            - Add inspector report detail view. #1470
            - Add user shortlists. #1482
            - Add response templates and priorities. #1500 #1517
            - Add user reputation and trusted users. #1533
    - Bugfixes:
        - Front end:
            - Fix photo preview display after submission. #1511
            - Update list of TLDs for email checking. #1504
            - Fix form validation issue with multiple IDs. #1513
            - Don't show deleted bodies on /reports. #1545
            - Stop using collapse filter in category template.
            - Use default link zoom for all map types.
            - Don't reload /reports or /my pages when filter updated.
            - Don't show alert email box if signed in.
        - Do not send alerts for hidden reports. #1461
        - Admin:
            - Fix contact editing of Open311 categories. #1535
            - Show 'Remove from site' button based on report. #1508
            - Improve moderation display and email. #855
            - Fix invalid SQL being generated by moderation lookup. #1489
            - Show user edit errors (e.g. blank name/email). #1510
            - Disallow empty name when creating/editing bodies.
            - Fix a crash on /admin/timeline.
    - Development improvements:
        - CSS:
            - make_css: Add output style option.
            - make_css: Follow symlinks.
            - Remove some unused CSS, and simplify full-width. #1423
            - Add generic .form-control and .btn classes.
        - Open311:
            - Tidy up/harden some handling. #1428
            - Add config for request limit, default 1000. #1313
            - Automatically spot co-ord/ID attributes. #1499
            - Make sure passed coordinate is decimal.
        - JavaScript:
            - Use static validation_rules.js file. #1451
            - Remove need to customise OpenLayers built script. #1448
            - Refactor and tidy all the JavaScript. #913
            - Prefer using an auto.min.js file if present/newer. #1491
        - Testing:
            - Speed up tests by stubbing out calls to Gaze.
            - Tests can run multiple times simultaneously. #1477
            - run-tests with no arguments runs all tests.
        - Don’t cache geocoder results when STAGING_SITE is 1. #1447
        - Make UPLOAD_DIR/GEO_CACHE relative to project root. #1474
        - Change add_links from a function to a filter. #1487
        - Optionally skip some cobrand restrictions. #1529
        - Allow contact form recipient override and extra fields.
        - Add server-side MapIt proxy.
    - Vagrant installation improvements:
        - Improve error handling.
        - Don't add a symlink if it is to the same place.
    - Backwards incompatible changes:
        - Drop support for IE6. #1356
    - UK
        - Better handling of two-tier reports. #1381
        - Allow limited admin access to body users on their own cobrands.
        - Add Content-Security-Policy header.

The Open311 adapter code has been moved to its own repository at
<https://github.com/mysociety/open311-adapter>.

* v1.8.4 (6th July 2016)
    - Security:
        - Fix XSS vulnerability in OpenGraph header and hide/all pins links.
    - Front end improvements:
        - Wrap emails better for differing screen sizes. #1393
        - Fix annoying jump when "Get updates" drawer opened. #1425
        - Improve auth flow taken when return key used. #1433
        - Add and improve more CSRF tokens. #1433
        - Remove default box-shadow. #1419
        - Fix missing margin before reporting form email input. #1418
    - Bugfixes:
        - Redirect correctly if filter used without JavaScript. #1422
        - Remove race condition when starting new report. #1434
        - Fix a couple of display bugs in IE7. #1356
        - Correctly orient preview images. #1378

* v1.8.3 (3rd June 2016)
    - Admin improvements
        - Add search boxes to admin index page, and move stats. #1295
        - Allow change of email in admin to existing entry. #1207
        - Speed up photo removal. #1400
        - Improve in-place moderation UI. #1388
    - Front end improvements:
        - Improve printing of report page in Firefox. #1394
        - Fallback if request to Gaze fails. #1286
    - Bugfixes:
        - Fix non-working Google Maps layer. #1215
        - Fix map tap sensitivity on some devices. #911 and openlayers/ol2#1418
        - Fix lack of removal of cached update photos. #1405
        - Handle reports/updates by logged in abuse entries.
        - Fix size of grey chevrons.
    - Development improvements:
        - Massive speed increase to CSS compilation. #1414
        - Use only one templating system for emails. #1410
        - Move summary string function to template. #694
        - Consolidate CSS clearfix handling. #1414
        - Disable auto-CRLF conversion on git checkout.
        - Support for Debian Jessie/Ubuntu Xenial.
    - UK only
        - Add standard mySociety footer. #1385

* v1.8.2 (3rd May 2016)
    - Security:
        - Fix vulnerability in image upload that allowed external
          command execution.
    - New features
        - Twitter social login. #1377
        - PNG image upload support. #1302 #1361
    - Front end improvements:
        - Switch list item heading from h4 to h3. #1348
        - Preserve category when clicking elsewhere on map.
        - Optimize store logo PNGs.
    - Admin improvements
        - Default new category creation to confirmed. #1266
        - Use better link to reports on admin body page.
    - Bugfixes:
        - Show right body user form value for fixed reports. #1369
        - Cope with a '/' in body name slug. #574
        - Ignore empty entries in the image upload IDs.
        - Use transparent border in tips/change_location. #1380
    - Development improvements:
        - Allow cobrands to control front page number colours.
        - Refactor email handling to use Email::MIME alone. #1366
        - Improve testing on Mac OS X.
        - Prevent dev sites auto-creating session.
        - Display used send method in debug line.
        - Remove unused cobrands. #1383
        - Finally combine remaining base/fixmystreet templates.
        - Don't warn on bad photo hashes.
        - Skip fetched updates if they're out of date range. #1390
        - Store Open311 error in report on failure. #1391

* v1.8.1 (23rd March 2016)
    - Front end improvements:
          - Remember user's last anonymous state. #150
          - Remove auto-scrolling of sidebar on pin hover. #1344
          - Better multiple image display for reports/updates. #1325
          - Improve accessibility of pretty radio buttons and photo inputs.
    - Bugfixes:
          - Make sure preview image doesn't hide error. #1361
          - Don't double-decode geocoded addresses. #1359
          - Ensure top of reporting form is shown. #787
          - Other updates for Perl 5.20/5.22. #1358
    - Development improvements:
          - Add cobrand-specific custom reporting fields. #1352

* v1.8 (2nd March 2016)
    - New features:
        - Facebook login. #1146
        - Multiple photo upload support, with new UI. #190 #825 #1300
    - Front end improvements:
        - Pad internal update links so they are in view. #1308
        - Move alert page "recent photos" out of sidebar. #1168
        - Clearer relationship between map pins/list items. #1094
        - Consistent styling for updates on /report and /my pages. #1312
        - Stop a top banner overlapping header contents/improve CSS. #1306
        - Improve design of some error pages.
    - Performance improvements:
        - Reduce memory usage. #1285
    - Bugfixes:
        - Default the Google map view to hybrid. #1293
        - Prevent SVG chevron being stretched in Firefox. #1256
        - Better display/internationalisation of numbers. #1297
        - Fix cobrand restriction of My/Nearby. #1289
        - If app user logged in, perform alert signup. #1321
        - Spot media_url in Open311 GetServiceRequestUpdate. #1315
        - Improve disabled input behaviour (no hover, ensure faded).
        - Fix co-ordinate swapping bug in Google geocoder.
        - Exclude update alerts from summary alert counts.
        - Skip sending if any body marks it for skipping.
        - Upgrade Net::SMTP::SSL to fix email sending issue.
    - Development improvements:
        - Add generic static route handler. #1235
        - Store reports summary data by cobrand. #1290
        - Better handling replies to bounce addresses. #85
        - Combine more base/fixmystreet templates.
        - Add OpenStreetMap URL to report email.
    - Admin improvements:
        - Don't allow blank email/name to be submitted. #1294
        - Handle multiple photo rotation/removal in admin. #1300
        - Fix typo in admin body form checked status.
    - UK only
        - Make sure front page error is visible. #1336
        - Don't show app next step if used app. #1305
        - House Rules. #890 #1311

* v1.7.2 (6th July 2016)
    - Security:
        - Fix XSS vulnerability in OpenGraph header and hide/all pins links.

* v1.7.1 (3rd May 2016)
    - Security:
        - Fix vulnerability in image upload that allowed external
          command execution.

* v1.7 (23rd October 2015)
    - Front end improvements:
        - Add right-to-left design option. #1209
        - Add state/category filters to list pages. #1141
        - Include last update time in around/my page lists. #1245
        - Show report details more nicely on a questionnaire page. #1104
        - Improve email confirmation page (now matches success pages). #577
        - Update URL hash when mobile menu navigation clicked. #1211
        - Add public status page showing stats and version. #1251
        - Accessibility improvements to map pages. #1217
        - New default OpenGraph image. #1184
        - Turkish translation.
    - Performance improvements:
        - A number of database speed improvements. #1017
    - Bugfixes:
        - Translate report states in admin index. #1179
        - Improve translation string on alert page. #348
        - Fix location bug fetching category extras.
        - Workaround DMARC problems. #1070
        - Fix padding of alert form box. #1211
        - Pin Google Maps API version to keep it working. #1215
        - Upgrade Google geocoder to version 3. #1194
        - Fix script running when CDPATH is set. #1250
        - Fix retina image size on front page. #838
        - Process update left as part of questionnaire, to catch empty ones. #1234
        - Make sure explicit sign in button clicks are honoured. #1091
        - Adjust email confirmation text when report not being sent. #1210
        - Fix footer links in admin if behind a proxy. #1206
        - Use base URL in a cobrand alert for a report without a body. #1198
        - Fix potential graph script failure in perl 5.16+. #1262
    - Development improvements:
        - Error logging should now work consistently. #404
        - CSS
            - Streamline navigation menu CSS. #1191
            - Streamline list item CSS. #1141
            - make_css now follows symlinks. #1181
            - Use a sass variable for hamburger menu. #1186
            - Write progress of make_css_watch to terminal title. #1211
        - Templates:
            - Remove final hardcoded "FixMyStreet" from templates. #1205
            - Combine a number of base/fixmystreet templates. #1245
        - Installation:
            - Make sure submodules are checked out by Vagrant. #1197
            - Remove Module::Pluggable warning in newer perls. #1254
            - Bundle carton to ease installation step. #1208
        - Translation:
            - Improve ease of running gettext-extract. #1202
        - Add standard app.psgi file.
        - Add link to volunteer tickets in README. #1259
        - Use Modernizr to decide whether to show mobile map. #1192
        - Prevent potential session cookie recursion. #1077
        - Allow underscore in cobrand name/data. #1236
        - Add a development URL to see check email pages. #1211

* v1.6.3 (6th July 2016)
    - Security:
        - Fix XSS vulnerability in OpenGraph header and hide/all pins links.

* v1.6.2 (3rd May 2016)
    - Security:
        - Fix vulnerability in image upload that allowed external
          command execution.

* v1.6.1 (31st July 2015)
    - Bugfixes:
        - Fix bug introduced in last release when setting multiple areas
          for a body in the admin. #1158
        - Don't have default "name >= 5 characters"/"must have space" checks,
          as Latin-centric #805
    - New features:
        - Danish translation.
    - Front end improvements:
        - Fix “All Reports” table headers on scroll. #50
        - Add time tooltips to All Reports table headings. #983
        - Fix sidebar running over the footer on alerts page. #1168
    - Admin improvements:
        - Add mark as sent button. #601
        - Add link to comment user ID from body form if present. #580
        - Add MapIt links from body page/ report co-ordinates. #638
        - Show any category extra data. #517 #920
        - Mark users who have moderate permission. #990
        - Allow editing of body external URL.
        - List a report’s bodies more nicely.
    - UK specific improvements:
        - Explain gone Northern Ireland councils. #1151
        - Better messaging for councils refusing messages. #968

* v1.5.5 / v1.6 (10th July 2015)
    - Security:
        - Fix vulnerability in login email sending that could allow an account
          to be hijacked by a third party.
        - Time out email authentication tokens.
        - Update dependency to fix issue with Unicode characters in passwords.
    - New features:
        - Chinese translation.
    - Front end improvements:
        - Add “Report” button in default mobile header. #931
        - Use ‘hamburger’ menu icon in mobile header. #931
        - Resize map pins based on zoom level. #1041
        - Improve report meta information display. #1080
        - Display message on body page when reports list is empty.
    - Bugfixes:
        - Fix issue with shrunken update photos. #424
        - Fix typo in footer role="contentinfo".
        - Default Google maps to satellite view. #1133
        - Update Bing Maps parameter ID.
    - Development improvements:
        - Add ability for map pages to filter by category/state. #1134
          (this is currently on a couple of cobrands, to add to base soon)
        - Allow cobrands to specify ordering on all reports page.
        - Use mocked Nominatim in tests to cope with bad connections.
        - Add Extra role to ease use of the {extra} database field. #1018
    - UK specific improvements:
        - Add dog poop poster. #1028

* v1.5.4 (25th February 2015)
    - New features:
        - Stamen toner-lite and Bing Maps tiles.
        - Czech and part-done Lithuanian translations.
    - Front end improvements:
        - Nicer confirmation pages, with next steps template example. #972
        - Always show report/update confirmation page, even if logged in. #1003
        - Expire cached geolocations after a week. #684
    - Bugfixes:
        - Make sure all co-ordinates are stringified/truncated. #1009
        - Correct "Open Street Map" to "OpenStreetMap". #1021
        - Only create timezone objects once, at startup.
    - Development improvements:
        - Remove need to specify en-gb in LANGUAGES. #1015
        - Mac installation improvements. #1014
        - Make use of jhead and Math::BigInt::GMP optional. #1016
        - Link from admin config page to MapIt. #1022
        - Test URLs for confirmation pages.
        - New configuration variable for setting up behind a secure proxy.
    - UK specific improvements:
        - Output easting/northing on one line. #997
        - Output Irish easting/northing in Northern Ireland. #822

* v1.5.3 (21st January 2015)
    - New features:
        - Satellite map toggle option on Google Maps view. #1002
        - Greek translation.
    - Bugfixes:
        - Fix cron-based email to use configured SMTP settings. #988
        - Update UNIX_USER variable on installation setup of crontab. #974
        - Improve make_css finding of bundled compass when in symlink. #978
        - Remove hard-coded site name from submit email template.
        - Allow forked repository pull requests to run on Travis.
        - Fix title of Privacy page, and other minor text fixes.
        - CSS: add some bottom content padding and fix a tiny map links issue.
    - Development improvements:
        - Replace site_title cobrand function with site-name web template. #979
        - Remove need for 'cron-wrapper' to run scripts. #852
        - Rename 'test-wrapper' to 'run-tests'. #999
        - Add client_max_body_size nginx config option. #995
        - Tidy up bin directory and #! lines.
    - Admin improvements:
        - Add staging email warning on admin body pages if needed. #982
        - Add admin navigation link to Configuration page. #1005
        - Better URL for body category editing.

* v1.5.2 (17th December 2014)
    - Hide unneeded heading on default footer.
    - Suppress 'Argument "" isn't numeric' warning on admin report edit page.
    - [UK] Don't show topic form field when reporting abuse.
    - Use token in moderation response URL to prevent hidden report leak.

* v1.5.1 (12th December 2014)
    - Bugfixes
        - Use correct cobrand signature in SendReport emails. #960
        - Fix double encoding of non-ASCII signature in emails. #961
        - Use area-based alerts by default, as they function correctly. #959
        - Set DefaultLocale appropriately when language set, for date display.
    - Open311
        - Better error if Open311 server returns a nil service list.
        - Cope better with Open311 server not liking a blank jurisdiction_id.
    - Installation/developer improvements:
        - Add a script to use a test database for running tests. #786
        - Make base FAQ more generic, move out UK-specific parts. #753 #935
        - Provide guidance at top of example config file.
        - Don't install open311-endpoint feature by default.

* v1.5 (19th November 2014)
    - Installation/developer improvements:
        - Support for Ubuntu Trusty Tahr 14.04 LTS. #921
        - Install bundler for more stable gem installation. #923
        - Rewritten graph generation programs in Perl. #924
        - Front end report moderation code. #809
    - Admin improvements:
        - Pagination of admin search results. #909
        - Validation of category details. #556
        - Removed overhang in body categories table. #738
        - Add encouraging message about support. #929
        - Tweak summary output on bodies page. #516
        - Move diligency table to bottom of page. #739
    - Front end:
        - Map page sidebar now flush with edges of window. #381
        - Simplify z-index usage, with other tidying. #673
        - Filtering of All Reports by category in URL. #254
        - More template generalisation, moving UK-specific stuff away. #344
    - Bugfixes:
        - Fixed JavaScript-disabled submission in Chrome/Firefox. #932
        - Show logged in message as success, not error. #357
        - Remove opacity from map controls on mobile.
        - Escape category in RSS feeds.
    - Internationalisation:
        - Add Albanian, Bulgarian, Hebrew, and Ukranian .po files.

* v1.4.2 (14th July 2014)
    - Maintenance release to deal with failing package installation. #832
    - User additions/improvements:
        - New links from `/reports` to open/fixed reports. #798
        - Better detection of signing in on `/auth` form. #816
    - Installation/developer improvements:
        - Allow SMTP username/password to be specified. #406
        - Correct GitHub link in `Vagrantfile`.
        - Error correctly if `cron-wrapper` fails to run.
        - Rename `default` web templates directory to `base`.
        - Move UK-specific text to separate templates. #344
        - Upgrade bundled `cpanm`. #807

* v1.4.1 (23rd May 2014)
    - Don't run some cron scripts by default, and rejig timings, to alleviate
      memory problems on EC2 micro instances. #640

* v1.4 (16th May 2014)
    - User improvements:
        - Adds some guidance on an empty `/my` page. #671
        - Auto-selects the category when reporting if there is only one. #690
        - Stops indenting emails a few spaces. #715
        - Email template updates. #700
    - Installation/developer improvements:
        - Makes it easier to change the pin icons. #721
        - Sends reports on staging sites to the reporter. #653
        - Adds a no-op send method to suspend report sending. #507
        - Improves the example Apache config. #733
        - Includes a nicer crontab example. #621
        - New developer scripts:
            - `make_css_watch`. #680
            - `geocode`. #758
        - Adds `external_url` field to Bodies. #710
        - Reinstates Open311 original update fetching code. #710 #755
        - Pins sass/compass versions. #585
        - Adds new `MAPIT_GENERATION` variable. #784
    - Bugfixes:
        - Fixes MapQuest and OSM attribution. #710 #687
        - Remove cached photos when deleted from admin.
        - Tiny bugfixes processing Open311 updates. #677
        - Correctly sets language in email alert loop. #542
        - Cron emails use `EMAIL_DOMAIN` in Message-ID. #678
        - Minor fixes for Debian wheezy.
        - Graph display of fixed states.
        - Slight CSS simplification. #609
    - Internal things:
        - Improves the robustness of Carton installation. #675
        - Doubles the speed of running tests on Travis.

* v1.3 (12th November 2013)
    - Changes cobrand behaviour so if only one is specified, always use it. #598
    - Allows multiple email addresses to be given for a contact.
    - Bugfixes to pan icon placement, and bottom navbar in Chrome. #597
    - Admin improvements
        - Search by external ID. #389
        - Date picker in stats. #514
        - Mark external links. #579
        - Fix for bug when changing report state from 'unconfirmed'. #527
        - Improve lists of report updates.
        - Add marking of bodies as deleted.
        - Show version number of code on config page.
    - Test suite runs regardless of config file contents. #596

* v1.2.6 (11th October 2013)
    - Upgrades OpenLayers to 2.13.1, for e.g. animated zooming.
    - Adds facility for using Google Maps via OpenLayers. #587
    - Swaps installation order of Perl modules/database, more robust. #573
    - Renames default FakeMapIt "Default Area" to "Everywhere". #566
    - Adds a "current configuration" admin page. #561

* v1.2.5 (13th September 2013)
    - Adds various useful hints and notices to the admin interface. #184
    - Improves the install script, including an example `Vagrantfile`
    - It is now easier for tests to override particular configuration
      variables should they need to.

* v1.2.4 (5th September 2013)
    - A fix for the long-standing issue where multiline strings were not being
      translated (reported at https://github.com/abw/Template2/pull/29 )
    - Better translation strings for "marked as" updates, fixes #391
    - Less noise when running the tests

* v1.2.3 (2nd September 2013)
    - Maintenance release to deal with failing installation
    - Improves reuse of `make_css` and shared CSS
    - Removes hardcoded UK URLs on a couple of admin error emails
    - Marks a couple of strings missing translation
    - Updates mapquest URLs

* v1.2.2 (26th July 2013)
    - Maintenance release to deal with failing installation
    - Improves the Google Maps plugin somewhat, though still needs work

* v1.2.1 (5th June 2013)
    - Maintenance release to deal with failing carton installation
    - Test and module fixes for installation on Debian wheezy
    - Module fixes for running on Travis
    - The install script adds gem environment variables to the user's .bashrc
      so that `make_css` can be run directly after installation
    - `make_css` automatically spots which cobrands use compass
    - Adds some missing states to the admin report edit page

* v1.2 (3rd May 2013)
    - Adds `MAPIT_ID_WHITELIST` to allow easier use of global MapIt
    - Adds postfix to the install script/ AMI so emailing works out of the box
    - Adds an extra zoom level to the OSM maps
    - Adds the Catalyst gzip plugin so HTML pages are gzipped
    - Fixes an issue with the All Reports summary statistics not including some
      open states, such as 'in progress'

* v1.1.2 (15th March 2013)
    - Includes the `cpanfile` now required by carton, the Perl package
      management program we use.

* v1.1.1 (22nd February 2013)
    - Hotfix to fix missed iPhone width bug

* v1.1 (22nd February 2013)
    - Adds bodies, so that the organisations that reports are sent to can cover
      multiple MapIt administrative areas, or multiple bodies can cover one
      area, and other related scenarios
    - Admin display improvements
    - Internationalisation improvements, especially with text in JavaScript
    - Various minor updates and fixes (e.g. a `--debug` option on `send-reports`,
      and coping if MapIt has its debug switched on)

* v1.0 (24th October 2012)
    - Official launch of the FixMyStreet platform<|MERGE_RESOLUTION|>--- conflicted
+++ resolved
@@ -30,11 +30,8 @@
         - Don't send sent-report emails to as-body/as-anonymous reports.
     - Development improvements:
         - Add HTML email previewer.
-<<<<<<< HEAD
         - Add CORS header to Open311 output. #2022
-=======
         - Add some Cypress browser-based testing.
->>>>>>> d6469b88
 
 * v2.3.1 (12th February 2018)
     - Front end improvements:
