--- conflicted
+++ resolved
@@ -43,11 +43,8 @@
         - Allow report as another user with only name.
         - Allow staff users to sign other people up for alerts.
         - Group categories on body page. #2850
-<<<<<<< HEAD
         - Add admin UI for managing web manifest themes. #2792
-=======
         - Add a new "staff" contact state.
->>>>>>> 18adbe94
     - New features:
         - Categories can be listed under more than one group #2475
         - OpenID Connect login support. #2523
