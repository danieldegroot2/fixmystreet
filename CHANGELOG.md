--- conflicted
+++ resolved
@@ -9,12 +9,8 @@
         - Add lazy image loading on list items.
         - Improve Bing geocoder results.
         - Add option of checking passwords against Have I Been Pwned.
-<<<<<<< HEAD
         - Add aerial maps option to Bing and OSM maps.
-=======
-        - Add aerial maps option to Bing maps.
         - Select matches for both filter category and group. #3110
->>>>>>> 859fe133
     - Changes:
         - Mark user as active when sent an email alert.
     - Bugfixes:
