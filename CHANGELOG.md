## Releases

* Unreleased
    - New features:
        - Optional verification of reports and updates, and logging in,
          using confirmation by phone text.
        - Improved email/phone management in your profile.
        - Area summary statistics page in admin #1834
        - Allow multiple wards to be shown on reports page
        - Don't cover whole map with pin loading indicator.
        - Add Expand map toggle to more mobile maps.
        - Add functionality to have per-body /reports page.
    - Front end improvements:
        - Remove unneeded 2x PNG fallback images.
    - Bugfixes
        - Shortlist menu item always remains a link #1855
        - Fix encoded entities in RSS output. #1859
        - Only save category changes if staff user update valid #1857
        - Only create one update when staff user updating category #1857
        - Do not include blank updates in email alerts #1857
        - Redirect inspectors correctly on creation in two-tier.
        - Report status filter All option works for body users #1845
        - Always allow reports to be removed from shortlist #1882
        - Remove shortlist form from inspect duplicate list.
        - Fix pin size when JavaScript unavailable.
<<<<<<< HEAD
        - Fix display of text only body contacts #1895
=======
        - Prevent text overflow bug on homepage stats #1722
>>>>>>> 01ddf3bf
    - Admin improvements:
      - Character length limit can be placed on report detailed information #1848
      - Inspector panel shows nearest address if available #1850
      - Return a 200 rather than 404 for ref ID lookup.
      - Public report page shows state changes made in admin interface #1846
      - Remove hidden from default staff state dropdown. #1878
      - Marking an item as a duplicate enforces providing duplicate id or
        a public update #1873
      - Report field pre-filling for inspectors configurable #1854
      - Admins can now unban users #1881
    - UK:
        - Use SVG logo, inlined on front page. #1887

* v2.2 (13th September 2017)
    - New features:
        - Body and category names can now be translated in the admin. #1244
        - Report states can be edited and translated in the admin. #1826
        - Extra fields can be added to the report form site-wide. #1743
        - Staff users can now create reports as an anonymous user. #1796
        - Staff users can filter reports by all states. #1790
        - `LOGIN_REQUIRED` config key to limit site access to logged-in users.
        - `SIGNUPS_DISABLED` config key to prevent new user registrations.
    - Front end improvements:
        - Always show pagination figures even if only one page. #1787
        - Report pages list more updates to a report. #1806
        - Clearer wording and more prominent email input on alert page. #1829
        - Paginate reports on `/around`. #1805 #1577 #525
        - Cobrands can implement `hide_areas_on_reports` to hide outline on map.
        - Templates to allow extra messages through problem confirmation. #1837
        - Optimised sprite file down from 97 KB to 36 KB. #1852
    - Admin improvements:
        - Highlight current shortlisted user in list tooltip. #1788
        - Extra fields on contacts can be edited. #1743
        - Clearer highlight for selected duplicate on inspect form. #1798
        - Include MapIt API key on admin config page. #1778
        - Redirect to same map view after inspection. #1820
        - A default response priority can now be set. #1838
        - Dashboard CSV export includes Northing, Easting and Ward.
          It also now orders fields by report confirmed time. #1832 #1835
    - Bugfixes:
        - Set up action scheduled field when report loaded. #1789
        - Fix display of thumbnail images on page reload. #1815
        - Fix sidebar hover behaviour being lost. #1808
        - Stop errors from JS validator due to form in form.
        - Stop update form toggle causing report submission.
        - Update map size if an extra column has appeared.
        - Improve performance of various pages. #1799
        - Duplicate list not loading when phone number present. #1803
        - Don't list multiple fixed states all as Fixed in dropdown. #1824
        - Disable email field for logged in people. #1840
    - Development improvements:
        - Debug toolbar added. #1823
        - `switch-site` script to automate switching config.yml files. #1741
        - `make_css --watch` can run custom script after each compilation.
        - Upgrade comonlib to get nicer MapIt error message.

* v2.1.1 (3rd August 2017)
    - Email improvements:
        - Clicking on the map in an email links to the report #1596
    - Admin improvements:
        - Resend report if changing category changes send_method. #1772
        - Do not replace deleted text with [...] when moderating. #1774
        - Show reporter's phone number on inspector form. #1773
        - Redirect to /around after inspecting a report.
    - Bugfixes:
        - Cache template paths in About.pm with lang_code. #1765
        - Resize pin image before compositing onto static map.
    - Development improvements:
        - Use standard JavaScript translation for show/hide pins. #1752
        - Allow update-schema to run on empty database. #1755
        - Update MapIt URL to https in example webserver configs.
        - Option to redirect to custom URL from Contact form.

* v2.1 (8th July 2017)
    - New features:
        - Allow users to hide their name on reports/updates. #658
        - New /reports page. #1630 #1726 #1753
    - Front end improvements:
        - Resize photos client-side before uploading. #1734
        - CSS header/content/navigation refactoring/simplification. #1719 #1718
        - Consolidate state dropdowns, make sure existing state is included. #1707
        - Simplify `footer-marketing.html` for most cobrands. #1709
        - Change the contact form Post button label to Send. #1750
        - Add an optional phone field to the contact form. #1750
        - Double resolution pin icons in core. #1713
    - Admin improvements:
        - Don't resend if category change subsets body. #1725
        - Fix styling of 'remove from site' button. #1700
        - Add inactive state to categories. #1757
        - Inspect form:
            - Make more visually distinct, better on medium screens. #1700 #1701
            - Populate defect types dropdown on category change. #1698
            - Update templates when category/state changed. #1729
            - Fix bug when switching state to duplicate and back. #1729
            - Don't preselect inspector template on page load. #1747
        - Allow inspectors to shortlist all reports in view. #1652
        - Subscribe inspectors to updates when state changes. #1694
        - Streamline new reports for inspectors. #1636
    - Bugfixes:
        - Make three strings translatable. #1744 #1735
        - Reinstate geolocation on alert page. #1726
        - Fix clickable spaces on inspect form/ward page. #1724
        - Make sure segmented control input not offscreen. #1749
        - Remove superfluous quote in HTML script element. #1705
        - Add missing closing </dl> to base FAQ.
    - Development improvements:
        - Allow static home page template override. #1745
        - Add Debian stretch/perl 5.24 support. #1746
        - Add scripts to rule them all. #1740
        - Update submodule on any Vagrant provisioning. #1702
        - Fix imbalanced paragraph tags in glossary. #1737
        - Spot badly configured SMTP type. #1758.
        - Add MAPIT_API_KEY support
        - Hooks:
            - Add hook for post-title field content in report form. #1735
            - Add hook so cobrands can change pin hover title. #1713
            - Allow cobrands to define pin colour for new reports. #1713
        - Testing:
            - Run each test file in a transaction. #1721
            - Test script should run 't' when other args given. #1721
            - Auto-add strict/warnings/Test::More with TestMech. #1554
            - Fix test that would not run offline. #1712
            - Fix timing edge case test failure.
    - Backwards incompatible changes:
        - The `nav-wrapper-2` class has been removed. If you have a
          custom footer template, replace that class with 'container'. #1718
        - The `/reports` page now uses different generated data. If you
          have a custom `reports/index.html` template, you may need to
          call `update-all-reports` with the `--table` argument.
    - Internal things:
        - Move third party libraries into vendor directories. #1704
        - Stop using sudo on Travis, improve locale support. #1712
        - Add CodeCov coverage testing. #1759
    - UK:
        - Add fixture script. #1720
        - Add Borsetshire demo cobrand. #1717
        - Remove requirement for fixed body IDs. #1721
        - Show all pins on two-tier councils only. #1733
        - Stop nearest request with scientific notation. #1695

* v2.0.4 (13th April 2017)
    - Front end improvements:
        - On /reports maps, only include reports in view. #1689
    - Admin improvements:
        - Allow comma-separated contact emails in the admin. #1683
    - Bugfixes:
        - Upgrade Facebook 3rd party library to fix Facebook login. #1681
        - Don't error when devolved body, blank send methods. #1374
        - Fix issue with categories with regex characters. #1688

* v2.0.3 (31st March 2017)
    - Front end improvements:
        - Add ability to make map full screen on mobile report pages. #1655
        - Move staff-only JavaScript to separate file. #1666
        - Show loading indicator when loading pins. #1669
        - Allow users to reopen closed reports. #1607
    - Admin improvements:
        - Redirect to category-filtered /reports on login if present. #1622
        - Follow redirect to /admin after login if allowed. #1622
        - Include /admin link on top-level nav for admin users.
        - Add shortlist filters. #1629
        - Add submit buttons to admin index search forms. #1551
        - Store user object when deleting report. #1661
        - Use name at time of moderation, include superusers. #1660
        - Add customisable defect types. #1674
    - Bugfixes:
        - Fix crash on reports with empty `bodies_str`. #1635
        - Only output appcache/manifest for shortlist users. #1653
        - Fix placeholder typo in French translation.
        - Make sure report Ajax call is not cached by IE11. #1638
        - Check cobrand users list when admin merging users. #1662
        - Make sure emails are lowercased in admin. #1662
        - Specify options in 'all' status filter. #1664
        - Be clearer if no states selected is not all states. #1664
        - Set up correct environment in cobrand PO script. #1616
        - Allow superuser to leave update when inspecting. #1640
        - Remove duplicate <> around envelope senders. #1663
        - Fix invisible segmented controls in old Webkit. #1670
        - Remove superfluous lists from Open311 JSON output. #1672
        - Upgrade to using Email::Sender. #1639
        - Fix bug if test run c. 55 hours before BST starts.
        - Use lat/lon on inspection form if no local coordinates. #1676
        - Improve translatability of various pages.
    - Development improvements:
        - Send open reports regardless of current state. #1334
        - Clarify ‘inspected’ behaviour. #1614
        - Reduce disk stats. #1647
        - Refactor main navigation into reusable blocks.
        - Add Problem->time_ago for pretty-printed duration.
        - Add `external_id` field to ResponsePriority.
        - Forward on all bounces as bounces.
        - Use sender in From if From and To domains match. #1651
        - Refactor SendReport::Open311 to use cobrand hooks. #792
        - Do upload_dir check on start up, not each report. #1668
        - Make sure all tests can run offline. #1675
        - Add ability to override Google Maps road style. #1676

* v2.0.2 (3rd February 2017)
    - Front end changes:
        - Add an offline fallback page with appcache. #1588
        - Improve print layout for report list pages. #1548
        - Rename ‘unable to fix’ as ‘no further action’.
    - Bugfixes:
        - Mark two missing strings for translation. #1604
        - Make sure email is lowercase when signing in. #1623
        - Make sure language included in calls to base_url_for_report. #1617
        - Small CSS homepage fixes.
        - Admin:
            - Fix filtering on shortlist page. #1620
            - Fix 'save with public update' toggle. #1615
    - Admin improvements:
        - Add offline report inspection for inspectors. #1588 #1602 #1608
        - Admin with appropriate permission can see body user who left
          contribute_as_body report or update. #1601 #1603
        - Include ‘Add user’ link on admin user search results page. #1606
        - Redirect to new user after user creation/edit. #1606
        - Redirect to shortlist after inspection if user has permission. #1612
        - Allow response templates to be associated with a state, and default
          to that template if report state changed to match. #1587
        - Disable show name checkbox when reporting as someone else. #1597
        - Show response priorities in report list items. #1582
        - Shortlist add/remove icons in report lists and report page. #1582
        - Reordering shortlist buttons in report lists. #1582
        - Default inspect form to save with public update.
        - Drop unneeded Cancel button on inspect form.
        - Use ‘*’ on admin page to signify superuser.
    - Development improvements:
        - Update has_body_permission_to to allow superusers. #1600
        - Move staging flags to their own config variable. #1600
        - Only warn of Open311 failure after a couple, in case it's transient.
        - Only load user body permissions once per request.
        - Return 400/500 for some client/server errors.
        - Fix bad cross-year test.

* v2.0.1 (16th December 2016)
    - Bugfixes:
        - Fix issue in dragging map in Chrome 55. openlayers/ol2#1510
        - Don't double-decode strftime output, to fix date/time display.
        - Filter category should always carry through to form.
        - Don't fix height of admin multiple selects. #1589
    - Admin improvements:
        - Add duplicate management to inspector view. #1581
        - Open inspect Navigate link in new tab. #1583
        - Scroll to report inspect form if present. #1583
        - Update problem lastupdate column on inspect save. #1584
        - Update priorities in inspect form on category change. #1590
    - Development improvements:
        - Pass test if NXDOMAINs are intercepted.
        - Better path for showing config git version. #1586

* v2.0 (15th November 2016)
    - Front end improvements:
        - Add HTML emails. #1281 #1103
        - Stop map being underneath content sidebar/header. #1350 #361
        - Use Ajax/HTML5 history to pull in reports and improve map views.
          #1351 #1450 #1457 #1173
        - Allow multiple states and categories to be filtered. #1547
        - Add sort order options to list pages. #308
        - Invert area highlight on body pages. #1564
        - Allow users to change their own email. #360 #1440
        - Improve change password form/success page. #1503
        - Allow scroll wheel to zoom map. #1326
        - Rename "Your reports" in main navigation to "Your account".
        - Centre map on pin location when creating a report.
        - Zoom into map after second click on marker.
        - Maintain single newlines in text output. #306
        - JavaScript performance improvements. #1490 #1491
        - Allow searching for reports with ref: prefix in postcode field. #1495
        - Improve report form, with public, private, category sections. #1528
        - Only show relevant bodies after category selection.
        - Add update form name validation. #1493 #503 #1526
        - Add CORS header to RSS output. #1540
        - Switch MapQuest to HTTPS. #1505
        - Better 403/404 pages.
    - Admin improvements:
        - Greatly improve report edit page, including map. #1347
        - Improve category edit form, and display extra data. #1557 #1524
        - Hide confirmed column on body page if all categories confirmed. #1565
        - Show any waiting reports on admin index page. #1382
        - Allow user's phone number to be edited, and a report's category. #400
        - Resend report if changing category changes body. #1560.
        - Leave a public update if an admin changes a report's category. #1544
        - New user system:
            - /admin requires a user with the `is_superuser` flag. #1463
            - `createsuperuser` command for creating superusers.
            - Feature to create report as body/other user. #1473
            - Add user permissions system. #1486
            - Allow user to have an area assigned in admin. #1488
            - Allow user to have categories assigned in admin. #1563
            - Add inspector report detail view. #1470
            - Add user shortlists. #1482
            - Add response templates and priorities. #1500 #1517
            - Add user reputation and trusted users. #1533
    - Bugfixes:
        - Front end:
            - Fix photo preview display after submission. #1511
            - Update list of TLDs for email checking. #1504
            - Fix form validation issue with multiple IDs. #1513
            - Don't show deleted bodies on /reports. #1545
            - Stop using collapse filter in category template.
            - Use default link zoom for all map types.
            - Don't reload /reports or /my pages when filter updated.
            - Don't show alert email box if signed in.
        - Do not send alerts for hidden reports. #1461
        - Admin:
            - Fix contact editing of Open311 categories. #1535
            - Show 'Remove from site' button based on report. #1508
            - Improve moderation display and email. #855
            - Fix invalid SQL being generated by moderation lookup. #1489
            - Show user edit errors (e.g. blank name/email). #1510
            - Disallow empty name when creating/editing bodies.
            - Fix a crash on /admin/timeline.
    - Development improvements:
        - CSS:
            - make_css: Add output style option.
            - make_css: Follow symlinks.
            - Remove some unused CSS, and simplify full-width. #1423
            - Add generic .form-control and .btn classes.
        - Open311:
            - Tidy up/harden some handling. #1428
            - Add config for request limit, default 1000. #1313
            - Automatically spot co-ord/ID attributes. #1499
            - Make sure passed coordinate is decimal.
        - JavaScript:
            - Use static validation_rules.js file. #1451
            - Remove need to customise OpenLayers built script. #1448
            - Refactor and tidy all the JavaScript. #913
            - Prefer using an auto.min.js file if present/newer. #1491
        - Testing:
            - Speed up tests by stubbing out calls to Gaze.
            - Tests can run multiple times simultaneously. #1477
            - run-tests with no arguments runs all tests.
        - Don’t cache geocoder results when STAGING_SITE is 1. #1447
        - Make UPLOAD_DIR/GEO_CACHE relative to project root. #1474
        - Change add_links from a function to a filter. #1487
        - Optionally skip some cobrand restrictions. #1529
        - Allow contact form recipient override and extra fields.
        - Add server-side MapIt proxy.
    - Vagrant installation improvements:
        - Improve error handling.
        - Don't add a symlink if it is to the same place.
    - Backwards incompatible changes:
        - Drop support for IE6. #1356
    - UK
        - Better handling of two-tier reports. #1381
        - Allow limited admin access to body users on their own cobrands.
        - Add Content-Security-Policy header.

The Open311 adapter code has been moved to its own repository at
<https://github.com/mysociety/open311-adapter>.

* v1.8.4 (6th July 2016)
    - Security:
        - Fix XSS vulnerability in OpenGraph header and hide/all pins links.
    - Front end improvements:
        - Wrap emails better for differing screen sizes. #1393
        - Fix annoying jump when "Get updates" drawer opened. #1425
        - Improve auth flow taken when return key used. #1433
        - Add and improve more CSRF tokens. #1433
        - Remove default box-shadow. #1419
        - Fix missing margin before reporting form email input. #1418
    - Bugfixes:
        - Redirect correctly if filter used without JavaScript. #1422
        - Remove race condition when starting new report. #1434
        - Fix a couple of display bugs in IE7. #1356
        - Correctly orient preview images. #1378

* v1.8.3 (3rd June 2016)
    - Admin improvements
        - Add search boxes to admin index page, and move stats. #1295
        - Allow change of email in admin to existing entry. #1207
        - Speed up photo removal. #1400
        - Improve in-place moderation UI. #1388
    - Front end improvements:
        - Improve printing of report page in Firefox. #1394
        - Fallback if request to Gaze fails. #1286
    - Bugfixes:
        - Fix non-working Google Maps layer. #1215
        - Fix map tap sensitivity on some devices. #911 and openlayers/ol2#1418
        - Fix lack of removal of cached update photos. #1405
        - Handle reports/updates by logged in abuse entries.
        - Fix size of grey chevrons.
    - Development improvements:
        - Massive speed increase to CSS compilation. #1414
        - Use only one templating system for emails. #1410
        - Move summary string function to template. #694
        - Consolidate CSS clearfix handling. #1414
        - Disable auto-CRLF conversion on git checkout.
        - Support for Debian Jessie/Ubuntu Xenial.
    - UK only
        - Add standard mySociety footer. #1385

* v1.8.2 (3rd May 2016)
    - Security:
        - Fix vulnerability in image upload that allowed external
          command execution.
    - New features
        - Twitter social login. #1377
        - PNG image upload support. #1302 #1361
    - Front end improvements:
        - Switch list item heading from h4 to h3. #1348
        - Preserve category when clicking elsewhere on map.
        - Optimize store logo PNGs.
    - Admin improvements
        - Default new category creation to confirmed. #1266
        - Use better link to reports on admin body page.
    - Bugfixes:
        - Show right body user form value for fixed reports. #1369
        - Cope with a '/' in body name slug. #574
        - Ignore empty entries in the image upload IDs.
        - Use transparent border in tips/change_location. #1380
    - Development improvements:
        - Allow cobrands to control front page number colours.
        - Refactor email handling to use Email::MIME alone. #1366
        - Improve testing on Mac OS X.
        - Prevent dev sites auto-creating session.
        - Display used send method in debug line.
        - Remove unused cobrands. #1383
        - Finally combine remaining base/fixmystreet templates.
        - Don't warn on bad photo hashes.
        - Skip fetched updates if they're out of date range. #1390
        - Store Open311 error in report on failure. #1391

* v1.8.1 (23rd March 2016)
    - Front end improvements:
          - Remember user's last anonymous state. #150
          - Remove auto-scrolling of sidebar on pin hover. #1344
          - Better multiple image display for reports/updates. #1325
          - Improve accessibility of pretty radio buttons and photo inputs.
    - Bugfixes:
          - Make sure preview image doesn't hide error. #1361
          - Don't double-decode geocoded addresses. #1359
          - Ensure top of reporting form is shown. #787
          - Other updates for Perl 5.20/5.22. #1358
    - Development improvements:
          - Add cobrand-specific custom reporting fields. #1352

* v1.8 (2nd March 2016)
    - New features:
        - Facebook login. #1146
        - Multiple photo upload support, with new UI. #190 #825 #1300
    - Front end improvements:
        - Pad internal update links so they are in view. #1308
        - Move alert page "recent photos" out of sidebar. #1168
        - Clearer relationship between map pins/list items. #1094
        - Consistent styling for updates on /report and /my pages. #1312
        - Stop a top banner overlapping header contents/improve CSS. #1306
        - Improve design of some error pages.
    - Performance improvements:
        - Reduce memory usage. #1285
    - Bugfixes:
        - Default the Google map view to hybrid. #1293
        - Prevent SVG chevron being stretched in Firefox. #1256
        - Better display/internationalisation of numbers. #1297
        - Fix cobrand restriction of My/Nearby. #1289
        - If app user logged in, perform alert signup. #1321
        - Spot media_url in Open311 GetServiceRequestUpdate. #1315
        - Improve disabled input behaviour (no hover, ensure faded).
        - Fix co-ordinate swapping bug in Google geocoder.
        - Exclude update alerts from summary alert counts.
        - Skip sending if any body marks it for skipping.
        - Upgrade Net::SMTP::SSL to fix email sending issue.
    - Development improvements:
        - Add generic static route handler. #1235
        - Store reports summary data by cobrand. #1290
        - Better handling replies to bounce addresses. #85
        - Combine more base/fixmystreet templates.
        - Add OpenStreetMap URL to report email.
    - Admin improvements:
        - Don't allow blank email/name to be submitted. #1294
        - Handle multiple photo rotation/removal in admin. #1300
        - Fix typo in admin body form checked status.
    - UK only
        - Make sure front page error is visible. #1336
        - Don't show app next step if used app. #1305
        - House Rules. #890 #1311

* v1.7.2 (6th July 2016)
    - Security:
        - Fix XSS vulnerability in OpenGraph header and hide/all pins links.

* v1.7.1 (3rd May 2016)
    - Security:
        - Fix vulnerability in image upload that allowed external
          command execution.

* v1.7 (23rd October 2015)
    - Front end improvements:
        - Add right-to-left design option. #1209
        - Add state/category filters to list pages. #1141
        - Include last update time in around/my page lists. #1245
        - Show report details more nicely on a questionnaire page. #1104
        - Improve email confirmation page (now matches success pages). #577
        - Update URL hash when mobile menu navigation clicked. #1211
        - Add public status page showing stats and version. #1251
        - Accessibility improvements to map pages. #1217
        - New default OpenGraph image. #1184
        - Turkish translation.
    - Performance improvements:
        - A number of database speed improvements. #1017
    - Bugfixes:
        - Translate report states in admin index. #1179
        - Improve translation string on alert page. #348
        - Fix location bug fetching category extras.
        - Workaround DMARC problems. #1070
        - Fix padding of alert form box. #1211
        - Pin Google Maps API version to keep it working. #1215
        - Upgrade Google geocoder to version 3. #1194
        - Fix script running when CDPATH is set. #1250
        - Fix retina image size on front page. #838
        - Process update left as part of questionnaire, to catch empty ones. #1234
        - Make sure explicit sign in button clicks are honoured. #1091
        - Adjust email confirmation text when report not being sent. #1210
        - Fix footer links in admin if behind a proxy. #1206
        - Use base URL in a cobrand alert for a report without a body. #1198
        - Fix potential graph script failure in perl 5.16+. #1262
    - Development improvements:
        - Error logging should now work consistently. #404
        - CSS
            - Streamline navigation menu CSS. #1191
            - Streamline list item CSS. #1141
            - make_css now follows symlinks. #1181
            - Use a sass variable for hamburger menu. #1186
            - Write progress of make_css_watch to terminal title. #1211
        - Templates:
            - Remove final hardcoded "FixMyStreet" from templates. #1205
            - Combine a number of base/fixmystreet templates. #1245
        - Installation:
            - Make sure submodules are checked out by Vagrant. #1197
            - Remove Module::Pluggable warning in newer perls. #1254
            - Bundle carton to ease installation step. #1208
        - Translation:
            - Improve ease of running gettext-extract. #1202
        - Add standard app.psgi file.
        - Add link to volunteer tickets in README. #1259
        - Use Modernizr to decide whether to show mobile map. #1192
        - Prevent potential session cookie recursion. #1077
        - Allow underscore in cobrand name/data. #1236
        - Add a development URL to see check email pages. #1211

* v1.6.3 (6th July 2016)
    - Security:
        - Fix XSS vulnerability in OpenGraph header and hide/all pins links.

* v1.6.2 (3rd May 2016)
    - Security:
        - Fix vulnerability in image upload that allowed external
          command execution.

* v1.6.1 (31st July 2015)
    - Bugfixes:
        - Fix bug introduced in last release when setting multiple areas
          for a body in the admin. #1158
        - Don't have default "name >= 5 characters"/"must have space" checks,
          as Latin-centric #805
    - New features:
        - Danish translation.
    - Front end improvements:
        - Fix “All Reports” table headers on scroll. #50
        - Add time tooltips to All Reports table headings. #983
        - Fix sidebar running over the footer on alerts page. #1168
    - Admin improvements:
        - Add mark as sent button. #601
        - Add link to comment user ID from body form if present. #580
        - Add MapIt links from body page/ report co-ordinates. #638
        - Show any category extra data. #517 #920
        - Mark users who have moderate permission. #990
        - Allow editing of body external URL.
        - List a report’s bodies more nicely.
    - UK specific improvements:
        - Explain gone Northern Ireland councils. #1151
        - Better messaging for councils refusing messages. #968

* v1.5.5 / v1.6 (10th July 2015)
    - Security:
        - Fix vulnerability in login email sending that could allow an account
          to be hijacked by a third party.
        - Time out email authentication tokens.
        - Update dependency to fix issue with Unicode characters in passwords.
    - New features:
        - Chinese translation.
    - Front end improvements:
        - Add “Report” button in default mobile header. #931
        - Use ‘hamburger’ menu icon in mobile header. #931
        - Resize map pins based on zoom level. #1041
        - Improve report meta information display. #1080
        - Display message on body page when reports list is empty.
    - Bugfixes:
        - Fix issue with shrunken update photos. #424
        - Fix typo in footer role="contentinfo".
        - Default Google maps to satellite view. #1133
        - Update Bing Maps parameter ID.
    - Development improvements:
        - Add ability for map pages to filter by category/state. #1134
          (this is currently on a couple of cobrands, to add to base soon)
        - Allow cobrands to specify ordering on all reports page.
        - Use mocked Nominatim in tests to cope with bad connections.
        - Add Extra role to ease use of the {extra} database field. #1018
    - UK specific improvements:
        - Add dog poop poster. #1028

* v1.5.4 (25th February 2015)
    - New features:
        - Stamen toner-lite and Bing Maps tiles.
        - Czech and part-done Lithuanian translations.
    - Front end improvements:
        - Nicer confirmation pages, with next steps template example. #972
        - Always show report/update confirmation page, even if logged in. #1003
        - Expire cached geolocations after a week. #684
    - Bugfixes:
        - Make sure all co-ordinates are stringified/truncated. #1009
        - Correct "Open Street Map" to "OpenStreetMap". #1021
        - Only create timezone objects once, at startup.
    - Development improvements:
        - Remove need to specify en-gb in LANGUAGES. #1015
        - Mac installation improvements. #1014
        - Make use of jhead and Math::BigInt::GMP optional. #1016
        - Link from admin config page to MapIt. #1022
        - Test URLs for confirmation pages.
        - New configuration variable for setting up behind a secure proxy.
    - UK specific improvements:
        - Output easting/northing on one line. #997
        - Output Irish easting/northing in Northern Ireland. #822

* v1.5.3 (21st January 2015)
    - New features:
        - Satellite map toggle option on Google Maps view. #1002
        - Greek translation.
    - Bugfixes:
        - Fix cron-based email to use configured SMTP settings. #988
        - Update UNIX_USER variable on installation setup of crontab. #974
        - Improve make_css finding of bundled compass when in symlink. #978
        - Remove hard-coded site name from submit email template.
        - Allow forked repository pull requests to run on Travis.
        - Fix title of Privacy page, and other minor text fixes.
        - CSS: add some bottom content padding and fix a tiny map links issue.
    - Development improvements:
        - Replace site_title cobrand function with site-name web template. #979
        - Remove need for 'cron-wrapper' to run scripts. #852
        - Rename 'test-wrapper' to 'run-tests'. #999
        - Add client_max_body_size nginx config option. #995
        - Tidy up bin directory and #! lines.
    - Admin improvements:
        - Add staging email warning on admin body pages if needed. #982
        - Add admin navigation link to Configuration page. #1005
        - Better URL for body category editing.

* v1.5.2 (17th December 2014)
    - Hide unneeded heading on default footer.
    - Suppress 'Argument "" isn't numeric' warning on admin report edit page.
    - [UK] Don't show topic form field when reporting abuse.
    - Use token in moderation response URL to prevent hidden report leak.

* v1.5.1 (12th December 2014)
    - Bugfixes
        - Use correct cobrand signature in SendReport emails. #960
        - Fix double encoding of non-ASCII signature in emails. #961
        - Use area-based alerts by default, as they function correctly. #959
        - Set DefaultLocale appropriately when language set, for date display.
    - Open311
        - Better error if Open311 server returns a nil service list.
        - Cope better with Open311 server not liking a blank jurisdiction_id.
    - Installation/developer improvements:
        - Add a script to use a test database for running tests. #786
        - Make base FAQ more generic, move out UK-specific parts. #753 #935
        - Provide guidance at top of example config file.
        - Don't install open311-endpoint feature by default.

* v1.5 (19th November 2014)
    - Installation/developer improvements:
        - Support for Ubuntu Trusty Tahr 14.04 LTS. #921
        - Install bundler for more stable gem installation. #923
        - Rewritten graph generation programs in Perl. #924
        - Front end report moderation code. #809
    - Admin improvements:
        - Pagination of admin search results. #909
        - Validation of category details. #556
        - Removed overhang in body categories table. #738
        - Add encouraging message about support. #929
        - Tweak summary output on bodies page. #516
        - Move diligency table to bottom of page. #739
    - Front end:
        - Map page sidebar now flush with edges of window. #381
        - Simplify z-index usage, with other tidying. #673
        - Filtering of All Reports by category in URL. #254
        - More template generalisation, moving UK-specific stuff away. #344
    - Bugfixes:
        - Fixed JavaScript-disabled submission in Chrome/Firefox. #932
        - Show logged in message as success, not error. #357
        - Remove opacity from map controls on mobile.
        - Escape category in RSS feeds.
    - Internationalisation:
        - Add Albanian, Bulgarian, Hebrew, and Ukranian .po files.

* v1.4.2 (14th July 2014)
    - Maintenance release to deal with failing package installation. #832
    - User additions/improvements:
        - New links from `/reports` to open/fixed reports. #798
        - Better detection of signing in on `/auth` form. #816
    - Installation/developer improvements:
        - Allow SMTP username/password to be specified. #406
        - Correct GitHub link in `Vagrantfile`.
        - Error correctly if `cron-wrapper` fails to run.
        - Rename `default` web templates directory to `base`.
        - Move UK-specific text to separate templates. #344
        - Upgrade bundled `cpanm`. #807

* v1.4.1 (23rd May 2014)
    - Don't run some cron scripts by default, and rejig timings, to alleviate
      memory problems on EC2 micro instances. #640

* v1.4 (16th May 2014)
    - User improvements:
        - Adds some guidance on an empty `/my` page. #671
        - Auto-selects the category when reporting if there is only one. #690
        - Stops indenting emails a few spaces. #715
        - Email template updates. #700
    - Installation/developer improvements:
        - Makes it easier to change the pin icons. #721
        - Sends reports on staging sites to the reporter. #653
        - Adds a no-op send method to suspend report sending. #507
        - Improves the example Apache config. #733
        - Includes a nicer crontab example. #621
        - New developer scripts:
            - `make_css_watch`. #680
            - `geocode`. #758
        - Adds `external_url` field to Bodies. #710
        - Reinstates Open311 original update fetching code. #710 #755
        - Pins sass/compass versions. #585
        - Adds new `MAPIT_GENERATION` variable. #784
    - Bugfixes:
        - Fixes MapQuest and OSM attribution. #710 #687
        - Remove cached photos when deleted from admin.
        - Tiny bugfixes processing Open311 updates. #677
        - Correctly sets language in email alert loop. #542
        - Cron emails use `EMAIL_DOMAIN` in Message-ID. #678
        - Minor fixes for Debian wheezy.
        - Graph display of fixed states.
        - Slight CSS simplification. #609
    - Internal things:
        - Improves the robustness of Carton installation. #675
        - Doubles the speed of running tests on Travis.

* v1.3 (12th November 2013)
    - Changes cobrand behaviour so if only one is specified, always use it. #598
    - Allows multiple email addresses to be given for a contact.
    - Bugfixes to pan icon placement, and bottom navbar in Chrome. #597
    - Admin improvements
        - Search by external ID. #389
        - Date picker in stats. #514
        - Mark external links. #579
        - Fix for bug when changing report state from 'unconfirmed'. #527
        - Improve lists of report updates.
        - Add marking of bodies as deleted.
        - Show version number of code on config page.
    - Test suite runs regardless of config file contents. #596

* v1.2.6 (11th October 2013)
    - Upgrades OpenLayers to 2.13.1, for e.g. animated zooming.
    - Adds facility for using Google Maps via OpenLayers. #587
    - Swaps installation order of Perl modules/database, more robust. #573
    - Renames default FakeMapIt "Default Area" to "Everywhere". #566
    - Adds a "current configuration" admin page. #561

* v1.2.5 (13th September 2013)
    - Adds various useful hints and notices to the admin interface. #184
    - Improves the install script, including an example `Vagrantfile`
    - It is now easier for tests to override particular configuration
      variables should they need to.

* v1.2.4 (5th September 2013)
    - A fix for the long-standing issue where multiline strings were not being
      translated (reported at https://github.com/abw/Template2/pull/29 )
    - Better translation strings for "marked as" updates, fixes #391
    - Less noise when running the tests

* v1.2.3 (2nd September 2013)
    - Maintenance release to deal with failing installation
    - Improves reuse of `make_css` and shared CSS
    - Removes hardcoded UK URLs on a couple of admin error emails
    - Marks a couple of strings missing translation
    - Updates mapquest URLs

* v1.2.2 (26th July 2013)
    - Maintenance release to deal with failing installation
    - Improves the Google Maps plugin somewhat, though still needs work

* v1.2.1 (5th June 2013)
    - Maintenance release to deal with failing carton installation
    - Test and module fixes for installation on Debian wheezy
    - Module fixes for running on Travis
    - The install script adds gem environment variables to the user's .bashrc
      so that `make_css` can be run directly after installation
    - `make_css` automatically spots which cobrands use compass
    - Adds some missing states to the admin report edit page

* v1.2 (3rd May 2013)
    - Adds `MAPIT_ID_WHITELIST` to allow easier use of global MapIt
    - Adds postfix to the install script/ AMI so emailing works out of the box
    - Adds an extra zoom level to the OSM maps
    - Adds the Catalyst gzip plugin so HTML pages are gzipped
    - Fixes an issue with the All Reports summary statistics not including some
      open states, such as 'in progress'

* v1.1.2 (15th March 2013)
    - Includes the `cpanfile` now required by carton, the Perl package
      management program we use.

* v1.1.1 (22nd February 2013)
    - Hotfix to fix missed iPhone width bug

* v1.1 (22nd February 2013)
    - Adds bodies, so that the organisations that reports are sent to can cover
      multiple MapIt administrative areas, or multiple bodies can cover one
      area, and other related scenarios
    - Admin display improvements
    - Internationalisation improvements, especially with text in JavaScript
    - Various minor updates and fixes (e.g. a `--debug` option on `send-reports`,
      and coping if MapIt has its debug switched on)

* v1.0 (24th October 2012)
    - Official launch of the FixMyStreet platform<|MERGE_RESOLUTION|>--- conflicted
+++ resolved
@@ -23,11 +23,8 @@
         - Always allow reports to be removed from shortlist #1882
         - Remove shortlist form from inspect duplicate list.
         - Fix pin size when JavaScript unavailable.
-<<<<<<< HEAD
         - Fix display of text only body contacts #1895
-=======
         - Prevent text overflow bug on homepage stats #1722
->>>>>>> 01ddf3bf
     - Admin improvements:
       - Character length limit can be placed on report detailed information #1848
       - Inspector panel shows nearest address if available #1850
