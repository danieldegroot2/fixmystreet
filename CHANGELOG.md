## Releases

* Unreleased
<<<<<<< HEAD
    - Admin improvements:
        - Highlight current shortlisted user in list tooltip.
=======
    - Front end improvements:
        - Always show pagination figures even if only one page.
>>>>>>> f40586cb
    - Bugfixes:
        - Set up action scheduled field when report loaded. #1789
        - Stop errors from JS validator due to form in form.
        - Stop update form toggle causing report submission.
        - Update map size if an extra column has appeared.

* v2.1.1 (3rd August 2017)
    - Email improvements:
        - Clicking on the map in an email links to the report #1596
    - Admin improvements:
        - Resend report if changing category changes send_method. #1772
        - Do not replace deleted text with [...] when moderating. #1774
        - Show reporter's phone number on inspector form. #1773
        - Redirect to /around after inspecting a report.
    - Bugfixes:
        - Cache template paths in About.pm with lang_code. #1765
        - Resize pin image before compositing onto static map.
    - Development improvements:
        - Use standard JavaScript translation for show/hide pins. #1752
        - Allow update-schema to run on empty database. #1755
        - Update MapIt URL to https in example webserver configs.
        - Option to redirect to custom URL from Contact form.

* v2.1 (8th July 2017)
    - New features:
        - Allow users to hide their name on reports/updates. #658
        - New /reports page. #1630 #1726 #1753
    - Front end improvements:
        - Resize photos client-side before uploading. #1734
        - CSS header/content/navigation refactoring/simplification. #1719 #1718
        - Consolidate state dropdowns, make sure existing state is included. #1707
        - Simplify `footer-marketing.html` for most cobrands. #1709
        - Change the contact form Post button label to Send. #1750
        - Add an optional phone field to the contact form. #1750
        - Double resolution pin icons in core. #1713
    - Admin improvements:
        - Don't resend if category change subsets body. #1725
        - Fix styling of 'remove from site' button. #1700
        - Add inactive state to categories. #1757
        - Inspect form:
            - Make more visually distinct, better on medium screens. #1700 #1701
            - Populate defect types dropdown on category change. #1698
            - Update templates when category/state changed. #1729
            - Fix bug when switching state to duplicate and back. #1729
            - Don't preselect inspector template on page load. #1747
        - Allow inspectors to shortlist all reports in view. #1652
        - Subscribe inspectors to updates when state changes. #1694
        - Streamline new reports for inspectors. #1636
    - Bugfixes:
        - Make three strings translatable. #1744 #1735
        - Reinstate geolocation on alert page. #1726
        - Fix clickable spaces on inspect form/ward page. #1724
        - Make sure segmented control input not offscreen. #1749
        - Remove superfluous quote in HTML script element. #1705
        - Add missing closing </dl> to base FAQ.
    - Development improvements:
        - Allow static home page template override. #1745
        - Add Debian stretch/perl 5.24 support. #1746
        - Add scripts to rule them all. #1740
        - Update submodule on any Vagrant provisioning. #1702
        - Fix imbalanced paragraph tags in glossary. #1737
        - Spot badly configured SMTP type. #1758.
        - Add MAPIT_API_KEY support
        - Hooks:
            - Add hook for post-title field content in report form. #1735
            - Add hook so cobrands can change pin hover title. #1713
            - Allow cobrands to define pin colour for new reports. #1713
        - Testing:
            - Run each test file in a transaction. #1721
            - Test script should run 't' when other args given. #1721
            - Auto-add strict/warnings/Test::More with TestMech. #1554
            - Fix test that would not run offline. #1712
            - Fix timing edge case test failure.
    - Backwards incompatible changes:
        - The `nav-wrapper-2` class has been removed. If you have a
          custom footer template, replace that class with 'container'. #1718
        - The `/reports` page now uses different generated data. If you
          have a custom `reports/index.html` template, you may need to
          call `update-all-reports` with the `--table` argument.
    - Internal things:
        - Move third party libraries into vendor directories. #1704
        - Stop using sudo on Travis, improve locale support. #1712
        - Add CodeCov coverage testing. #1759
    - UK:
        - Add fixture script. #1720
        - Add Borsetshire demo cobrand. #1717
        - Remove requirement for fixed body IDs. #1721
        - Show all pins on two-tier councils only. #1733
        - Stop nearest request with scientific notation. #1695

* v2.0.4 (13th April 2017)
    - Front end improvements:
        - On /reports maps, only include reports in view. #1689
    - Admin improvements:
        - Allow comma-separated contact emails in the admin. #1683
    - Bugfixes:
        - Upgrade Facebook 3rd party library to fix Facebook login. #1681
        - Don't error when devolved body, blank send methods. #1374
        - Fix issue with categories with regex characters. #1688

* v2.0.3 (31st March 2017)
    - Front end improvements:
        - Add ability to make map full screen on mobile report pages. #1655
        - Move staff-only JavaScript to separate file. #1666
        - Show loading indicator when loading pins. #1669
        - Allow users to reopen closed reports. #1607
    - Admin improvements:
        - Redirect to category-filtered /reports on login if present. #1622
        - Follow redirect to /admin after login if allowed. #1622
        - Include /admin link on top-level nav for admin users.
        - Add shortlist filters. #1629
        - Add submit buttons to admin index search forms. #1551
        - Store user object when deleting report. #1661
        - Use name at time of moderation, include superusers. #1660
        - Add customisable defect types. #1674
    - Bugfixes:
        - Fix crash on reports with empty `bodies_str`. #1635
        - Only output appcache/manifest for shortlist users. #1653
        - Fix placeholder typo in French translation.
        - Make sure report Ajax call is not cached by IE11. #1638
        - Check cobrand users list when admin merging users. #1662
        - Make sure emails are lowercased in admin. #1662
        - Specify options in 'all' status filter. #1664
        - Be clearer if no states selected is not all states. #1664
        - Set up correct environment in cobrand PO script. #1616
        - Allow superuser to leave update when inspecting. #1640
        - Remove duplicate <> around envelope senders. #1663
        - Fix invisible segmented controls in old Webkit. #1670
        - Remove superfluous lists from Open311 JSON output. #1672
        - Upgrade to using Email::Sender. #1639
        - Fix bug if test run c. 55 hours before BST starts.
        - Use lat/lon on inspection form if no local coordinates. #1676
        - Improve translatability of various pages.
    - Development improvements:
        - Send open reports regardless of current state. #1334
        - Clarify ‘inspected’ behaviour. #1614
        - Reduce disk stats. #1647
        - Refactor main navigation into reusable blocks.
        - Add Problem->time_ago for pretty-printed duration.
        - Add `external_id` field to ResponsePriority.
        - Forward on all bounces as bounces.
        - Use sender in From if From and To domains match. #1651
        - Refactor SendReport::Open311 to use cobrand hooks. #792
        - Do upload_dir check on start up, not each report. #1668
        - Make sure all tests can run offline. #1675
        - Add ability to override Google Maps road style. #1676

* v2.0.2 (3rd February 2017)
    - Front end changes:
        - Add an offline fallback page with appcache. #1588
        - Improve print layout for report list pages. #1548
        - Rename ‘unable to fix’ as ‘no further action’.
    - Bugfixes:
        - Mark two missing strings for translation. #1604
        - Make sure email is lowercase when signing in. #1623
        - Make sure language included in calls to base_url_for_report. #1617
        - Small CSS homepage fixes.
        - Admin:
            - Fix filtering on shortlist page. #1620
            - Fix 'save with public update' toggle. #1615
    - Admin improvements:
        - Add offline report inspection for inspectors. #1588 #1602 #1608
        - Admin with appropriate permission can see body user who left
          contribute_as_body report or update. #1601 #1603
        - Include ‘Add user’ link on admin user search results page. #1606
        - Redirect to new user after user creation/edit. #1606
        - Redirect to shortlist after inspection if user has permission. #1612
        - Allow response templates to be associated with a state, and default
          to that template if report state changed to match. #1587
        - Disable show name checkbox when reporting as someone else. #1597
        - Show response priorities in report list items. #1582
        - Shortlist add/remove icons in report lists and report page. #1582
        - Reordering shortlist buttons in report lists. #1582
        - Default inspect form to save with public update.
        - Drop unneeded Cancel button on inspect form.
        - Use ‘*’ on admin page to signify superuser.
    - Development improvements:
        - Update has_body_permission_to to allow superusers. #1600
        - Move staging flags to their own config variable. #1600
        - Only warn of Open311 failure after a couple, in case it's transient.
        - Only load user body permissions once per request.
        - Return 400/500 for some client/server errors.
        - Fix bad cross-year test.

* v2.0.1 (16th December 2016)
    - Bugfixes:
        - Fix issue in dragging map in Chrome 55. openlayers/ol2#1510
        - Don't double-decode strftime output, to fix date/time display.
        - Filter category should always carry through to form.
        - Don't fix height of admin multiple selects. #1589
    - Admin improvements:
        - Add duplicate management to inspector view. #1581
        - Open inspect Navigate link in new tab. #1583
        - Scroll to report inspect form if present. #1583
        - Update problem lastupdate column on inspect save. #1584
        - Update priorities in inspect form on category change. #1590
    - Development improvements:
        - Pass test if NXDOMAINs are intercepted.
        - Better path for showing config git version. #1586

* v2.0 (15th November 2016)
    - Front end improvements:
        - Add HTML emails. #1281 #1103
        - Stop map being underneath content sidebar/header. #1350 #361
        - Use Ajax/HTML5 history to pull in reports and improve map views.
          #1351 #1450 #1457 #1173
        - Allow multiple states and categories to be filtered. #1547
        - Add sort order options to list pages. #308
        - Invert area highlight on body pages. #1564
        - Allow users to change their own email. #360 #1440
        - Improve change password form/success page. #1503
        - Allow scroll wheel to zoom map. #1326
        - Rename "Your reports" in main navigation to "Your account".
        - Centre map on pin location when creating a report.
        - Zoom into map after second click on marker.
        - Maintain single newlines in text output. #306
        - JavaScript performance improvements. #1490 #1491
        - Allow searching for reports with ref: prefix in postcode field. #1495
        - Improve report form, with public, private, category sections. #1528
        - Only show relevant bodies after category selection.
        - Add update form name validation. #1493 #503 #1526
        - Add CORS header to RSS output. #1540
        - Switch MapQuest to HTTPS. #1505
        - Better 403/404 pages.
    - Admin improvements:
        - Greatly improve report edit page, including map. #1347
        - Improve category edit form, and display extra data. #1557 #1524
        - Hide confirmed column on body page if all categories confirmed. #1565
        - Show any waiting reports on admin index page. #1382
        - Allow user's phone number to be edited, and a report's category. #400
        - Resend report if changing category changes body. #1560.
        - Leave a public update if an admin changes a report's category. #1544
        - New user system:
            - /admin requires a user with the `is_superuser` flag. #1463
            - `createsuperuser` command for creating superusers.
            - Feature to create report as body/other user. #1473
            - Add user permissions system. #1486
            - Allow user to have an area assigned in admin. #1488
            - Allow user to have categories assigned in admin. #1563
            - Add inspector report detail view. #1470
            - Add user shortlists. #1482
            - Add response templates and priorities. #1500 #1517
            - Add user reputation and trusted users. #1533
    - Bugfixes:
        - Front end:
            - Fix photo preview display after submission. #1511
            - Update list of TLDs for email checking. #1504
            - Fix form validation issue with multiple IDs. #1513
            - Don't show deleted bodies on /reports. #1545
            - Stop using collapse filter in category template.
            - Use default link zoom for all map types.
            - Don't reload /reports or /my pages when filter updated.
            - Don't show alert email box if signed in.
        - Do not send alerts for hidden reports. #1461
        - Admin:
            - Fix contact editing of Open311 categories. #1535
            - Show 'Remove from site' button based on report. #1508
            - Improve moderation display and email. #855
            - Fix invalid SQL being generated by moderation lookup. #1489
            - Show user edit errors (e.g. blank name/email). #1510
            - Disallow empty name when creating/editing bodies.
            - Fix a crash on /admin/timeline.
    - Development improvements:
        - CSS:
            - make_css: Add output style option.
            - make_css: Follow symlinks.
            - Remove some unused CSS, and simplify full-width. #1423
            - Add generic .form-control and .btn classes.
        - Open311:
            - Tidy up/harden some handling. #1428
            - Add config for request limit, default 1000. #1313
            - Automatically spot co-ord/ID attributes. #1499
            - Make sure passed coordinate is decimal.
        - JavaScript:
            - Use static validation_rules.js file. #1451
            - Remove need to customise OpenLayers built script. #1448
            - Refactor and tidy all the JavaScript. #913
            - Prefer using an auto.min.js file if present/newer. #1491
        - Testing:
            - Speed up tests by stubbing out calls to Gaze.
            - Tests can run multiple times simultaneously. #1477
            - run-tests with no arguments runs all tests.
        - Don’t cache geocoder results when STAGING_SITE is 1. #1447
        - Make UPLOAD_DIR/GEO_CACHE relative to project root. #1474
        - Change add_links from a function to a filter. #1487
        - Optionally skip some cobrand restrictions. #1529
        - Allow contact form recipient override and extra fields.
        - Add server-side MapIt proxy.
    - Vagrant installation improvements:
        - Improve error handling.
        - Don't add a symlink if it is to the same place.
    - Backwards incompatible changes:
        - Drop support for IE6. #1356
    - UK
        - Better handling of two-tier reports. #1381
        - Allow limited admin access to body users on their own cobrands.
        - Add Content-Security-Policy header.

The Open311 adapter code has been moved to its own repository at
<https://github.com/mysociety/open311-adapter>.

* v1.8.4 (6th July 2016)
    - Security:
        - Fix XSS vulnerability in OpenGraph header and hide/all pins links.
    - Front end improvements:
        - Wrap emails better for differing screen sizes. #1393
        - Fix annoying jump when "Get updates" drawer opened. #1425
        - Improve auth flow taken when return key used. #1433
        - Add and improve more CSRF tokens. #1433
        - Remove default box-shadow. #1419
        - Fix missing margin before reporting form email input. #1418
    - Bugfixes:
        - Redirect correctly if filter used without JavaScript. #1422
        - Remove race condition when starting new report. #1434
        - Fix a couple of display bugs in IE7. #1356
        - Correctly orient preview images. #1378

* v1.8.3 (3rd June 2016)
    - Admin improvements
        - Add search boxes to admin index page, and move stats. #1295
        - Allow change of email in admin to existing entry. #1207
        - Speed up photo removal. #1400
        - Improve in-place moderation UI. #1388
    - Front end improvements:
        - Improve printing of report page in Firefox. #1394
        - Fallback if request to Gaze fails. #1286
    - Bugfixes:
        - Fix non-working Google Maps layer. #1215
        - Fix map tap sensitivity on some devices. #911 and openlayers/ol2#1418
        - Fix lack of removal of cached update photos. #1405
        - Handle reports/updates by logged in abuse entries.
        - Fix size of grey chevrons.
    - Development improvements:
        - Massive speed increase to CSS compilation. #1414
        - Use only one templating system for emails. #1410
        - Move summary string function to template. #694
        - Consolidate CSS clearfix handling. #1414
        - Disable auto-CRLF conversion on git checkout.
        - Support for Debian Jessie/Ubuntu Xenial.
    - UK only
        - Add standard mySociety footer. #1385

* v1.8.2 (3rd May 2016)
    - Security:
        - Fix vulnerability in image upload that allowed external
          command execution.
    - New features
        - Twitter social login. #1377
        - PNG image upload support. #1302 #1361
    - Front end improvements:
        - Switch list item heading from h4 to h3. #1348
        - Preserve category when clicking elsewhere on map.
        - Optimize store logo PNGs.
    - Admin improvements
        - Default new category creation to confirmed. #1266
        - Use better link to reports on admin body page.
    - Bugfixes:
        - Show right body user form value for fixed reports. #1369
        - Cope with a '/' in body name slug. #574
        - Ignore empty entries in the image upload IDs.
        - Use transparent border in tips/change_location. #1380
    - Development improvements:
        - Allow cobrands to control front page number colours.
        - Refactor email handling to use Email::MIME alone. #1366
        - Improve testing on Mac OS X.
        - Prevent dev sites auto-creating session.
        - Display used send method in debug line.
        - Remove unused cobrands. #1383
        - Finally combine remaining base/fixmystreet templates.
        - Don't warn on bad photo hashes.
        - Skip fetched updates if they're out of date range. #1390
        - Store Open311 error in report on failure. #1391

* v1.8.1 (23rd March 2016)
    - Front end improvements:
          - Remember user's last anonymous state. #150
          - Remove auto-scrolling of sidebar on pin hover. #1344
          - Better multiple image display for reports/updates. #1325
          - Improve accessibility of pretty radio buttons and photo inputs.
    - Bugfixes:
          - Make sure preview image doesn't hide error. #1361
          - Don't double-decode geocoded addresses. #1359
          - Ensure top of reporting form is shown. #787
          - Other updates for Perl 5.20/5.22. #1358
    - Development improvements:
          - Add cobrand-specific custom reporting fields. #1352

* v1.8 (2nd March 2016)
    - New features:
        - Facebook login. #1146
        - Multiple photo upload support, with new UI. #190 #825 #1300
    - Front end improvements:
        - Pad internal update links so they are in view. #1308
        - Move alert page "recent photos" out of sidebar. #1168
        - Clearer relationship between map pins/list items. #1094
        - Consistent styling for updates on /report and /my pages. #1312
        - Stop a top banner overlapping header contents/improve CSS. #1306
        - Improve design of some error pages.
    - Performance improvements:
        - Reduce memory usage. #1285
    - Bugfixes:
        - Default the Google map view to hybrid. #1293
        - Prevent SVG chevron being stretched in Firefox. #1256
        - Better display/internationalisation of numbers. #1297
        - Fix cobrand restriction of My/Nearby. #1289
        - If app user logged in, perform alert signup. #1321
        - Spot media_url in Open311 GetServiceRequestUpdate. #1315
        - Improve disabled input behaviour (no hover, ensure faded).
        - Fix co-ordinate swapping bug in Google geocoder.
        - Exclude update alerts from summary alert counts.
        - Skip sending if any body marks it for skipping.
        - Upgrade Net::SMTP::SSL to fix email sending issue.
    - Development improvements:
        - Add generic static route handler. #1235
        - Store reports summary data by cobrand. #1290
        - Better handling replies to bounce addresses. #85
        - Combine more base/fixmystreet templates.
        - Add OpenStreetMap URL to report email.
    - Admin improvements:
        - Don't allow blank email/name to be submitted. #1294
        - Handle multiple photo rotation/removal in admin. #1300
        - Fix typo in admin body form checked status.
    - UK only
        - Make sure front page error is visible. #1336
        - Don't show app next step if used app. #1305
        - House Rules. #890 #1311

* v1.7.2 (6th July 2016)
    - Security:
        - Fix XSS vulnerability in OpenGraph header and hide/all pins links.

* v1.7.1 (3rd May 2016)
    - Security:
        - Fix vulnerability in image upload that allowed external
          command execution.

* v1.7 (23rd October 2015)
    - Front end improvements:
        - Add right-to-left design option. #1209
        - Add state/category filters to list pages. #1141
        - Include last update time in around/my page lists. #1245
        - Show report details more nicely on a questionnaire page. #1104
        - Improve email confirmation page (now matches success pages). #577
        - Update URL hash when mobile menu navigation clicked. #1211
        - Add public status page showing stats and version. #1251
        - Accessibility improvements to map pages. #1217
        - New default OpenGraph image. #1184
        - Turkish translation.
    - Performance improvements:
        - A number of database speed improvements. #1017
    - Bugfixes:
        - Translate report states in admin index. #1179
        - Improve translation string on alert page. #348
        - Fix location bug fetching category extras.
        - Workaround DMARC problems. #1070
        - Fix padding of alert form box. #1211
        - Pin Google Maps API version to keep it working. #1215
        - Upgrade Google geocoder to version 3. #1194
        - Fix script running when CDPATH is set. #1250
        - Fix retina image size on front page. #838
        - Process update left as part of questionnaire, to catch empty ones. #1234
        - Make sure explicit sign in button clicks are honoured. #1091
        - Adjust email confirmation text when report not being sent. #1210
        - Fix footer links in admin if behind a proxy. #1206
        - Use base URL in a cobrand alert for a report without a body. #1198
        - Fix potential graph script failure in perl 5.16+. #1262
    - Development improvements:
        - Error logging should now work consistently. #404
        - CSS
            - Streamline navigation menu CSS. #1191
            - Streamline list item CSS. #1141
            - make_css now follows symlinks. #1181
            - Use a sass variable for hamburger menu. #1186
            - Write progress of make_css_watch to terminal title. #1211
        - Templates:
            - Remove final hardcoded "FixMyStreet" from templates. #1205
            - Combine a number of base/fixmystreet templates. #1245
        - Installation:
            - Make sure submodules are checked out by Vagrant. #1197
            - Remove Module::Pluggable warning in newer perls. #1254
            - Bundle carton to ease installation step. #1208
        - Translation:
            - Improve ease of running gettext-extract. #1202
        - Add standard app.psgi file.
        - Add link to volunteer tickets in README. #1259
        - Use Modernizr to decide whether to show mobile map. #1192
        - Prevent potential session cookie recursion. #1077
        - Allow underscore in cobrand name/data. #1236
        - Add a development URL to see check email pages. #1211

* v1.6.3 (6th July 2016)
    - Security:
        - Fix XSS vulnerability in OpenGraph header and hide/all pins links.

* v1.6.2 (3rd May 2016)
    - Security:
        - Fix vulnerability in image upload that allowed external
          command execution.

* v1.6.1 (31st July 2015)
    - Bugfixes:
        - Fix bug introduced in last release when setting multiple areas
          for a body in the admin. #1158
        - Don't have default "name >= 5 characters"/"must have space" checks,
          as Latin-centric #805
    - New features:
        - Danish translation.
    - Front end improvements:
        - Fix “All Reports” table headers on scroll. #50
        - Add time tooltips to All Reports table headings. #983
        - Fix sidebar running over the footer on alerts page. #1168
    - Admin improvements:
        - Add mark as sent button. #601
        - Add link to comment user ID from body form if present. #580
        - Add MapIt links from body page/ report co-ordinates. #638
        - Show any category extra data. #517 #920
        - Mark users who have moderate permission. #990
        - Allow editing of body external URL.
        - List a report’s bodies more nicely.
    - UK specific improvements:
        - Explain gone Northern Ireland councils. #1151
        - Better messaging for councils refusing messages. #968

* v1.5.5 / v1.6 (10th July 2015)
    - Security:
        - Fix vulnerability in login email sending that could allow an account
          to be hijacked by a third party.
        - Time out email authentication tokens.
        - Update dependency to fix issue with Unicode characters in passwords.
    - New features:
        - Chinese translation.
    - Front end improvements:
        - Add “Report” button in default mobile header. #931
        - Use ‘hamburger’ menu icon in mobile header. #931
        - Resize map pins based on zoom level. #1041
        - Improve report meta information display. #1080
        - Display message on body page when reports list is empty.
    - Bugfixes:
        - Fix issue with shrunken update photos. #424
        - Fix typo in footer role="contentinfo".
        - Default Google maps to satellite view. #1133
        - Update Bing Maps parameter ID.
    - Development improvements:
        - Add ability for map pages to filter by category/state. #1134
          (this is currently on a couple of cobrands, to add to base soon)
        - Allow cobrands to specify ordering on all reports page.
        - Use mocked Nominatim in tests to cope with bad connections.
        - Add Extra role to ease use of the {extra} database field. #1018
    - UK specific improvements:
        - Add dog poop poster. #1028

* v1.5.4 (25th February 2015)
    - New features:
        - Stamen toner-lite and Bing Maps tiles.
        - Czech and part-done Lithuanian translations.
    - Front end improvements:
        - Nicer confirmation pages, with next steps template example. #972
        - Always show report/update confirmation page, even if logged in. #1003
        - Expire cached geolocations after a week. #684
    - Bugfixes:
        - Make sure all co-ordinates are stringified/truncated. #1009
        - Correct "Open Street Map" to "OpenStreetMap". #1021
        - Only create timezone objects once, at startup.
    - Development improvements:
        - Remove need to specify en-gb in LANGUAGES. #1015
        - Mac installation improvements. #1014
        - Make use of jhead and Math::BigInt::GMP optional. #1016
        - Link from admin config page to MapIt. #1022
        - Test URLs for confirmation pages.
        - New configuration variable for setting up behind a secure proxy.
    - UK specific improvements:
        - Output easting/northing on one line. #997
        - Output Irish easting/northing in Northern Ireland. #822

* v1.5.3 (21st January 2015)
    - New features:
        - Satellite map toggle option on Google Maps view. #1002
        - Greek translation.
    - Bugfixes:
        - Fix cron-based email to use configured SMTP settings. #988
        - Update UNIX_USER variable on installation setup of crontab. #974
        - Improve make_css finding of bundled compass when in symlink. #978
        - Remove hard-coded site name from submit email template.
        - Allow forked repository pull requests to run on Travis.
        - Fix title of Privacy page, and other minor text fixes.
        - CSS: add some bottom content padding and fix a tiny map links issue.
    - Development improvements:
        - Replace site_title cobrand function with site-name web template. #979
        - Remove need for 'cron-wrapper' to run scripts. #852
        - Rename 'test-wrapper' to 'run-tests'. #999
        - Add client_max_body_size nginx config option. #995
        - Tidy up bin directory and #! lines.
    - Admin improvements:
        - Add staging email warning on admin body pages if needed. #982
        - Add admin navigation link to Configuration page. #1005
        - Better URL for body category editing.

* v1.5.2 (17th December 2014)
    - Hide unneeded heading on default footer.
    - Suppress 'Argument "" isn't numeric' warning on admin report edit page.
    - [UK] Don't show topic form field when reporting abuse.
    - Use token in moderation response URL to prevent hidden report leak.

* v1.5.1 (12th December 2014)
    - Bugfixes
        - Use correct cobrand signature in SendReport emails. #960
        - Fix double encoding of non-ASCII signature in emails. #961
        - Use area-based alerts by default, as they function correctly. #959
        - Set DefaultLocale appropriately when language set, for date display.
    - Open311
        - Better error if Open311 server returns a nil service list.
        - Cope better with Open311 server not liking a blank jurisdiction_id.
    - Installation/developer improvements:
        - Add a script to use a test database for running tests. #786
        - Make base FAQ more generic, move out UK-specific parts. #753 #935
        - Provide guidance at top of example config file.
        - Don't install open311-endpoint feature by default.

* v1.5 (19th November 2014)
    - Installation/developer improvements:
        - Support for Ubuntu Trusty Tahr 14.04 LTS. #921
        - Install bundler for more stable gem installation. #923
        - Rewritten graph generation programs in Perl. #924
        - Front end report moderation code. #809
    - Admin improvements:
        - Pagination of admin search results. #909
        - Validation of category details. #556
        - Removed overhang in body categories table. #738
        - Add encouraging message about support. #929
        - Tweak summary output on bodies page. #516
        - Move diligency table to bottom of page. #739
    - Front end:
        - Map page sidebar now flush with edges of window. #381
        - Simplify z-index usage, with other tidying. #673
        - Filtering of All Reports by category in URL. #254
        - More template generalisation, moving UK-specific stuff away. #344
    - Bugfixes:
        - Fixed JavaScript-disabled submission in Chrome/Firefox. #932
        - Show logged in message as success, not error. #357
        - Remove opacity from map controls on mobile.
        - Escape category in RSS feeds.
    - Internationalisation:
        - Add Albanian, Bulgarian, Hebrew, and Ukranian .po files.

* v1.4.2 (14th July 2014)
    - Maintenance release to deal with failing package installation. #832
    - User additions/improvements:
        - New links from `/reports` to open/fixed reports. #798
        - Better detection of signing in on `/auth` form. #816
    - Installation/developer improvements:
        - Allow SMTP username/password to be specified. #406
        - Correct GitHub link in `Vagrantfile`.
        - Error correctly if `cron-wrapper` fails to run.
        - Rename `default` web templates directory to `base`.
        - Move UK-specific text to separate templates. #344
        - Upgrade bundled `cpanm`. #807

* v1.4.1 (23rd May 2014)
    - Don't run some cron scripts by default, and rejig timings, to alleviate
      memory problems on EC2 micro instances. #640

* v1.4 (16th May 2014)
    - User improvements:
        - Adds some guidance on an empty `/my` page. #671
        - Auto-selects the category when reporting if there is only one. #690
        - Stops indenting emails a few spaces. #715
        - Email template updates. #700
    - Installation/developer improvements:
        - Makes it easier to change the pin icons. #721
        - Sends reports on staging sites to the reporter. #653
        - Adds a no-op send method to suspend report sending. #507
        - Improves the example Apache config. #733
        - Includes a nicer crontab example. #621
        - New developer scripts:
            - `make_css_watch`. #680
            - `geocode`. #758
        - Adds `external_url` field to Bodies. #710
        - Reinstates Open311 original update fetching code. #710 #755
        - Pins sass/compass versions. #585
        - Adds new `MAPIT_GENERATION` variable. #784
    - Bugfixes:
        - Fixes MapQuest and OSM attribution. #710 #687
        - Remove cached photos when deleted from admin.
        - Tiny bugfixes processing Open311 updates. #677
        - Correctly sets language in email alert loop. #542
        - Cron emails use `EMAIL_DOMAIN` in Message-ID. #678
        - Minor fixes for Debian wheezy.
        - Graph display of fixed states.
        - Slight CSS simplification. #609
    - Internal things:
        - Improves the robustness of Carton installation. #675
        - Doubles the speed of running tests on Travis.

* v1.3 (12th November 2013)
    - Changes cobrand behaviour so if only one is specified, always use it. #598
    - Allows multiple email addresses to be given for a contact.
    - Bugfixes to pan icon placement, and bottom navbar in Chrome. #597
    - Admin improvements
        - Search by external ID. #389
        - Date picker in stats. #514
        - Mark external links. #579
        - Fix for bug when changing report state from 'unconfirmed'. #527
        - Improve lists of report updates.
        - Add marking of bodies as deleted.
        - Show version number of code on config page.
    - Test suite runs regardless of config file contents. #596

* v1.2.6 (11th October 2013)
    - Upgrades OpenLayers to 2.13.1, for e.g. animated zooming.
    - Adds facility for using Google Maps via OpenLayers. #587
    - Swaps installation order of Perl modules/database, more robust. #573
    - Renames default FakeMapIt "Default Area" to "Everywhere". #566
    - Adds a "current configuration" admin page. #561

* v1.2.5 (13th September 2013)
    - Adds various useful hints and notices to the admin interface. #184
    - Improves the install script, including an example `Vagrantfile`
    - It is now easier for tests to override particular configuration
      variables should they need to.

* v1.2.4 (5th September 2013)
    - A fix for the long-standing issue where multiline strings were not being
      translated (reported at https://github.com/abw/Template2/pull/29 )
    - Better translation strings for "marked as" updates, fixes #391
    - Less noise when running the tests

* v1.2.3 (2nd September 2013)
    - Maintenance release to deal with failing installation
    - Improves reuse of `make_css` and shared CSS
    - Removes hardcoded UK URLs on a couple of admin error emails
    - Marks a couple of strings missing translation
    - Updates mapquest URLs

* v1.2.2 (26th July 2013)
    - Maintenance release to deal with failing installation
    - Improves the Google Maps plugin somewhat, though still needs work

* v1.2.1 (5th June 2013)
    - Maintenance release to deal with failing carton installation
    - Test and module fixes for installation on Debian wheezy
    - Module fixes for running on Travis
    - The install script adds gem environment variables to the user's .bashrc
      so that `make_css` can be run directly after installation
    - `make_css` automatically spots which cobrands use compass
    - Adds some missing states to the admin report edit page

* v1.2 (3rd May 2013)
    - Adds `MAPIT_ID_WHITELIST` to allow easier use of global MapIt
    - Adds postfix to the install script/ AMI so emailing works out of the box
    - Adds an extra zoom level to the OSM maps
    - Adds the Catalyst gzip plugin so HTML pages are gzipped
    - Fixes an issue with the All Reports summary statistics not including some
      open states, such as 'in progress'

* v1.1.2 (15th March 2013)
    - Includes the `cpanfile` now required by carton, the Perl package
      management program we use.

* v1.1.1 (22nd February 2013)
    - Hotfix to fix missed iPhone width bug

* v1.1 (22nd February 2013)
    - Adds bodies, so that the organisations that reports are sent to can cover
      multiple MapIt administrative areas, or multiple bodies can cover one
      area, and other related scenarios
    - Admin display improvements
    - Internationalisation improvements, especially with text in JavaScript
    - Various minor updates and fixes (e.g. a `--debug` option on `send-reports`,
      and coping if MapIt has its debug switched on)

* v1.0 (24th October 2012)
    - Official launch of the FixMyStreet platform<|MERGE_RESOLUTION|>--- conflicted
+++ resolved
@@ -1,13 +1,10 @@
 ## Releases
 
 * Unreleased
-<<<<<<< HEAD
+    - Front end improvements:
+        - Always show pagination figures even if only one page.
     - Admin improvements:
         - Highlight current shortlisted user in list tooltip.
-=======
-    - Front end improvements:
-        - Always show pagination figures even if only one page.
->>>>>>> f40586cb
     - Bugfixes:
         - Set up action scheduled field when report loaded. #1789
         - Stop errors from JS validator due to form in form.
