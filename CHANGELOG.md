## Releases

* Unreleased
    - Security:
        - Fix XSS vulnerability in pagination page number.
        - Rotate session ID after successful login.
        - Switch to auto-escaping of all template variables (see below).
        - Scrub admin description fields.
    - Front end improvements:
        - Improved 403 message, especially for private reports. #2511
        - Mobile users can now filter the pins on the `/around` map view. #2366
        - Maintain whitespace formatting in email report/update lists. #2525
        - Improve keyboard accessibility. #2542
        - Report form now indicates that details are kept private if report is
          made in a private category. #2528
        - Improve map JavaScript defensiveness.
        - Upgrade jquery-validation plugin. #2540
        - Pass ‘filter_category’ param to front page to pre-filter map.
        - Remove on-map Permalink.
        - Darken front page step numbers, and improve nested heading structure.
        - Set report title autocomplete to off to prevent email autocompleting
        - Add map filter debouncing to reduce server requests. #2675
        - Add XSL to RSS feeds so they look nicer in browsers.
        - Add per-report OpenGraph images. #2394
        - Display GPS marker on /around map. #2359
<<<<<<< HEAD
        - Use nicer default photo upload message. #2358
        - Remove pan control from mobile widths. #2865
=======
        - Use category groups whenever category lists are shown. #2702
>>>>>>> 82346b79
    - Admin improvements:
        - Add new roles system, to group permissions and apply to users. #2483
        - Contact form emails now include user admin links.
        - Allow categories/Open311 questions to disable the reporting form. #2599
        - Improve category edit form. #2469
        - Allow editing of category name. #1398
        - Allow non-superuser staff to use 2FA, and optional enforcement of 2FA.
        - Add optional enforced password expiry.
        - Store a moderation history on admin report edit.
        - Add user admin log page.
        - Allow report as another user with only name.
        - Allow staff users to sign other people up for alerts.
        - Group categories on body page. #2850
    - New features:
        - Categories can be listed under more than one group #2475
        - OpenID Connect login support. #2523
        - Heatmap dashboard. #2675
    - Bugfixes:
        - Prevent creation of two templates with same title. #2471
        - Fix bug going between report/new pages client side. #2484
        - Don't include private reports when searching by ref from front page.
        - Set fixmystreet.bodies sooner client-side, for two-tier locations. #2498
        - Fix front-end testing script when run with Vagrant. #2514
        - Handle missing category when sending open311 reports #2502
        - Fix label associations with category groups. #2541
        - Hide category extras when duplicate suggestions shown.
        - Hide duplicate suggestions when signing in during reporting.
        - Retain extra data if signing in during reporting.
        - Have duplicate suggestion and assets coexist better.
        - Don't include lat/lon of private reports in ‘Report another problem
          here’ link.
        - Allow contact send method to be unset always.
        - Fix z-index stacking bug that was causing unclickable RSS icons on /alert page. #2624
        - Fix issue with inspector duplication workflow.
        - Fix removal of cached photos on moderation. #2696
        - Checking of cached front page details against database. #2696
        - Inconsistent display of mark private checkbox for staff users
        - Clear user categories when staff access is removed. #2815
        - Only trigger one change event on initial popstate.
    - Development improvements:
        - Upgrade the underlying framework and a number of other packages. #2473
        - Add feature cobrand helper function.
        - Add front-end testing support for WSL. #2514
        - Allow cobrands to disable admin resending.
        - Sass variables for default link colour and decoration.
        - Make contact edit note optional on staging sites.
        - Store email addresses report sent to on the report.
        - Add configuration for setting Content-Security-Policy header.
        - Add banner on staging website/emails, and STAGING_FLAGS option to hide it.
        - Do not hard code site name in database fixture.
    - Open311 improvements:
        - Support use of 'private' service definition <keywords> to mark
          reports made in that category private. #2488
        - Ensure any reports fetched in a category marked private are also
          marked private on the site. #2488
        - Add new upload_files flag which sends files/photos as part of the
          POST service request. #2495
        - Allow description in email template with placeholder. #2470
        - Do not store display-only extra fields on new reports.
        - Support receiving updates from external source.
        - Improve JSON output of controller.
        - unset external_status_code if blank in update
        - Add support for account_id parameter to POST Service Request calls.
        - Do not overwrite/remove protected meta data. #2598
        - Spot multiple groups inside a <groups> element.
        - Always update problem state from first comment #2832
    - Backwards incompatible changes:
        - The FixMyStreet templating code will now escape all variables by
          default. If you need to output HTML in a variable directly, you will
          need to escape it with the `safe` filter, e.g. `[% some_html | safe %]`.

* v2.6 (3rd May 2019)
    - New features:
        - (Optional) auto-suggestion of similar nearby problems,
          while reporting, to discourage duplicate reports. #2386
    - Front end improvements:
        - Track map state in URL to make sharing links easier. #2242
        - Default to unchecked for show name checkbox. #347
    - Email improvements:
        - Header image file name can be customised
    - Admin improvements:
        - Include moderation history in report updates. #2379
        - Allow moderation to potentially change state. #2381
        - Spot moderation conflicts and raise an error. #2384
        - Allow searching for <email> in admin.
        - Make staff JavaScript more self-contained.
        - Alow staff user to be associated with multiple areas.
        - Improvements to admin checkbox display.
    - Bugfixes:
        - Check cached reports do still have photos before being shown. #2374
        - Delete cache photos upon photo moderation. #2374
        - Remove any use of `my $x if $foo`. #2377
        - Fix saving of inspect form data offline.
        - Add CSRF and time to contact form. #2388
        - Make sure admin metadata dropdown index numbers are updated too. #2369
        - Fix issue with Open311 codes starting with ‘_’. #2391
        - Add parameter to URL when “Show older” clicked. #2397
        - Don't ask for email on alert signup if logged in. #2402
        - Filter out hidden reports from top 5 list. #1957
        - Add space below "map page" contents on narrow screens.
        - Use relative report links where possible. #1995
        - Improve inline checkbox spacing. #2411
        - Prevent duplicate contact history creation with Unicode data.
        - Show all Open311 extra fields in edit admin.
        - Proper bodies check for sending updates.
        - Check better if extra question has values.
        - Stop filter category overriding chosen category.
        - Allow things to reset if "Pick a category" picked.
        - Stop category_change firing more than it should.
        - Fix extra question display when only one category.
        - Fix superusers creating anonymous reports. #2435
        - Ensure non_public reports aren't exposed at /open311 endpoint.
        - Escape body name in admin title.
        - Use REQUEST_URI, not PATH_INFO, to infer path.
    - Development improvements:
        - Make front page cache time configurable.
        - Better working of /fakemapit/ under https.
        - Improve Open311 error output on failing GET requests.
    - Backwards incompatible changes:
        - If you wish the default for the showname checkbox to be checked,
          add `sub default_show_name { 1 }` to your cobrand file.
        - The admin body and user sections have been refactored – if you have
          custom templates/code, you may need to update links to those.

* v2.5 (21st December 2018)
    - Front end improvements:
        - Simplify new report/update sign in flow. #642
        - Simplify /auth sign in page. #2208
        - Clearer relocation options while you’re reporting a problem #2238
        - Enforce maximum photo size server side, strip EXIF data. #2326 #2134
        - Don't require two taps on reports list on touchscreens. #2294
        - Allow moderation to work without JavaScript. #2339
        - More prominent display of "state" on report page #2350
        - Improved report/update display on contact form. #2351
        - Can limit /reports to non-public reports. #2363
    - Admin improvements:
        - Allow moderation to potentially change category. #2320
        - Add Mark/View private reports permission #2306
        - Store more original stuff on moderation. #2325
        - Sort user updates in reverse date order.
        - Improve update display on admin report edit page.
        - Keep all moderation history, and show in report/update admin. #2329
    - Bugfixes:
        - Restore map zoom out when navigating to /around from /report. #1649
        - Don’t escape HTML entities in report titles pulled in by ajax. #2346
        - Show reopening/fixed questionnaire responses lacking updates. #2357
    - Open311 improvements:
        - Fix bug in contact group handling. #2323
        - Improve validation of fetched reports timestamps. #2327
        - Fetched reports can be marked non_public #2356
    - Development improvements:
        - Add option to symlink full size photos. #2326
        - default_to_body/report_prefill permissions to control default
          report as/prefill behaviour. #2316

* v2.4.2 (6th November 2018)
    - New features:
        - Dashboard now has update CSV export. #2249
        - Allow cobrands to override searching by reference #2271
        - Allow cobrands to limit contact form to abuse reports only
    - Admin improvements:
        - List number of alerts on report page #669
        - viewing and managing of user alerts in admin #676
        - Allow moderation to potentially change photos/extra info. #2291 #2307
    - Bugfixes:
        - Add perl 5.26/5.28 support.
        - Fix subcategory issues when visiting /report/new directly #2276
        - Give superusers access to update staff dropdowns. #2286
        - Update report areas when moving its location. #2181
        - Don't send questionnaires for closed reports. #2310
        - Make sure Open311 send_method always recorded/spotted. #2121
    - Development improvements:
        - Add cobrand hook for dashboard viewing permission. #2285
        - Have body.url work in hashref lookup. #2284
        - OSM based map types can now override zoom levels #2288
        - Clearer name for navigation colours in SCSS. #2080
        - `script/setup` now creates `conf/general.yml` for Vagrant when needed.
    - Internal things:
        - Move send-comments code to package for testing. #2109 #2170
    - Open311 improvements:
        - Set contact group only if handling cobrand has groups enabled. #2312

* v2.4.1 (2nd October 2018)
    - New features:
        - Support for storing photos in AWS S3. #2253
    - Front end improvements:
        - Import end point can optionally return a web page #2225
        - Clicking the "Report" header links on the homepage now focusses
          the #pc search input #2237
        - Speed up fetching lists of bodies. #2248
        - Improve vertical alignment of navigation menu in Internet Explorer 9–11.
        - Mobile menu button no longer uses -9999px text-indent hack.
        - HTML email template for confirming "partial" reports #2263
    - Bugfixes:
        - Fix display of area/pins on body page when using Bing or TonerLite map.
        - Do not scan through all problems to show /_dev pages.
        - Say “Set password”, not Change, if no password set.
        - Do not lose from_body field when edited by non-superuser admin.
        - Fix history API bug with category/state selection.
    - Development improvements:
        - Cobrand hook for disabling updates on individual problems.
        - Cobrand hook for disallowing title moderation. #2228
        - Cobrand hook for per-questionnaire sending. #2231
        - Add option for configuring memcache server.
        - Add Blackhole send method. #2246
        - Add script to list/diff template changes in core that
          might need applying to a cobrand.
        - Move away from FastCGI in sample conf/sysvinit config.
        - Customised Vagrant box available, with an override option.
        - Add Dockerfile and example Docker Compose setup.
        - Add a sample systemd unit file for the Catalyst application server.

* v2.4 (6th September 2018)
    - Security
        - Update user object before attempting sign-in,
          to prevent leak of user account phone number.
    - Front end improvements:
        - Simplify footer CSS. #2107
        - Keep commas in geocode lookups. #2162
        - Show message on reports closed to updates. #2163
        - Only display last 6 months of reports on around page by default #2098
        - Always show all reports by default on /my.
        - Much less reliance on input placeholders, for better accessibility #2180
        - “Report another problem here” button on report confirmation page #2198 #393
        - Button in nav bar now makes it easier to report again in the same location #2195
        - Shrink OpenLayers library a bit. #2217
        - Remove need for separate per-category ajax call. #1201
    - Admin improvements:
        - Mandatory defect type selection if defect raised. #2173
        - Send login email button on user edit page #2041
        - Use do-not-reply address for sent report email.
        - Category group can be edited.
        - Trim spaces from user/report search input.
    - Bugfixes:
        - Don't remove automated fields when editing contacts #2163
        - Remove small border to left of Fixed banner. #2156
        - Fix issue displaying admin timeline. #2159
        - Send details of unresponsive bodies to mobile app #2164
        - Fix issue with category filter when category contains comma #2166
        - Inspectors can unset priority. #2171
        - Defect type is recorded if category change made. #2172
        - [UK] Store body ID on council/ward alerts. #2175
        - Show all fixed issues when staff user uses map page filter #2176
        - Allow any user who can see private checkbox to use it. #2182
        - Prevent duplicate category listing on /my.
        - Hide password help field along with other similar. #2185
        - Allow questionnaire link to be revisited in quick succession. #2123
        - Update Google Maps directions link.
        - Fix inspector pin dragging. #2073.
        - Maintain all single newlines in text output, not only the first.
        - Make sure Home clickable with Try again overlay.
        - Check all contacts for metadata and non-public.
    - Open311 improvements:
        - CLOSED status maps to 'closed' state if extended statuses are enabled.
        - Don't generate template comment text on move between fixed states. #2199
    - Development improvements:
        - Cobrand hook for presenting custom search results. #2183
        - Cobrand hook to allow extra login conditions #2092
        - Add ability for client to set bodies not to be sent to. #2179
        - Make it easier to prevent a form_detail_placeholder being printed. #2212
        - Include user agent in contact form emails. #2206
        - Use site name in contact email subject line.
        - Add /_dev endpoints for previewing confirmation/submission pages. #2218
        - Allow cobrand to add extra ability to moderate. #2216

* v2.3.4 (7th June 2018)
    - Bugfixes:
        - Fix pin clicking on non-/around pages, broken in 2.3.3.
        - Fix issue displaying anonymous account email.

* v2.3.3 (6th June 2018)
    - Front end improvements:
        - Extra help text on contact form #2149
    - Admin improvements:
        - Improve inspect form position and configurability.
    - Bugfixes:
        - Prevent contact form leaking information about updates #2149
        - Fix pointer event issue selecting pin on map. #2130
        - Fix admin navigation links in multi-language installs.
        - Fix map display issue clicking back from report page as inspector.

* v2.3.2 (31st May 2018)
    - Front end improvements:
        - Improve questionnaire process. #1939 #1998
        - Increase size of "sub map links" (hide pins, permalink, etc) #2003 #2056
        - Edge-to-edge email layout on narrow screens #2010
        - Add default placeholder to report extra fields. #2027
        - Clicking the "Click map" instruction banner now begins a new report #2033
        - Homepage postcode input is now marked up as a required input #2037
        - Improved cursor/display of the new report pin. #2038
        - Asset layers can be attached to more than one category each. #2049
        - Cobrands hook to remove phone number field. #2049
        - Check recent reports for any hidden since cached. #2053
        - Asset layer attribution automatically shown. #2061
        - The .internal-link-fixed-header positioning is now much simpler. #2117
        - Added UI to view multiple wards at once on /reports. #2120
    - Bugfixes:
        - Stop asset layers obscuring marker layer. #1999
        - Don't delete hidden field values when inspecting reports. #1999
        - Fix text layout issues in /reports/…/summary dashboard charts.
        - Fix post-edit issues on admin report edit page.
        - Truncate dates in Open311 output to the second. #2023
        - Fix check for visible sub map links after 'Try again'.
        - Stop race condition when making a new report quickly.
        - Set a session timezone in case database server is set differently.
        - Fix SQL error on update edit admin page in cobrands. #2049
        - Improve chart display in old IE versions. #2005
        - Improve handling of Open311 state changes. #2069
        - Don't strip whitespace from user passwords. #2111
        - Make OpenGraph description translatable.
        - Stop double-escaping title in alert-update email.
        - Use inspection states in response template admin.
        - Fixed CSS padding/overflow bug during sidebar "drawer" animations. #2132
        - Response template containing double quote now works.
        - A few small display issues with RTL text display.
        - Improve handling of loading spinner display. #2059
        - Ignore non-interactive layers for asset message.
    - Admin improvements:
        - Inspectors can set non_public status of reports. #1992
        - Default start date is shown on the dashboard.
        - Users with 'user_edit' permission can search for users/reports. #2027
        - Don't send sent-report emails to as-body/as-anonymous reports.
        - Show Open311 service code as tooltip on admin category checkboxes. #2049
        - Bulk user import admin page. #2057
        - Add link to admin edit page for reports. #2071
        - Deleted body categories now hidden by default #1962
        - Display contents of report's extra field #1809
        - Store user creation and last active times.
        - Add scripts to anonymize inactive users and reports,
          email inactive users, or to close reports to new updates.
        - Admin ability to close reports to new updates. #43
    - Open311 improvements:
        - Fetch problems over Open311 #1986 #2067
        - Option to send multiple photos over Open311 #1986
        - Allow Open311 service definitions to include automated attributes #1986
        - Optionally supress blank Open311 update errors #1986
        - Fetch/store external status code with Open311 updates. #2048
        - Response templates can be triggered by external status code. #2048
        - Enable conversion from EPSG:27700 when fetching over Open311 #2028
        - Add CORS header to Open311 output. #2022
        - Nicer Open311 errors. #2078
    - Development improvements:
        - Cobrand hook for adding extra areas to MAPIT_WHITELIST/_TYPES. #2049
        - send-comments warns about errors when called with --verbose #2091
        - Add HTML email previewer.
        - Add some Cypress browser-based testing.
        - Upgrade Vagrantfile to use Ubuntu Xenial. #2093
        - Add validation to cobrand-specific custom reporting fields.
        - Drop support for IE7, improve IE8 support. #2114
        - Add ability to have category extra help text.
        - Cobrand hook for showing all states in filter.

* v2.3.1 (12th February 2018)
    - Front end improvements:
        - Zoom out as much as necessary on body map page, even on mobile. #1958
        - Show loading message on initial /around map load #1976
        - Ask for current password/send email on password change. #1974
        - Add minimum password length and common password checking. #1981
        - Nicer display of national phone numbers. #1982
        - 'Report as another user' allows phone number without email. #1978
        - Display loading spinner on map when asset layers are loading. #1991
    - Bugfixes:
        - Fix bug specifying category in URL on /around. #1950
        - Fix bug with multiple select-multiples on a page. #1951
        - Make sure dashboard filters all fit onto one line. #1938
        - Fix issue with red bars on bar graph of many categories. #1938
        - Prefetch translations in /reports list of bodies. #1941
        - Ignore deleted/area-less bodies in dashboard list. #1941
        - Add missing CSS class from final questionnaire question. #1953
        - Fix JavaScript error on /my calculating bounds #1954
        - Change text on /reports to match lower down (fix translation).
        - Ensure all reports graph can't dip downward. #1956
        - Fix error sending `requires_inspection` reports. #1961
        - Fix timezone related test failure. #1984
        - Restore display of extra fields on inspector form. #1994
    - Admin improvements:
        - Admin can anonymize/hide all a user's reports. #1942 #1943
        - Admin can log a user out. #1975
        - Admin can remove a user's account details. #1944
        - Superusers can have optional two-factor authentication. #1973
    - Development improvements:
        - Add script to remove expired sessions. #1987
        - 'components' parameter can be passed to Google geocoder. #1994
    - UK:
        - Lazy load images in the footer.

* v2.3 (18th December 2017)
    - New features:
        - Optional verification of reports and updates, and logging in,
          using confirmation by phone text. #1856 #1872
        - Improved email/phone management in your profile.
        - Don't cover whole map with pin loading indicator. #1874
        - Add Expand map toggle to more mobile maps. #1875
        - Allow multiple wards to be shown on reports page. #1870
        - Add functionality to have per-body /reports page. #1880
        - Open311 category group support. #1923
    - Front end improvements:
        - Paginate reports on `/around`. #1805 #1577 #525
        - Improve performance of various pages, especially front. #1901 #1903
        - More prominent "Hide pins" link on map pages, to aid reporting in busy areas. #525
        - Optimised sprite file down from 97 KB to 36 KB. #1852
        - SVG assets for core elements like button icons and map controls #1888
        - Remove unneeded 2x PNG fallback images.
        - Improve location disambiguation page on small screens. #1918
        - Don't show geolocation link on non-HTTPS pages. #1915
        - Public report page shows state changes made in admin interface #1846
    - Bugfixes
        - Shortlist menu item always remains a link #1855
        - Fix encoded entities in RSS output. #1859
        - Only save category changes if staff user update valid #1857
        - Only create one update when staff user updating category #1857
        - Do not include blank updates in email alerts #1857
        - Redirect inspectors correctly on creation in two-tier. #1877
        - Report status filter All option works for body users #1845
        - Always allow reports to be removed from shortlist #1882
        - Remove shortlist form from inspect duplicate list. #1889
        - Fix pin size when JavaScript unavailable.
        - Fix display of text only body contacts #1895
        - Prevent text overflow bug on homepage stats #1722
        - Stop page jumping too far down on inspect form. #1863
        - Prevent multiple 'Expand map' links appearing. #1909
        - Superusers without a from_body can make reports again. #1913
        - Fix crash when viewing /around in certain locales. #1916
        - Fix back bug, from report after using list filters. #1920
        - Fix issues with send method category change. #1933
    - Admin improvements:
        - Character length limit can be placed on report detailed information #1848
        - Inspector panel shows nearest address if available #1850
        - Return a 200 rather than 404 for ref ID lookup. #1867
        - Remove hidden from default staff state dropdown. #1878
        - Marking an item as a duplicate enforces providing ID/update. #1873
        - Report field pre-filling for inspectors configurable #1854
        - Admins can now unban users #1881
        - More JavaScript-enhanced `<select multiple>` elements. #1589 #1892
        - 'Auto-response' flag on response templates is honoured for fetched
          Open311 updates. #1924
        - Individual cobrands can disable social login #1890
        - Cobrands can disable sending of moderation emails. #1910
        - Store all successful send methods. #1933
    - Dashboard/statistics:
        - Improve/consolidate various admin summary statistics pages,
          all now under /dashboard. #1834 #1919
        - Add date range for report generation #1885
        - CSV export now has token based authentication. #1911
        - And uses machine-readable dates. #1929
    - Development improvements:
        - Add hook for pre-wrapper content.
        - Include JSON representation of extra fields in category_extras output
        - send-reports will never skip failed reports when using --debug
    - UK:
        - Use SVG logo, inlined on front page. #1887
        - Inline critical CSS on front page. #1893

* v2.2 (13th September 2017)
    - New features:
        - Body and category names can now be translated in the admin. #1244
        - Report states can be edited and translated in the admin. #1826
        - Extra fields can be added to the report form site-wide. #1743
        - Staff users can now create reports as an anonymous user. #1796
        - Staff users can filter reports by all states. #1790
        - `LOGIN_REQUIRED` config key to limit site access to logged-in users.
        - `SIGNUPS_DISABLED` config key to prevent new user registrations.
    - Front end improvements:
        - Always show pagination figures even if only one page. #1787
        - Report pages list more updates to a report. #1806
        - Clearer wording and more prominent email input on alert page. #1829
        - Cobrands can implement `hide_areas_on_reports` to hide outline on map.
        - Templates to allow extra messages through problem confirmation. #1837
    - Admin improvements:
        - Highlight current shortlisted user in list tooltip. #1788
        - Extra fields on contacts can be edited. #1743
        - Clearer highlight for selected duplicate on inspect form. #1798
        - Include MapIt API key on admin config page. #1778
        - Redirect to same map view after inspection. #1820
        - A default response priority can now be set. #1838
        - Dashboard CSV export includes Northing, Easting and Ward.
          It also now orders fields by report confirmed time. #1832 #1835
    - Bugfixes:
        - Set up action scheduled field when report loaded. #1789
        - Fix display of thumbnail images on page reload. #1815
        - Fix sidebar hover behaviour being lost. #1808
        - Stop errors from JS validator due to form in form.
        - Stop update form toggle causing report submission.
        - Update map size if an extra column has appeared.
        - Improve performance of various pages. #1799
        - Duplicate list not loading when phone number present. #1803
        - Don't list multiple fixed states all as Fixed in dropdown. #1824
        - Disable email field for logged in people. #1840
    - Development improvements:
        - Debug toolbar added. #1823
        - `switch-site` script to automate switching config.yml files. #1741
        - `make_css --watch` can run custom script after each compilation.
        - Upgrade comonlib to get nicer MapIt error message.

* v2.1.1 (3rd August 2017)
    - Email improvements:
        - Clicking on the map in an email links to the report #1596
    - Admin improvements:
        - Resend report if changing category changes send_method. #1772
        - Do not replace deleted text with [...] when moderating. #1774
        - Show reporter's phone number on inspector form. #1773
        - Redirect to /around after inspecting a report.
    - Bugfixes:
        - Cache template paths in About.pm with lang_code. #1765
        - Resize pin image before compositing onto static map.
    - Development improvements:
        - Use standard JavaScript translation for show/hide pins. #1752
        - Allow update-schema to run on empty database. #1755
        - Update MapIt URL to https in example webserver configs.
        - Option to redirect to custom URL from Contact form.

* v2.1 (8th July 2017)
    - New features:
        - Allow users to hide their name on reports/updates. #658
        - New /reports page. #1630 #1726 #1753
    - Front end improvements:
        - Resize photos client-side before uploading. #1734
        - CSS header/content/navigation refactoring/simplification. #1719 #1718
        - Consolidate state dropdowns, make sure existing state is included. #1707
        - Simplify `footer-marketing.html` for most cobrands. #1709
        - Change the contact form Post button label to Send. #1750
        - Add an optional phone field to the contact form. #1750
        - Double resolution pin icons in core. #1713
    - Admin improvements:
        - Don't resend if category change subsets body. #1725
        - Fix styling of 'remove from site' button. #1700
        - Add inactive state to categories. #1757
        - Inspect form:
            - Make more visually distinct, better on medium screens. #1700 #1701
            - Populate defect types dropdown on category change. #1698
            - Update templates when category/state changed. #1729
            - Fix bug when switching state to duplicate and back. #1729
            - Don't preselect inspector template on page load. #1747
        - Allow inspectors to shortlist all reports in view. #1652
        - Subscribe inspectors to updates when state changes. #1694
        - Streamline new reports for inspectors. #1636
    - Bugfixes:
        - Make three strings translatable. #1744 #1735
        - Reinstate geolocation on alert page. #1726
        - Fix clickable spaces on inspect form/ward page. #1724
        - Make sure segmented control input not offscreen. #1749
        - Remove superfluous quote in HTML script element. #1705
        - Add missing closing </dl> to base FAQ.
    - Development improvements:
        - Allow static home page template override. #1745
        - Add Debian stretch/perl 5.24 support. #1746
        - Add scripts to rule them all. #1740
        - Update submodule on any Vagrant provisioning. #1702
        - Fix imbalanced paragraph tags in glossary. #1737
        - Spot badly configured SMTP type. #1758.
        - Add MAPIT_API_KEY support
        - Hooks:
            - Add hook for post-title field content in report form. #1735
            - Add hook so cobrands can change pin hover title. #1713
            - Allow cobrands to define pin colour for new reports. #1713
        - Testing:
            - Run each test file in a transaction. #1721
            - Test script should run 't' when other args given. #1721
            - Auto-add strict/warnings/Test::More with TestMech. #1554
            - Fix test that would not run offline. #1712
            - Fix timing edge case test failure.
    - Backwards incompatible changes:
        - The `nav-wrapper-2` class has been removed. If you have a
          custom footer template, replace that class with 'container'. #1718
        - The `/reports` page now uses different generated data. If you
          have a custom `reports/index.html` template, you may need to
          call `update-all-reports` with the `--table` argument.
    - Internal things:
        - Move third party libraries into vendor directories. #1704
        - Stop using sudo on Travis, improve locale support. #1712
        - Add CodeCov coverage testing. #1759
    - UK:
        - Add fixture script. #1720
        - Add Borsetshire demo cobrand. #1717
        - Remove requirement for fixed body IDs. #1721
        - Show all pins on two-tier councils only. #1733
        - Stop nearest request with scientific notation. #1695

* v2.0.4 (13th April 2017)
    - Front end improvements:
        - On /reports maps, only include reports in view. #1689
    - Admin improvements:
        - Allow comma-separated contact emails in the admin. #1683
    - Bugfixes:
        - Upgrade Facebook 3rd party library to fix Facebook login. #1681
        - Don't error when devolved body, blank send methods. #1374
        - Fix issue with categories with regex characters. #1688

* v2.0.3 (31st March 2017)
    - Front end improvements:
        - Add ability to make map full screen on mobile report pages. #1655
        - Move staff-only JavaScript to separate file. #1666
        - Show loading indicator when loading pins. #1669
        - Allow users to reopen closed reports. #1607
    - Admin improvements:
        - Redirect to category-filtered /reports on login if present. #1622
        - Follow redirect to /admin after login if allowed. #1622
        - Include /admin link on top-level nav for admin users.
        - Add shortlist filters. #1629
        - Add submit buttons to admin index search forms. #1551
        - Store user object when deleting report. #1661
        - Use name at time of moderation, include superusers. #1660
        - Add customisable defect types. #1674
    - Bugfixes:
        - Fix crash on reports with empty `bodies_str`. #1635
        - Only output appcache/manifest for shortlist users. #1653
        - Fix placeholder typo in French translation.
        - Make sure report Ajax call is not cached by IE11. #1638
        - Check cobrand users list when admin merging users. #1662
        - Make sure emails are lowercased in admin. #1662
        - Specify options in 'all' status filter. #1664
        - Be clearer if no states selected is not all states. #1664
        - Set up correct environment in cobrand PO script. #1616
        - Allow superuser to leave update when inspecting. #1640
        - Remove duplicate <> around envelope senders. #1663
        - Fix invisible segmented controls in old Webkit. #1670
        - Remove superfluous lists from Open311 JSON output. #1672
        - Upgrade to using Email::Sender. #1639
        - Fix bug if test run c. 55 hours before BST starts.
        - Use lat/lon on inspection form if no local coordinates. #1676
        - Improve translatability of various pages.
    - Development improvements:
        - Send open reports regardless of current state. #1334
        - Clarify ‘inspected’ behaviour. #1614
        - Reduce disk stats. #1647
        - Refactor main navigation into reusable blocks.
        - Add Problem->time_ago for pretty-printed duration.
        - Add `external_id` field to ResponsePriority.
        - Forward on all bounces as bounces.
        - Use sender in From if From and To domains match. #1651
        - Refactor SendReport::Open311 to use cobrand hooks. #792
        - Do upload_dir check on start up, not each report. #1668
        - Make sure all tests can run offline. #1675
        - Add ability to override Google Maps road style. #1676

* v2.0.2 (3rd February 2017)
    - Front end changes:
        - Add an offline fallback page with appcache. #1588
        - Improve print layout for report list pages. #1548
        - Rename ‘unable to fix’ as ‘no further action’.
    - Bugfixes:
        - Mark two missing strings for translation. #1604
        - Make sure email is lowercase when signing in. #1623
        - Make sure language included in calls to base_url_for_report. #1617
        - Small CSS homepage fixes.
        - Admin:
            - Fix filtering on shortlist page. #1620
            - Fix 'save with public update' toggle. #1615
    - Admin improvements:
        - Add offline report inspection for inspectors. #1588 #1602 #1608
        - Admin with appropriate permission can see body user who left
          contribute_as_body report or update. #1601 #1603
        - Include ‘Add user’ link on admin user search results page. #1606
        - Redirect to new user after user creation/edit. #1606
        - Redirect to shortlist after inspection if user has permission. #1612
        - Allow response templates to be associated with a state, and default
          to that template if report state changed to match. #1587
        - Disable show name checkbox when reporting as someone else. #1597
        - Show response priorities in report list items. #1582
        - Shortlist add/remove icons in report lists and report page. #1582
        - Reordering shortlist buttons in report lists. #1582
        - Default inspect form to save with public update.
        - Drop unneeded Cancel button on inspect form.
        - Use ‘*’ on admin page to signify superuser.
    - Development improvements:
        - Update has_body_permission_to to allow superusers. #1600
        - Move staging flags to their own config variable. #1600
        - Only warn of Open311 failure after a couple, in case it's transient.
        - Only load user body permissions once per request.
        - Return 400/500 for some client/server errors.
        - Fix bad cross-year test.

* v2.0.1 (16th December 2016)
    - Bugfixes:
        - Fix issue in dragging map in Chrome 55. openlayers/ol2#1510
        - Don't double-decode strftime output, to fix date/time display.
        - Filter category should always carry through to form.
        - Don't fix height of admin multiple selects. #1589
    - Admin improvements:
        - Add duplicate management to inspector view. #1581
        - Open inspect Navigate link in new tab. #1583
        - Scroll to report inspect form if present. #1583
        - Update problem lastupdate column on inspect save. #1584
        - Update priorities in inspect form on category change. #1590
    - Development improvements:
        - Pass test if NXDOMAINs are intercepted.
        - Better path for showing config git version. #1586

* v2.0 (15th November 2016)
    - Front end improvements:
        - Add HTML emails. #1281 #1103
        - Stop map being underneath content sidebar/header. #1350 #361
        - Use Ajax/HTML5 history to pull in reports and improve map views.
          #1351 #1450 #1457 #1173
        - Allow multiple states and categories to be filtered. #1547
        - Add sort order options to list pages. #308
        - Invert area highlight on body pages. #1564
        - Allow users to change their own email. #360 #1440
        - Improve change password form/success page. #1503
        - Allow scroll wheel to zoom map. #1326
        - Rename "Your reports" in main navigation to "Your account".
        - Centre map on pin location when creating a report.
        - Zoom into map after second click on marker.
        - Maintain single newlines in text output. #306
        - JavaScript performance improvements. #1490 #1491
        - Allow searching for reports with ref: prefix in postcode field. #1495
        - Improve report form, with public, private, category sections. #1528
        - Only show relevant bodies after category selection.
        - Add update form name validation. #1493 #503 #1526
        - Add CORS header to RSS output. #1540
        - Switch MapQuest to HTTPS. #1505
        - Better 403/404 pages.
    - Admin improvements:
        - Greatly improve report edit page, including map. #1347
        - Improve category edit form, and display extra data. #1557 #1524
        - Hide confirmed column on body page if all categories confirmed. #1565
        - Show any waiting reports on admin index page. #1382
        - Allow user's phone number to be edited, and a report's category. #400
        - Resend report if changing category changes body. #1560.
        - Leave a public update if an admin changes a report's category. #1544
        - New user system:
            - /admin requires a user with the `is_superuser` flag. #1463
            - `createsuperuser` command for creating superusers.
            - Feature to create report as body/other user. #1473
            - Add user permissions system. #1486
            - Allow user to have an area assigned in admin. #1488
            - Allow user to have categories assigned in admin. #1563
            - Add inspector report detail view. #1470
            - Add user shortlists. #1482
            - Add response templates and priorities. #1500 #1517
            - Add user reputation and trusted users. #1533
    - Bugfixes:
        - Front end:
            - Fix photo preview display after submission. #1511
            - Update list of TLDs for email checking. #1504
            - Fix form validation issue with multiple IDs. #1513
            - Don't show deleted bodies on /reports. #1545
            - Stop using collapse filter in category template.
            - Use default link zoom for all map types.
            - Don't reload /reports or /my pages when filter updated.
            - Don't show alert email box if signed in.
        - Do not send alerts for hidden reports. #1461
        - Admin:
            - Fix contact editing of Open311 categories. #1535
            - Show 'Remove from site' button based on report. #1508
            - Improve moderation display and email. #855
            - Fix invalid SQL being generated by moderation lookup. #1489
            - Show user edit errors (e.g. blank name/email). #1510
            - Disallow empty name when creating/editing bodies.
            - Fix a crash on /admin/timeline.
    - Development improvements:
        - CSS:
            - make_css: Add output style option.
            - make_css: Follow symlinks.
            - Remove some unused CSS, and simplify full-width. #1423
            - Add generic .form-control and .btn classes.
        - Open311:
            - Tidy up/harden some handling. #1428
            - Add config for request limit, default 1000. #1313
            - Automatically spot co-ord/ID attributes. #1499
            - Make sure passed coordinate is decimal.
        - JavaScript:
            - Use static validation_rules.js file. #1451
            - Remove need to customise OpenLayers built script. #1448
            - Refactor and tidy all the JavaScript. #913
            - Prefer using an auto.min.js file if present/newer. #1491
        - Testing:
            - Speed up tests by stubbing out calls to Gaze.
            - Tests can run multiple times simultaneously. #1477
            - run-tests with no arguments runs all tests.
        - Don’t cache geocoder results when STAGING_SITE is 1. #1447
        - Make UPLOAD_DIR/GEO_CACHE relative to project root. #1474
        - Change add_links from a function to a filter. #1487
        - Optionally skip some cobrand restrictions. #1529
        - Allow contact form recipient override and extra fields.
        - Add server-side MapIt proxy.
    - Vagrant installation improvements:
        - Improve error handling.
        - Don't add a symlink if it is to the same place.
    - Backwards incompatible changes:
        - Drop support for IE6. #1356
    - UK
        - Better handling of two-tier reports. #1381
        - Allow limited admin access to body users on their own cobrands.
        - Add Content-Security-Policy header.

The Open311 adapter code has been moved to its own repository at
<https://github.com/mysociety/open311-adapter>.

* v1.8.4 (6th July 2016)
    - Security:
        - Fix XSS vulnerability in OpenGraph header and hide/all pins links.
    - Front end improvements:
        - Wrap emails better for differing screen sizes. #1393
        - Fix annoying jump when "Get updates" drawer opened. #1425
        - Improve auth flow taken when return key used. #1433
        - Add and improve more CSRF tokens. #1433
        - Remove default box-shadow. #1419
        - Fix missing margin before reporting form email input. #1418
    - Bugfixes:
        - Redirect correctly if filter used without JavaScript. #1422
        - Remove race condition when starting new report. #1434
        - Fix a couple of display bugs in IE7. #1356
        - Correctly orient preview images. #1378

* v1.8.3 (3rd June 2016)
    - Admin improvements
        - Add search boxes to admin index page, and move stats. #1295
        - Allow change of email in admin to existing entry. #1207
        - Speed up photo removal. #1400
        - Improve in-place moderation UI. #1388
    - Front end improvements:
        - Improve printing of report page in Firefox. #1394
        - Fallback if request to Gaze fails. #1286
    - Bugfixes:
        - Fix non-working Google Maps layer. #1215
        - Fix map tap sensitivity on some devices. #911 and openlayers/ol2#1418
        - Fix lack of removal of cached update photos. #1405
        - Handle reports/updates by logged in abuse entries.
        - Fix size of grey chevrons.
    - Development improvements:
        - Massive speed increase to CSS compilation. #1414
        - Use only one templating system for emails. #1410
        - Move summary string function to template. #694
        - Consolidate CSS clearfix handling. #1414
        - Disable auto-CRLF conversion on git checkout.
        - Support for Debian Jessie/Ubuntu Xenial.
    - UK only
        - Add standard mySociety footer. #1385

* v1.8.2 (3rd May 2016)
    - Security:
        - Fix vulnerability in image upload that allowed external
          command execution.
    - New features
        - Twitter social login. #1377
        - PNG image upload support. #1302 #1361
    - Front end improvements:
        - Switch list item heading from h4 to h3. #1348
        - Preserve category when clicking elsewhere on map.
        - Optimize store logo PNGs.
    - Admin improvements
        - Default new category creation to confirmed. #1266
        - Use better link to reports on admin body page.
    - Bugfixes:
        - Show right body user form value for fixed reports. #1369
        - Cope with a '/' in body name slug. #574
        - Ignore empty entries in the image upload IDs.
        - Use transparent border in tips/change_location. #1380
    - Development improvements:
        - Allow cobrands to control front page number colours.
        - Refactor email handling to use Email::MIME alone. #1366
        - Improve testing on Mac OS X.
        - Prevent dev sites auto-creating session.
        - Display used send method in debug line.
        - Remove unused cobrands. #1383
        - Finally combine remaining base/fixmystreet templates.
        - Don't warn on bad photo hashes.
        - Skip fetched updates if they're out of date range. #1390
        - Store Open311 error in report on failure. #1391

* v1.8.1 (23rd March 2016)
    - Front end improvements:
          - Remember user's last anonymous state. #150
          - Remove auto-scrolling of sidebar on pin hover. #1344
          - Better multiple image display for reports/updates. #1325
          - Improve accessibility of pretty radio buttons and photo inputs.
    - Bugfixes:
          - Make sure preview image doesn't hide error. #1361
          - Don't double-decode geocoded addresses. #1359
          - Ensure top of reporting form is shown. #787
          - Other updates for Perl 5.20/5.22. #1358
    - Development improvements:
          - Add cobrand-specific custom reporting fields. #1352

* v1.8 (2nd March 2016)
    - New features:
        - Facebook login. #1146
        - Multiple photo upload support, with new UI. #190 #825 #1300
    - Front end improvements:
        - Pad internal update links so they are in view. #1308
        - Move alert page "recent photos" out of sidebar. #1168
        - Clearer relationship between map pins/list items. #1094
        - Consistent styling for updates on /report and /my pages. #1312
        - Stop a top banner overlapping header contents/improve CSS. #1306
        - Improve design of some error pages.
    - Performance improvements:
        - Reduce memory usage. #1285
    - Bugfixes:
        - Default the Google map view to hybrid. #1293
        - Prevent SVG chevron being stretched in Firefox. #1256
        - Better display/internationalisation of numbers. #1297
        - Fix cobrand restriction of My/Nearby. #1289
        - If app user logged in, perform alert signup. #1321
        - Spot media_url in Open311 GetServiceRequestUpdate. #1315
        - Improve disabled input behaviour (no hover, ensure faded).
        - Fix co-ordinate swapping bug in Google geocoder.
        - Exclude update alerts from summary alert counts.
        - Skip sending if any body marks it for skipping.
        - Upgrade Net::SMTP::SSL to fix email sending issue.
    - Development improvements:
        - Add generic static route handler. #1235
        - Store reports summary data by cobrand. #1290
        - Better handling replies to bounce addresses. #85
        - Combine more base/fixmystreet templates.
        - Add OpenStreetMap URL to report email.
    - Admin improvements:
        - Don't allow blank email/name to be submitted. #1294
        - Handle multiple photo rotation/removal in admin. #1300
        - Fix typo in admin body form checked status.
    - UK only
        - Make sure front page error is visible. #1336
        - Don't show app next step if used app. #1305
        - House Rules. #890 #1311

* v1.7.2 (6th July 2016)
    - Security:
        - Fix XSS vulnerability in OpenGraph header and hide/all pins links.

* v1.7.1 (3rd May 2016)
    - Security:
        - Fix vulnerability in image upload that allowed external
          command execution.

* v1.7 (23rd October 2015)
    - Front end improvements:
        - Add right-to-left design option. #1209
        - Add state/category filters to list pages. #1141
        - Include last update time in around/my page lists. #1245
        - Show report details more nicely on a questionnaire page. #1104
        - Improve email confirmation page (now matches success pages). #577
        - Update URL hash when mobile menu navigation clicked. #1211
        - Add public status page showing stats and version. #1251
        - Accessibility improvements to map pages. #1217
        - New default OpenGraph image. #1184
        - Turkish translation.
    - Performance improvements:
        - A number of database speed improvements. #1017
    - Bugfixes:
        - Translate report states in admin index. #1179
        - Improve translation string on alert page. #348
        - Fix location bug fetching category extras.
        - Workaround DMARC problems. #1070
        - Fix padding of alert form box. #1211
        - Pin Google Maps API version to keep it working. #1215
        - Upgrade Google geocoder to version 3. #1194
        - Fix script running when CDPATH is set. #1250
        - Fix retina image size on front page. #838
        - Process update left as part of questionnaire, to catch empty ones. #1234
        - Make sure explicit sign in button clicks are honoured. #1091
        - Adjust email confirmation text when report not being sent. #1210
        - Fix footer links in admin if behind a proxy. #1206
        - Use base URL in a cobrand alert for a report without a body. #1198
        - Fix potential graph script failure in perl 5.16+. #1262
    - Development improvements:
        - Error logging should now work consistently. #404
        - CSS
            - Streamline navigation menu CSS. #1191
            - Streamline list item CSS. #1141
            - make_css now follows symlinks. #1181
            - Use a sass variable for hamburger menu. #1186
            - Write progress of make_css_watch to terminal title. #1211
        - Templates:
            - Remove final hardcoded "FixMyStreet" from templates. #1205
            - Combine a number of base/fixmystreet templates. #1245
        - Installation:
            - Make sure submodules are checked out by Vagrant. #1197
            - Remove Module::Pluggable warning in newer perls. #1254
            - Bundle carton to ease installation step. #1208
        - Translation:
            - Improve ease of running gettext-extract. #1202
        - Add standard app.psgi file.
        - Add link to volunteer tickets in README. #1259
        - Use Modernizr to decide whether to show mobile map. #1192
        - Prevent potential session cookie recursion. #1077
        - Allow underscore in cobrand name/data. #1236
        - Add a development URL to see check email pages. #1211

* v1.6.3 (6th July 2016)
    - Security:
        - Fix XSS vulnerability in OpenGraph header and hide/all pins links.

* v1.6.2 (3rd May 2016)
    - Security:
        - Fix vulnerability in image upload that allowed external
          command execution.

* v1.6.1 (31st July 2015)
    - Bugfixes:
        - Fix bug introduced in last release when setting multiple areas
          for a body in the admin. #1158
        - Don't have default "name >= 5 characters"/"must have space" checks,
          as Latin-centric #805
    - New features:
        - Danish translation.
    - Front end improvements:
        - Fix “All Reports” table headers on scroll. #50
        - Add time tooltips to All Reports table headings. #983
        - Fix sidebar running over the footer on alerts page. #1168
    - Admin improvements:
        - Add mark as sent button. #601
        - Add link to comment user ID from body form if present. #580
        - Add MapIt links from body page/ report co-ordinates. #638
        - Show any category extra data. #517 #920
        - Mark users who have moderate permission. #990
        - Allow editing of body external URL.
        - List a report’s bodies more nicely.
    - UK specific improvements:
        - Explain gone Northern Ireland councils. #1151
        - Better messaging for councils refusing messages. #968

* v1.5.5 / v1.6 (10th July 2015)
    - Security:
        - Fix vulnerability in login email sending that could allow an account
          to be hijacked by a third party.
        - Time out email authentication tokens.
        - Update dependency to fix issue with Unicode characters in passwords.
    - New features:
        - Chinese translation.
    - Front end improvements:
        - Add “Report” button in default mobile header. #931
        - Use ‘hamburger’ menu icon in mobile header. #931
        - Resize map pins based on zoom level. #1041
        - Improve report meta information display. #1080
        - Display message on body page when reports list is empty.
    - Bugfixes:
        - Fix issue with shrunken update photos. #424
        - Fix typo in footer role="contentinfo".
        - Default Google maps to satellite view. #1133
        - Update Bing Maps parameter ID.
    - Development improvements:
        - Add ability for map pages to filter by category/state. #1134
          (this is currently on a couple of cobrands, to add to base soon)
        - Allow cobrands to specify ordering on all reports page.
        - Use mocked Nominatim in tests to cope with bad connections.
        - Add Extra role to ease use of the {extra} database field. #1018
    - UK specific improvements:
        - Add dog poop poster. #1028

* v1.5.4 (25th February 2015)
    - New features:
        - Stamen toner-lite and Bing Maps tiles.
        - Czech and part-done Lithuanian translations.
    - Front end improvements:
        - Nicer confirmation pages, with next steps template example. #972
        - Always show report/update confirmation page, even if logged in. #1003
        - Expire cached geolocations after a week. #684
    - Bugfixes:
        - Make sure all co-ordinates are stringified/truncated. #1009
        - Correct "Open Street Map" to "OpenStreetMap". #1021
        - Only create timezone objects once, at startup.
    - Development improvements:
        - Remove need to specify en-gb in LANGUAGES. #1015
        - Mac installation improvements. #1014
        - Make use of jhead and Math::BigInt::GMP optional. #1016
        - Link from admin config page to MapIt. #1022
        - Test URLs for confirmation pages.
        - New configuration variable for setting up behind a secure proxy.
    - UK specific improvements:
        - Output easting/northing on one line. #997
        - Output Irish easting/northing in Northern Ireland. #822

* v1.5.3 (21st January 2015)
    - New features:
        - Satellite map toggle option on Google Maps view. #1002
        - Greek translation.
    - Bugfixes:
        - Fix cron-based email to use configured SMTP settings. #988
        - Update UNIX_USER variable on installation setup of crontab. #974
        - Improve make_css finding of bundled compass when in symlink. #978
        - Remove hard-coded site name from submit email template.
        - Allow forked repository pull requests to run on Travis.
        - Fix title of Privacy page, and other minor text fixes.
        - CSS: add some bottom content padding and fix a tiny map links issue.
    - Development improvements:
        - Replace site_title cobrand function with site-name web template. #979
        - Remove need for 'cron-wrapper' to run scripts. #852
        - Rename 'test-wrapper' to 'run-tests'. #999
        - Add client_max_body_size nginx config option. #995
        - Tidy up bin directory and #! lines.
    - Admin improvements:
        - Add staging email warning on admin body pages if needed. #982
        - Add admin navigation link to Configuration page. #1005
        - Better URL for body category editing.

* v1.5.2 (17th December 2014)
    - Hide unneeded heading on default footer.
    - Suppress 'Argument "" isn't numeric' warning on admin report edit page.
    - [UK] Don't show topic form field when reporting abuse.
    - Use token in moderation response URL to prevent hidden report leak.

* v1.5.1 (12th December 2014)
    - Bugfixes
        - Use correct cobrand signature in SendReport emails. #960
        - Fix double encoding of non-ASCII signature in emails. #961
        - Use area-based alerts by default, as they function correctly. #959
        - Set DefaultLocale appropriately when language set, for date display.
    - Open311
        - Better error if Open311 server returns a nil service list.
        - Cope better with Open311 server not liking a blank jurisdiction_id.
    - Installation/developer improvements:
        - Add a script to use a test database for running tests. #786
        - Make base FAQ more generic, move out UK-specific parts. #753 #935
        - Provide guidance at top of example config file.
        - Don't install open311-endpoint feature by default.

* v1.5 (19th November 2014)
    - Installation/developer improvements:
        - Support for Ubuntu Trusty Tahr 14.04 LTS. #921
        - Install bundler for more stable gem installation. #923
        - Rewritten graph generation programs in Perl. #924
        - Front end report moderation code. #809
    - Admin improvements:
        - Pagination of admin search results. #909
        - Validation of category details. #556
        - Removed overhang in body categories table. #738
        - Add encouraging message about support. #929
        - Tweak summary output on bodies page. #516
        - Move diligency table to bottom of page. #739
    - Front end:
        - Map page sidebar now flush with edges of window. #381
        - Simplify z-index usage, with other tidying. #673
        - Filtering of All Reports by category in URL. #254
        - More template generalisation, moving UK-specific stuff away. #344
    - Bugfixes:
        - Fixed JavaScript-disabled submission in Chrome/Firefox. #932
        - Show logged in message as success, not error. #357
        - Remove opacity from map controls on mobile.
        - Escape category in RSS feeds.
    - Internationalisation:
        - Add Albanian, Bulgarian, Hebrew, and Ukranian .po files.

* v1.4.2 (14th July 2014)
    - Maintenance release to deal with failing package installation. #832
    - User additions/improvements:
        - New links from `/reports` to open/fixed reports. #798
        - Better detection of signing in on `/auth` form. #816
    - Installation/developer improvements:
        - Allow SMTP username/password to be specified. #406
        - Correct GitHub link in `Vagrantfile`.
        - Error correctly if `cron-wrapper` fails to run.
        - Rename `default` web templates directory to `base`.
        - Move UK-specific text to separate templates. #344
        - Upgrade bundled `cpanm`. #807

* v1.4.1 (23rd May 2014)
    - Don't run some cron scripts by default, and rejig timings, to alleviate
      memory problems on EC2 micro instances. #640

* v1.4 (16th May 2014)
    - User improvements:
        - Adds some guidance on an empty `/my` page. #671
        - Auto-selects the category when reporting if there is only one. #690
        - Stops indenting emails a few spaces. #715
        - Email template updates. #700
    - Installation/developer improvements:
        - Makes it easier to change the pin icons. #721
        - Sends reports on staging sites to the reporter. #653
        - Adds a no-op send method to suspend report sending. #507
        - Improves the example Apache config. #733
        - Includes a nicer crontab example. #621
        - New developer scripts:
            - `make_css_watch`. #680
            - `geocode`. #758
        - Adds `external_url` field to Bodies. #710
        - Reinstates Open311 original update fetching code. #710 #755
        - Pins sass/compass versions. #585
        - Adds new `MAPIT_GENERATION` variable. #784
    - Bugfixes:
        - Fixes MapQuest and OSM attribution. #710 #687
        - Remove cached photos when deleted from admin.
        - Tiny bugfixes processing Open311 updates. #677
        - Correctly sets language in email alert loop. #542
        - Cron emails use `EMAIL_DOMAIN` in Message-ID. #678
        - Minor fixes for Debian wheezy.
        - Graph display of fixed states.
        - Slight CSS simplification. #609
    - Internal things:
        - Improves the robustness of Carton installation. #675
        - Doubles the speed of running tests on Travis.

* v1.3 (12th November 2013)
    - Changes cobrand behaviour so if only one is specified, always use it. #598
    - Allows multiple email addresses to be given for a contact.
    - Bugfixes to pan icon placement, and bottom navbar in Chrome. #597
    - Admin improvements
        - Search by external ID. #389
        - Date picker in stats. #514
        - Mark external links. #579
        - Fix for bug when changing report state from 'unconfirmed'. #527
        - Improve lists of report updates.
        - Add marking of bodies as deleted.
        - Show version number of code on config page.
    - Test suite runs regardless of config file contents. #596

* v1.2.6 (11th October 2013)
    - Upgrades OpenLayers to 2.13.1, for e.g. animated zooming.
    - Adds facility for using Google Maps via OpenLayers. #587
    - Swaps installation order of Perl modules/database, more robust. #573
    - Renames default FakeMapIt "Default Area" to "Everywhere". #566
    - Adds a "current configuration" admin page. #561

* v1.2.5 (13th September 2013)
    - Adds various useful hints and notices to the admin interface. #184
    - Improves the install script, including an example `Vagrantfile`
    - It is now easier for tests to override particular configuration
      variables should they need to.

* v1.2.4 (5th September 2013)
    - A fix for the long-standing issue where multiline strings were not being
      translated (reported at https://github.com/abw/Template2/pull/29 )
    - Better translation strings for "marked as" updates, fixes #391
    - Less noise when running the tests

* v1.2.3 (2nd September 2013)
    - Maintenance release to deal with failing installation
    - Improves reuse of `make_css` and shared CSS
    - Removes hardcoded UK URLs on a couple of admin error emails
    - Marks a couple of strings missing translation
    - Updates mapquest URLs

* v1.2.2 (26th July 2013)
    - Maintenance release to deal with failing installation
    - Improves the Google Maps plugin somewhat, though still needs work

* v1.2.1 (5th June 2013)
    - Maintenance release to deal with failing carton installation
    - Test and module fixes for installation on Debian wheezy
    - Module fixes for running on Travis
    - The install script adds gem environment variables to the user's .bashrc
      so that `make_css` can be run directly after installation
    - `make_css` automatically spots which cobrands use compass
    - Adds some missing states to the admin report edit page

* v1.2 (3rd May 2013)
    - Adds `MAPIT_ID_WHITELIST` to allow easier use of global MapIt
    - Adds postfix to the install script/ AMI so emailing works out of the box
    - Adds an extra zoom level to the OSM maps
    - Adds the Catalyst gzip plugin so HTML pages are gzipped
    - Fixes an issue with the All Reports summary statistics not including some
      open states, such as 'in progress'

* v1.1.2 (15th March 2013)
    - Includes the `cpanfile` now required by carton, the Perl package
      management program we use.

* v1.1.1 (22nd February 2013)
    - Hotfix to fix missed iPhone width bug

* v1.1 (22nd February 2013)
    - Adds bodies, so that the organisations that reports are sent to can cover
      multiple MapIt administrative areas, or multiple bodies can cover one
      area, and other related scenarios
    - Admin display improvements
    - Internationalisation improvements, especially with text in JavaScript
    - Various minor updates and fixes (e.g. a `--debug` option on `send-reports`,
      and coping if MapIt has its debug switched on)

* v1.0 (24th October 2012)
    - Official launch of the FixMyStreet platform<|MERGE_RESOLUTION|>--- conflicted
+++ resolved
@@ -23,12 +23,9 @@
         - Add XSL to RSS feeds so they look nicer in browsers.
         - Add per-report OpenGraph images. #2394
         - Display GPS marker on /around map. #2359
-<<<<<<< HEAD
         - Use nicer default photo upload message. #2358
         - Remove pan control from mobile widths. #2865
-=======
         - Use category groups whenever category lists are shown. #2702
->>>>>>> 82346b79
     - Admin improvements:
         - Add new roles system, to group permissions and apply to users. #2483
         - Contact form emails now include user admin links.
