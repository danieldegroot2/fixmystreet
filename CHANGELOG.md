--- conflicted
+++ resolved
@@ -1,16 +1,13 @@
 ## Releases
 
 * Unreleased
-<<<<<<< HEAD
     - Front end improvements:
         - Highlight pin on sidebar focus as well as hover.
     - Bugfixes:
         - Add ID attributes to change password form inputs.
         - Fix link deactivation for privacy policy link on privacy policy page. #3704
-=======
     - Development improvements:
         - Default make_css to `web/cobrands` rather than `web`.
->>>>>>> 0ae8d2f0
 
 * v4.0 (3rd December 2021)
     - Front end improvements:
