--- conflicted
+++ resolved
@@ -24,12 +24,9 @@
         - Fix issue with Open311 codes starting with ‘_’. #2391
         - Add parameter to URL when “Show older” clicked. #2397
         - Don't ask for email on alert signup if logged in. #2402
-<<<<<<< HEAD
         - Filter out hidden reports from top 5 list. #1957
         - Add space below "map page" contents on narrow screens.
-=======
         - Use relative report links where possible. #1995
->>>>>>> c029ec15
     - Development improvements:
         - Make front page cache time configurable.
         - Better working of /fakemapit/ under https.
