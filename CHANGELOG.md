## Releases

* Unreleased

* v2.3.2 (31st May 2018)
    - Front end improvements:
        - Improve questionnaire process. #1939 #1998
        - Increase size of "sub map links" (hide pins, permalink, etc) #2003 #2056
        - Edge-to-edge email layout on narrow screens #2010
        - Add default placeholder to report extra fields. #2027
        - Clicking the "Click map" instruction banner now begins a new report #2033
        - Homepage postcode input is now marked up as a required input #2037
        - Improved cursor/display of the new report pin. #2038
        - Asset layers can be attached to more than one category each. #2049
        - Cobrands hook to remove phone number field. #2049
        - Check recent reports for any hidden since cached. #2053
        - Asset layer attribution automatically shown. #2061
        - The .internal-link-fixed-header positioning is now much simpler. #2117
        - Added UI to view multiple wards at once on /reports. #2120
    - Bugfixes:
        - Stop asset layers obscuring marker layer. #1999
        - Don't delete hidden field values when inspecting reports. #1999
        - Fix text layout issues in /reports/…/summary dashboard charts.
        - Fix post-edit issues on admin report edit page.
        - Truncate dates in Open311 output to the second. #2023
        - Fix check for visible sub map links after 'Try again'.
        - Stop race condition when making a new report quickly.
        - Set a session timezone in case database server is set differently.
        - Fix SQL error on update edit admin page in cobrands. #2049
        - Improve chart display in old IE versions. #2005
        - Improve handling of Open311 state changes. #2069
        - Don't strip whitespace from user passwords. #2111
        - Make OpenGraph description translatable.
        - Stop double-escaping title in alert-update email.
        - Use inspection states in response template admin.
        - Fixed CSS padding/overflow bug during sidebar "drawer" animations. #2132
        - Response template containing double quote now works.
        - A few small display issues with RTL text display.
        - Improve handling of loading spinner display. #2059
        - Ignore non-interactive layers for asset message.
    - Admin improvements:
        - Inspectors can set non_public status of reports. #1992
        - Default start date is shown on the dashboard.
        - Users with 'user_edit' permission can search for users/reports. #2027
        - Don't send sent-report emails to as-body/as-anonymous reports.
        - Show Open311 service code as tooltip on admin category checkboxes. #2049
        - Bulk user import admin page. #2057
        - Add link to admin edit page for reports. #2071
        - Deleted body categories now hidden by default #1962
        - Display contents of report's extra field #1809
<<<<<<< HEAD
        - Store user creation and last active times.
        - Add scripts to anonymize inactive users and reports,
          email inactive users, or to close reports to new updates.
        - Admin ability to close reports to new updates. #43
    - Open311 improvements:
        - Fetch problems over Open311 #1986 #2067
        - Option to send multiple photos over Open311 #1986
        - Allow Open311 service definitions to include automated attributes #1986
        - Optionally supress blank Open311 update errors #1986
        - Fetch/store external status code with Open311 updates. #2048
        - Response templates can be triggered by external status code. #2048
        - Enable conversion from EPSG:27700 when fetching over Open311 #2028
        - Add CORS header to Open311 output. #2022
        - Nicer Open311 errors. #2078
=======
        - Category group can be edited.
>>>>>>> 97f5c92e
    - Development improvements:
        - Cobrand hook for adding extra areas to MAPIT_WHITELIST/_TYPES. #2049
        - send-comments warns about errors when called with --verbose #2091
        - Add HTML email previewer.
        - Add some Cypress browser-based testing.
        - Upgrade Vagrantfile to use Ubuntu Xenial. #2093
        - Add validation to cobrand-specific custom reporting fields.
        - Drop support for IE7, improve IE8 support. #2114
        - Add ability to have category extra help text.
        - Cobrand hook for showing all states in filter.

* v2.3.1 (12th February 2018)
    - Front end improvements:
        - Zoom out as much as necessary on body map page, even on mobile. #1958
        - Show loading message on initial /around map load #1976
        - Ask for current password/send email on password change. #1974
        - Add minimum password length and common password checking. #1981
        - Nicer display of national phone numbers. #1982
        - 'Report as another user' allows phone number without email. #1978
        - Display loading spinner on map when asset layers are loading. #1991
    - Bugfixes:
        - Fix bug specifying category in URL on /around. #1950
        - Fix bug with multiple select-multiples on a page. #1951
        - Make sure dashboard filters all fit onto one line. #1938
        - Fix issue with red bars on bar graph of many categories. #1938
        - Prefetch translations in /reports list of bodies. #1941
        - Ignore deleted/area-less bodies in dashboard list. #1941
        - Add missing CSS class from final questionnaire question. #1953
        - Fix JavaScript error on /my calculating bounds #1954
        - Change text on /reports to match lower down (fix translation).
        - Ensure all reports graph can't dip downward. #1956
        - Fix error sending `requires_inspection` reports. #1961
        - Fix timezone related test failure. #1984
        - Restore display of extra fields on inspector form. #1994
    - Admin improvements:
        - Admin can anonymize/hide all a user's reports. #1942 #1943
        - Admin can log a user out. #1975
        - Admin can remove a user's account details. #1944
        - Superusers can have optional two-factor authentication. #1973
    - Development improvements:
        - Add script to remove expired sessions. #1987
        - 'components' parameter can be passed to Google geocoder. #1994
    - UK:
        - Lazy load images in the footer.

* v2.3 (18th December 2017)
    - New features:
        - Optional verification of reports and updates, and logging in,
          using confirmation by phone text. #1856 #1872
        - Improved email/phone management in your profile.
        - Don't cover whole map with pin loading indicator. #1874
        - Add Expand map toggle to more mobile maps. #1875
        - Allow multiple wards to be shown on reports page. #1870
        - Add functionality to have per-body /reports page. #1880
        - Open311 category group support. #1923
    - Front end improvements:
        - Paginate reports on `/around`. #1805 #1577 #525
        - Improve performance of various pages, especially front. #1901 #1903
        - More prominent "Hide pins" link on map pages, to aid reporting in busy areas. #525
        - Optimised sprite file down from 97 KB to 36 KB. #1852
        - SVG assets for core elements like button icons and map controls #1888
        - Remove unneeded 2x PNG fallback images.
        - Improve location disambiguation page on small screens. #1918
        - Don't show geolocation link on non-HTTPS pages. #1915
        - Public report page shows state changes made in admin interface #1846
    - Bugfixes
        - Shortlist menu item always remains a link #1855
        - Fix encoded entities in RSS output. #1859
        - Only save category changes if staff user update valid #1857
        - Only create one update when staff user updating category #1857
        - Do not include blank updates in email alerts #1857
        - Redirect inspectors correctly on creation in two-tier. #1877
        - Report status filter All option works for body users #1845
        - Always allow reports to be removed from shortlist #1882
        - Remove shortlist form from inspect duplicate list. #1889
        - Fix pin size when JavaScript unavailable.
        - Fix display of text only body contacts #1895
        - Prevent text overflow bug on homepage stats #1722
        - Stop page jumping too far down on inspect form. #1863
        - Prevent multiple 'Expand map' links appearing. #1909
        - Superusers without a from_body can make reports again. #1913
        - Fix crash when viewing /around in certain locales. #1916
        - Fix back bug, from report after using list filters. #1920
        - Fix issues with send method category change. #1933
    - Admin improvements:
        - Character length limit can be placed on report detailed information #1848
        - Inspector panel shows nearest address if available #1850
        - Return a 200 rather than 404 for ref ID lookup. #1867
        - Remove hidden from default staff state dropdown. #1878
        - Marking an item as a duplicate enforces providing ID/update. #1873
        - Report field pre-filling for inspectors configurable #1854
        - Admins can now unban users #1881
        - More JavaScript-enhanced `<select multiple>` elements. #1589 #1892
        - 'Auto-response' flag on response templates is honoured for fetched
          Open311 updates. #1924
        - Individual cobrands can disable social login #1890
        - Cobrands can disable sending of moderation emails. #1910
        - Store all successful send methods. #1933
    - Dashboard/statistics:
        - Improve/consolidate various admin summary statistics pages,
          all now under /dashboard. #1834 #1919
        - Add date range for report generation #1885
        - CSV export now has token based authentication. #1911
        - And uses machine-readable dates. #1929
    - Development improvements:
        - Add hook for pre-wrapper content.
        - Include JSON representation of extra fields in category_extras output
        - send-reports will never skip failed reports when using --debug
    - UK:
        - Use SVG logo, inlined on front page. #1887
        - Inline critical CSS on front page. #1893

* v2.2 (13th September 2017)
    - New features:
        - Body and category names can now be translated in the admin. #1244
        - Report states can be edited and translated in the admin. #1826
        - Extra fields can be added to the report form site-wide. #1743
        - Staff users can now create reports as an anonymous user. #1796
        - Staff users can filter reports by all states. #1790
        - `LOGIN_REQUIRED` config key to limit site access to logged-in users.
        - `SIGNUPS_DISABLED` config key to prevent new user registrations.
    - Front end improvements:
        - Always show pagination figures even if only one page. #1787
        - Report pages list more updates to a report. #1806
        - Clearer wording and more prominent email input on alert page. #1829
        - Cobrands can implement `hide_areas_on_reports` to hide outline on map.
        - Templates to allow extra messages through problem confirmation. #1837
    - Admin improvements:
        - Highlight current shortlisted user in list tooltip. #1788
        - Extra fields on contacts can be edited. #1743
        - Clearer highlight for selected duplicate on inspect form. #1798
        - Include MapIt API key on admin config page. #1778
        - Redirect to same map view after inspection. #1820
        - A default response priority can now be set. #1838
        - Dashboard CSV export includes Northing, Easting and Ward.
          It also now orders fields by report confirmed time. #1832 #1835
    - Bugfixes:
        - Set up action scheduled field when report loaded. #1789
        - Fix display of thumbnail images on page reload. #1815
        - Fix sidebar hover behaviour being lost. #1808
        - Stop errors from JS validator due to form in form.
        - Stop update form toggle causing report submission.
        - Update map size if an extra column has appeared.
        - Improve performance of various pages. #1799
        - Duplicate list not loading when phone number present. #1803
        - Don't list multiple fixed states all as Fixed in dropdown. #1824
        - Disable email field for logged in people. #1840
    - Development improvements:
        - Debug toolbar added. #1823
        - `switch-site` script to automate switching config.yml files. #1741
        - `make_css --watch` can run custom script after each compilation.
        - Upgrade comonlib to get nicer MapIt error message.

* v2.1.1 (3rd August 2017)
    - Email improvements:
        - Clicking on the map in an email links to the report #1596
    - Admin improvements:
        - Resend report if changing category changes send_method. #1772
        - Do not replace deleted text with [...] when moderating. #1774
        - Show reporter's phone number on inspector form. #1773
        - Redirect to /around after inspecting a report.
    - Bugfixes:
        - Cache template paths in About.pm with lang_code. #1765
        - Resize pin image before compositing onto static map.
    - Development improvements:
        - Use standard JavaScript translation for show/hide pins. #1752
        - Allow update-schema to run on empty database. #1755
        - Update MapIt URL to https in example webserver configs.
        - Option to redirect to custom URL from Contact form.

* v2.1 (8th July 2017)
    - New features:
        - Allow users to hide their name on reports/updates. #658
        - New /reports page. #1630 #1726 #1753
    - Front end improvements:
        - Resize photos client-side before uploading. #1734
        - CSS header/content/navigation refactoring/simplification. #1719 #1718
        - Consolidate state dropdowns, make sure existing state is included. #1707
        - Simplify `footer-marketing.html` for most cobrands. #1709
        - Change the contact form Post button label to Send. #1750
        - Add an optional phone field to the contact form. #1750
        - Double resolution pin icons in core. #1713
    - Admin improvements:
        - Don't resend if category change subsets body. #1725
        - Fix styling of 'remove from site' button. #1700
        - Add inactive state to categories. #1757
        - Inspect form:
            - Make more visually distinct, better on medium screens. #1700 #1701
            - Populate defect types dropdown on category change. #1698
            - Update templates when category/state changed. #1729
            - Fix bug when switching state to duplicate and back. #1729
            - Don't preselect inspector template on page load. #1747
        - Allow inspectors to shortlist all reports in view. #1652
        - Subscribe inspectors to updates when state changes. #1694
        - Streamline new reports for inspectors. #1636
    - Bugfixes:
        - Make three strings translatable. #1744 #1735
        - Reinstate geolocation on alert page. #1726
        - Fix clickable spaces on inspect form/ward page. #1724
        - Make sure segmented control input not offscreen. #1749
        - Remove superfluous quote in HTML script element. #1705
        - Add missing closing </dl> to base FAQ.
    - Development improvements:
        - Allow static home page template override. #1745
        - Add Debian stretch/perl 5.24 support. #1746
        - Add scripts to rule them all. #1740
        - Update submodule on any Vagrant provisioning. #1702
        - Fix imbalanced paragraph tags in glossary. #1737
        - Spot badly configured SMTP type. #1758.
        - Add MAPIT_API_KEY support
        - Hooks:
            - Add hook for post-title field content in report form. #1735
            - Add hook so cobrands can change pin hover title. #1713
            - Allow cobrands to define pin colour for new reports. #1713
        - Testing:
            - Run each test file in a transaction. #1721
            - Test script should run 't' when other args given. #1721
            - Auto-add strict/warnings/Test::More with TestMech. #1554
            - Fix test that would not run offline. #1712
            - Fix timing edge case test failure.
    - Backwards incompatible changes:
        - The `nav-wrapper-2` class has been removed. If you have a
          custom footer template, replace that class with 'container'. #1718
        - The `/reports` page now uses different generated data. If you
          have a custom `reports/index.html` template, you may need to
          call `update-all-reports` with the `--table` argument.
    - Internal things:
        - Move third party libraries into vendor directories. #1704
        - Stop using sudo on Travis, improve locale support. #1712
        - Add CodeCov coverage testing. #1759
    - UK:
        - Add fixture script. #1720
        - Add Borsetshire demo cobrand. #1717
        - Remove requirement for fixed body IDs. #1721
        - Show all pins on two-tier councils only. #1733
        - Stop nearest request with scientific notation. #1695

* v2.0.4 (13th April 2017)
    - Front end improvements:
        - On /reports maps, only include reports in view. #1689
    - Admin improvements:
        - Allow comma-separated contact emails in the admin. #1683
    - Bugfixes:
        - Upgrade Facebook 3rd party library to fix Facebook login. #1681
        - Don't error when devolved body, blank send methods. #1374
        - Fix issue with categories with regex characters. #1688

* v2.0.3 (31st March 2017)
    - Front end improvements:
        - Add ability to make map full screen on mobile report pages. #1655
        - Move staff-only JavaScript to separate file. #1666
        - Show loading indicator when loading pins. #1669
        - Allow users to reopen closed reports. #1607
    - Admin improvements:
        - Redirect to category-filtered /reports on login if present. #1622
        - Follow redirect to /admin after login if allowed. #1622
        - Include /admin link on top-level nav for admin users.
        - Add shortlist filters. #1629
        - Add submit buttons to admin index search forms. #1551
        - Store user object when deleting report. #1661
        - Use name at time of moderation, include superusers. #1660
        - Add customisable defect types. #1674
    - Bugfixes:
        - Fix crash on reports with empty `bodies_str`. #1635
        - Only output appcache/manifest for shortlist users. #1653
        - Fix placeholder typo in French translation.
        - Make sure report Ajax call is not cached by IE11. #1638
        - Check cobrand users list when admin merging users. #1662
        - Make sure emails are lowercased in admin. #1662
        - Specify options in 'all' status filter. #1664
        - Be clearer if no states selected is not all states. #1664
        - Set up correct environment in cobrand PO script. #1616
        - Allow superuser to leave update when inspecting. #1640
        - Remove duplicate <> around envelope senders. #1663
        - Fix invisible segmented controls in old Webkit. #1670
        - Remove superfluous lists from Open311 JSON output. #1672
        - Upgrade to using Email::Sender. #1639
        - Fix bug if test run c. 55 hours before BST starts.
        - Use lat/lon on inspection form if no local coordinates. #1676
        - Improve translatability of various pages.
    - Development improvements:
        - Send open reports regardless of current state. #1334
        - Clarify ‘inspected’ behaviour. #1614
        - Reduce disk stats. #1647
        - Refactor main navigation into reusable blocks.
        - Add Problem->time_ago for pretty-printed duration.
        - Add `external_id` field to ResponsePriority.
        - Forward on all bounces as bounces.
        - Use sender in From if From and To domains match. #1651
        - Refactor SendReport::Open311 to use cobrand hooks. #792
        - Do upload_dir check on start up, not each report. #1668
        - Make sure all tests can run offline. #1675
        - Add ability to override Google Maps road style. #1676

* v2.0.2 (3rd February 2017)
    - Front end changes:
        - Add an offline fallback page with appcache. #1588
        - Improve print layout for report list pages. #1548
        - Rename ‘unable to fix’ as ‘no further action’.
    - Bugfixes:
        - Mark two missing strings for translation. #1604
        - Make sure email is lowercase when signing in. #1623
        - Make sure language included in calls to base_url_for_report. #1617
        - Small CSS homepage fixes.
        - Admin:
            - Fix filtering on shortlist page. #1620
            - Fix 'save with public update' toggle. #1615
    - Admin improvements:
        - Add offline report inspection for inspectors. #1588 #1602 #1608
        - Admin with appropriate permission can see body user who left
          contribute_as_body report or update. #1601 #1603
        - Include ‘Add user’ link on admin user search results page. #1606
        - Redirect to new user after user creation/edit. #1606
        - Redirect to shortlist after inspection if user has permission. #1612
        - Allow response templates to be associated with a state, and default
          to that template if report state changed to match. #1587
        - Disable show name checkbox when reporting as someone else. #1597
        - Show response priorities in report list items. #1582
        - Shortlist add/remove icons in report lists and report page. #1582
        - Reordering shortlist buttons in report lists. #1582
        - Default inspect form to save with public update.
        - Drop unneeded Cancel button on inspect form.
        - Use ‘*’ on admin page to signify superuser.
    - Development improvements:
        - Update has_body_permission_to to allow superusers. #1600
        - Move staging flags to their own config variable. #1600
        - Only warn of Open311 failure after a couple, in case it's transient.
        - Only load user body permissions once per request.
        - Return 400/500 for some client/server errors.
        - Fix bad cross-year test.

* v2.0.1 (16th December 2016)
    - Bugfixes:
        - Fix issue in dragging map in Chrome 55. openlayers/ol2#1510
        - Don't double-decode strftime output, to fix date/time display.
        - Filter category should always carry through to form.
        - Don't fix height of admin multiple selects. #1589
    - Admin improvements:
        - Add duplicate management to inspector view. #1581
        - Open inspect Navigate link in new tab. #1583
        - Scroll to report inspect form if present. #1583
        - Update problem lastupdate column on inspect save. #1584
        - Update priorities in inspect form on category change. #1590
    - Development improvements:
        - Pass test if NXDOMAINs are intercepted.
        - Better path for showing config git version. #1586

* v2.0 (15th November 2016)
    - Front end improvements:
        - Add HTML emails. #1281 #1103
        - Stop map being underneath content sidebar/header. #1350 #361
        - Use Ajax/HTML5 history to pull in reports and improve map views.
          #1351 #1450 #1457 #1173
        - Allow multiple states and categories to be filtered. #1547
        - Add sort order options to list pages. #308
        - Invert area highlight on body pages. #1564
        - Allow users to change their own email. #360 #1440
        - Improve change password form/success page. #1503
        - Allow scroll wheel to zoom map. #1326
        - Rename "Your reports" in main navigation to "Your account".
        - Centre map on pin location when creating a report.
        - Zoom into map after second click on marker.
        - Maintain single newlines in text output. #306
        - JavaScript performance improvements. #1490 #1491
        - Allow searching for reports with ref: prefix in postcode field. #1495
        - Improve report form, with public, private, category sections. #1528
        - Only show relevant bodies after category selection.
        - Add update form name validation. #1493 #503 #1526
        - Add CORS header to RSS output. #1540
        - Switch MapQuest to HTTPS. #1505
        - Better 403/404 pages.
    - Admin improvements:
        - Greatly improve report edit page, including map. #1347
        - Improve category edit form, and display extra data. #1557 #1524
        - Hide confirmed column on body page if all categories confirmed. #1565
        - Show any waiting reports on admin index page. #1382
        - Allow user's phone number to be edited, and a report's category. #400
        - Resend report if changing category changes body. #1560.
        - Leave a public update if an admin changes a report's category. #1544
        - New user system:
            - /admin requires a user with the `is_superuser` flag. #1463
            - `createsuperuser` command for creating superusers.
            - Feature to create report as body/other user. #1473
            - Add user permissions system. #1486
            - Allow user to have an area assigned in admin. #1488
            - Allow user to have categories assigned in admin. #1563
            - Add inspector report detail view. #1470
            - Add user shortlists. #1482
            - Add response templates and priorities. #1500 #1517
            - Add user reputation and trusted users. #1533
    - Bugfixes:
        - Front end:
            - Fix photo preview display after submission. #1511
            - Update list of TLDs for email checking. #1504
            - Fix form validation issue with multiple IDs. #1513
            - Don't show deleted bodies on /reports. #1545
            - Stop using collapse filter in category template.
            - Use default link zoom for all map types.
            - Don't reload /reports or /my pages when filter updated.
            - Don't show alert email box if signed in.
        - Do not send alerts for hidden reports. #1461
        - Admin:
            - Fix contact editing of Open311 categories. #1535
            - Show 'Remove from site' button based on report. #1508
            - Improve moderation display and email. #855
            - Fix invalid SQL being generated by moderation lookup. #1489
            - Show user edit errors (e.g. blank name/email). #1510
            - Disallow empty name when creating/editing bodies.
            - Fix a crash on /admin/timeline.
    - Development improvements:
        - CSS:
            - make_css: Add output style option.
            - make_css: Follow symlinks.
            - Remove some unused CSS, and simplify full-width. #1423
            - Add generic .form-control and .btn classes.
        - Open311:
            - Tidy up/harden some handling. #1428
            - Add config for request limit, default 1000. #1313
            - Automatically spot co-ord/ID attributes. #1499
            - Make sure passed coordinate is decimal.
        - JavaScript:
            - Use static validation_rules.js file. #1451
            - Remove need to customise OpenLayers built script. #1448
            - Refactor and tidy all the JavaScript. #913
            - Prefer using an auto.min.js file if present/newer. #1491
        - Testing:
            - Speed up tests by stubbing out calls to Gaze.
            - Tests can run multiple times simultaneously. #1477
            - run-tests with no arguments runs all tests.
        - Don’t cache geocoder results when STAGING_SITE is 1. #1447
        - Make UPLOAD_DIR/GEO_CACHE relative to project root. #1474
        - Change add_links from a function to a filter. #1487
        - Optionally skip some cobrand restrictions. #1529
        - Allow contact form recipient override and extra fields.
        - Add server-side MapIt proxy.
    - Vagrant installation improvements:
        - Improve error handling.
        - Don't add a symlink if it is to the same place.
    - Backwards incompatible changes:
        - Drop support for IE6. #1356
    - UK
        - Better handling of two-tier reports. #1381
        - Allow limited admin access to body users on their own cobrands.
        - Add Content-Security-Policy header.

The Open311 adapter code has been moved to its own repository at
<https://github.com/mysociety/open311-adapter>.

* v1.8.4 (6th July 2016)
    - Security:
        - Fix XSS vulnerability in OpenGraph header and hide/all pins links.
    - Front end improvements:
        - Wrap emails better for differing screen sizes. #1393
        - Fix annoying jump when "Get updates" drawer opened. #1425
        - Improve auth flow taken when return key used. #1433
        - Add and improve more CSRF tokens. #1433
        - Remove default box-shadow. #1419
        - Fix missing margin before reporting form email input. #1418
    - Bugfixes:
        - Redirect correctly if filter used without JavaScript. #1422
        - Remove race condition when starting new report. #1434
        - Fix a couple of display bugs in IE7. #1356
        - Correctly orient preview images. #1378

* v1.8.3 (3rd June 2016)
    - Admin improvements
        - Add search boxes to admin index page, and move stats. #1295
        - Allow change of email in admin to existing entry. #1207
        - Speed up photo removal. #1400
        - Improve in-place moderation UI. #1388
    - Front end improvements:
        - Improve printing of report page in Firefox. #1394
        - Fallback if request to Gaze fails. #1286
    - Bugfixes:
        - Fix non-working Google Maps layer. #1215
        - Fix map tap sensitivity on some devices. #911 and openlayers/ol2#1418
        - Fix lack of removal of cached update photos. #1405
        - Handle reports/updates by logged in abuse entries.
        - Fix size of grey chevrons.
    - Development improvements:
        - Massive speed increase to CSS compilation. #1414
        - Use only one templating system for emails. #1410
        - Move summary string function to template. #694
        - Consolidate CSS clearfix handling. #1414
        - Disable auto-CRLF conversion on git checkout.
        - Support for Debian Jessie/Ubuntu Xenial.
    - UK only
        - Add standard mySociety footer. #1385

* v1.8.2 (3rd May 2016)
    - Security:
        - Fix vulnerability in image upload that allowed external
          command execution.
    - New features
        - Twitter social login. #1377
        - PNG image upload support. #1302 #1361
    - Front end improvements:
        - Switch list item heading from h4 to h3. #1348
        - Preserve category when clicking elsewhere on map.
        - Optimize store logo PNGs.
    - Admin improvements
        - Default new category creation to confirmed. #1266
        - Use better link to reports on admin body page.
    - Bugfixes:
        - Show right body user form value for fixed reports. #1369
        - Cope with a '/' in body name slug. #574
        - Ignore empty entries in the image upload IDs.
        - Use transparent border in tips/change_location. #1380
    - Development improvements:
        - Allow cobrands to control front page number colours.
        - Refactor email handling to use Email::MIME alone. #1366
        - Improve testing on Mac OS X.
        - Prevent dev sites auto-creating session.
        - Display used send method in debug line.
        - Remove unused cobrands. #1383
        - Finally combine remaining base/fixmystreet templates.
        - Don't warn on bad photo hashes.
        - Skip fetched updates if they're out of date range. #1390
        - Store Open311 error in report on failure. #1391

* v1.8.1 (23rd March 2016)
    - Front end improvements:
          - Remember user's last anonymous state. #150
          - Remove auto-scrolling of sidebar on pin hover. #1344
          - Better multiple image display for reports/updates. #1325
          - Improve accessibility of pretty radio buttons and photo inputs.
    - Bugfixes:
          - Make sure preview image doesn't hide error. #1361
          - Don't double-decode geocoded addresses. #1359
          - Ensure top of reporting form is shown. #787
          - Other updates for Perl 5.20/5.22. #1358
    - Development improvements:
          - Add cobrand-specific custom reporting fields. #1352

* v1.8 (2nd March 2016)
    - New features:
        - Facebook login. #1146
        - Multiple photo upload support, with new UI. #190 #825 #1300
    - Front end improvements:
        - Pad internal update links so they are in view. #1308
        - Move alert page "recent photos" out of sidebar. #1168
        - Clearer relationship between map pins/list items. #1094
        - Consistent styling for updates on /report and /my pages. #1312
        - Stop a top banner overlapping header contents/improve CSS. #1306
        - Improve design of some error pages.
    - Performance improvements:
        - Reduce memory usage. #1285
    - Bugfixes:
        - Default the Google map view to hybrid. #1293
        - Prevent SVG chevron being stretched in Firefox. #1256
        - Better display/internationalisation of numbers. #1297
        - Fix cobrand restriction of My/Nearby. #1289
        - If app user logged in, perform alert signup. #1321
        - Spot media_url in Open311 GetServiceRequestUpdate. #1315
        - Improve disabled input behaviour (no hover, ensure faded).
        - Fix co-ordinate swapping bug in Google geocoder.
        - Exclude update alerts from summary alert counts.
        - Skip sending if any body marks it for skipping.
        - Upgrade Net::SMTP::SSL to fix email sending issue.
    - Development improvements:
        - Add generic static route handler. #1235
        - Store reports summary data by cobrand. #1290
        - Better handling replies to bounce addresses. #85
        - Combine more base/fixmystreet templates.
        - Add OpenStreetMap URL to report email.
    - Admin improvements:
        - Don't allow blank email/name to be submitted. #1294
        - Handle multiple photo rotation/removal in admin. #1300
        - Fix typo in admin body form checked status.
    - UK only
        - Make sure front page error is visible. #1336
        - Don't show app next step if used app. #1305
        - House Rules. #890 #1311

* v1.7.2 (6th July 2016)
    - Security:
        - Fix XSS vulnerability in OpenGraph header and hide/all pins links.

* v1.7.1 (3rd May 2016)
    - Security:
        - Fix vulnerability in image upload that allowed external
          command execution.

* v1.7 (23rd October 2015)
    - Front end improvements:
        - Add right-to-left design option. #1209
        - Add state/category filters to list pages. #1141
        - Include last update time in around/my page lists. #1245
        - Show report details more nicely on a questionnaire page. #1104
        - Improve email confirmation page (now matches success pages). #577
        - Update URL hash when mobile menu navigation clicked. #1211
        - Add public status page showing stats and version. #1251
        - Accessibility improvements to map pages. #1217
        - New default OpenGraph image. #1184
        - Turkish translation.
    - Performance improvements:
        - A number of database speed improvements. #1017
    - Bugfixes:
        - Translate report states in admin index. #1179
        - Improve translation string on alert page. #348
        - Fix location bug fetching category extras.
        - Workaround DMARC problems. #1070
        - Fix padding of alert form box. #1211
        - Pin Google Maps API version to keep it working. #1215
        - Upgrade Google geocoder to version 3. #1194
        - Fix script running when CDPATH is set. #1250
        - Fix retina image size on front page. #838
        - Process update left as part of questionnaire, to catch empty ones. #1234
        - Make sure explicit sign in button clicks are honoured. #1091
        - Adjust email confirmation text when report not being sent. #1210
        - Fix footer links in admin if behind a proxy. #1206
        - Use base URL in a cobrand alert for a report without a body. #1198
        - Fix potential graph script failure in perl 5.16+. #1262
    - Development improvements:
        - Error logging should now work consistently. #404
        - CSS
            - Streamline navigation menu CSS. #1191
            - Streamline list item CSS. #1141
            - make_css now follows symlinks. #1181
            - Use a sass variable for hamburger menu. #1186
            - Write progress of make_css_watch to terminal title. #1211
        - Templates:
            - Remove final hardcoded "FixMyStreet" from templates. #1205
            - Combine a number of base/fixmystreet templates. #1245
        - Installation:
            - Make sure submodules are checked out by Vagrant. #1197
            - Remove Module::Pluggable warning in newer perls. #1254
            - Bundle carton to ease installation step. #1208
        - Translation:
            - Improve ease of running gettext-extract. #1202
        - Add standard app.psgi file.
        - Add link to volunteer tickets in README. #1259
        - Use Modernizr to decide whether to show mobile map. #1192
        - Prevent potential session cookie recursion. #1077
        - Allow underscore in cobrand name/data. #1236
        - Add a development URL to see check email pages. #1211

* v1.6.3 (6th July 2016)
    - Security:
        - Fix XSS vulnerability in OpenGraph header and hide/all pins links.

* v1.6.2 (3rd May 2016)
    - Security:
        - Fix vulnerability in image upload that allowed external
          command execution.

* v1.6.1 (31st July 2015)
    - Bugfixes:
        - Fix bug introduced in last release when setting multiple areas
          for a body in the admin. #1158
        - Don't have default "name >= 5 characters"/"must have space" checks,
          as Latin-centric #805
    - New features:
        - Danish translation.
    - Front end improvements:
        - Fix “All Reports” table headers on scroll. #50
        - Add time tooltips to All Reports table headings. #983
        - Fix sidebar running over the footer on alerts page. #1168
    - Admin improvements:
        - Add mark as sent button. #601
        - Add link to comment user ID from body form if present. #580
        - Add MapIt links from body page/ report co-ordinates. #638
        - Show any category extra data. #517 #920
        - Mark users who have moderate permission. #990
        - Allow editing of body external URL.
        - List a report’s bodies more nicely.
    - UK specific improvements:
        - Explain gone Northern Ireland councils. #1151
        - Better messaging for councils refusing messages. #968

* v1.5.5 / v1.6 (10th July 2015)
    - Security:
        - Fix vulnerability in login email sending that could allow an account
          to be hijacked by a third party.
        - Time out email authentication tokens.
        - Update dependency to fix issue with Unicode characters in passwords.
    - New features:
        - Chinese translation.
    - Front end improvements:
        - Add “Report” button in default mobile header. #931
        - Use ‘hamburger’ menu icon in mobile header. #931
        - Resize map pins based on zoom level. #1041
        - Improve report meta information display. #1080
        - Display message on body page when reports list is empty.
    - Bugfixes:
        - Fix issue with shrunken update photos. #424
        - Fix typo in footer role="contentinfo".
        - Default Google maps to satellite view. #1133
        - Update Bing Maps parameter ID.
    - Development improvements:
        - Add ability for map pages to filter by category/state. #1134
          (this is currently on a couple of cobrands, to add to base soon)
        - Allow cobrands to specify ordering on all reports page.
        - Use mocked Nominatim in tests to cope with bad connections.
        - Add Extra role to ease use of the {extra} database field. #1018
    - UK specific improvements:
        - Add dog poop poster. #1028

* v1.5.4 (25th February 2015)
    - New features:
        - Stamen toner-lite and Bing Maps tiles.
        - Czech and part-done Lithuanian translations.
    - Front end improvements:
        - Nicer confirmation pages, with next steps template example. #972
        - Always show report/update confirmation page, even if logged in. #1003
        - Expire cached geolocations after a week. #684
    - Bugfixes:
        - Make sure all co-ordinates are stringified/truncated. #1009
        - Correct "Open Street Map" to "OpenStreetMap". #1021
        - Only create timezone objects once, at startup.
    - Development improvements:
        - Remove need to specify en-gb in LANGUAGES. #1015
        - Mac installation improvements. #1014
        - Make use of jhead and Math::BigInt::GMP optional. #1016
        - Link from admin config page to MapIt. #1022
        - Test URLs for confirmation pages.
        - New configuration variable for setting up behind a secure proxy.
    - UK specific improvements:
        - Output easting/northing on one line. #997
        - Output Irish easting/northing in Northern Ireland. #822

* v1.5.3 (21st January 2015)
    - New features:
        - Satellite map toggle option on Google Maps view. #1002
        - Greek translation.
    - Bugfixes:
        - Fix cron-based email to use configured SMTP settings. #988
        - Update UNIX_USER variable on installation setup of crontab. #974
        - Improve make_css finding of bundled compass when in symlink. #978
        - Remove hard-coded site name from submit email template.
        - Allow forked repository pull requests to run on Travis.
        - Fix title of Privacy page, and other minor text fixes.
        - CSS: add some bottom content padding and fix a tiny map links issue.
    - Development improvements:
        - Replace site_title cobrand function with site-name web template. #979
        - Remove need for 'cron-wrapper' to run scripts. #852
        - Rename 'test-wrapper' to 'run-tests'. #999
        - Add client_max_body_size nginx config option. #995
        - Tidy up bin directory and #! lines.
    - Admin improvements:
        - Add staging email warning on admin body pages if needed. #982
        - Add admin navigation link to Configuration page. #1005
        - Better URL for body category editing.

* v1.5.2 (17th December 2014)
    - Hide unneeded heading on default footer.
    - Suppress 'Argument "" isn't numeric' warning on admin report edit page.
    - [UK] Don't show topic form field when reporting abuse.
    - Use token in moderation response URL to prevent hidden report leak.

* v1.5.1 (12th December 2014)
    - Bugfixes
        - Use correct cobrand signature in SendReport emails. #960
        - Fix double encoding of non-ASCII signature in emails. #961
        - Use area-based alerts by default, as they function correctly. #959
        - Set DefaultLocale appropriately when language set, for date display.
    - Open311
        - Better error if Open311 server returns a nil service list.
        - Cope better with Open311 server not liking a blank jurisdiction_id.
    - Installation/developer improvements:
        - Add a script to use a test database for running tests. #786
        - Make base FAQ more generic, move out UK-specific parts. #753 #935
        - Provide guidance at top of example config file.
        - Don't install open311-endpoint feature by default.

* v1.5 (19th November 2014)
    - Installation/developer improvements:
        - Support for Ubuntu Trusty Tahr 14.04 LTS. #921
        - Install bundler for more stable gem installation. #923
        - Rewritten graph generation programs in Perl. #924
        - Front end report moderation code. #809
    - Admin improvements:
        - Pagination of admin search results. #909
        - Validation of category details. #556
        - Removed overhang in body categories table. #738
        - Add encouraging message about support. #929
        - Tweak summary output on bodies page. #516
        - Move diligency table to bottom of page. #739
    - Front end:
        - Map page sidebar now flush with edges of window. #381
        - Simplify z-index usage, with other tidying. #673
        - Filtering of All Reports by category in URL. #254
        - More template generalisation, moving UK-specific stuff away. #344
    - Bugfixes:
        - Fixed JavaScript-disabled submission in Chrome/Firefox. #932
        - Show logged in message as success, not error. #357
        - Remove opacity from map controls on mobile.
        - Escape category in RSS feeds.
    - Internationalisation:
        - Add Albanian, Bulgarian, Hebrew, and Ukranian .po files.

* v1.4.2 (14th July 2014)
    - Maintenance release to deal with failing package installation. #832
    - User additions/improvements:
        - New links from `/reports` to open/fixed reports. #798
        - Better detection of signing in on `/auth` form. #816
    - Installation/developer improvements:
        - Allow SMTP username/password to be specified. #406
        - Correct GitHub link in `Vagrantfile`.
        - Error correctly if `cron-wrapper` fails to run.
        - Rename `default` web templates directory to `base`.
        - Move UK-specific text to separate templates. #344
        - Upgrade bundled `cpanm`. #807

* v1.4.1 (23rd May 2014)
    - Don't run some cron scripts by default, and rejig timings, to alleviate
      memory problems on EC2 micro instances. #640

* v1.4 (16th May 2014)
    - User improvements:
        - Adds some guidance on an empty `/my` page. #671
        - Auto-selects the category when reporting if there is only one. #690
        - Stops indenting emails a few spaces. #715
        - Email template updates. #700
    - Installation/developer improvements:
        - Makes it easier to change the pin icons. #721
        - Sends reports on staging sites to the reporter. #653
        - Adds a no-op send method to suspend report sending. #507
        - Improves the example Apache config. #733
        - Includes a nicer crontab example. #621
        - New developer scripts:
            - `make_css_watch`. #680
            - `geocode`. #758
        - Adds `external_url` field to Bodies. #710
        - Reinstates Open311 original update fetching code. #710 #755
        - Pins sass/compass versions. #585
        - Adds new `MAPIT_GENERATION` variable. #784
    - Bugfixes:
        - Fixes MapQuest and OSM attribution. #710 #687
        - Remove cached photos when deleted from admin.
        - Tiny bugfixes processing Open311 updates. #677
        - Correctly sets language in email alert loop. #542
        - Cron emails use `EMAIL_DOMAIN` in Message-ID. #678
        - Minor fixes for Debian wheezy.
        - Graph display of fixed states.
        - Slight CSS simplification. #609
    - Internal things:
        - Improves the robustness of Carton installation. #675
        - Doubles the speed of running tests on Travis.

* v1.3 (12th November 2013)
    - Changes cobrand behaviour so if only one is specified, always use it. #598
    - Allows multiple email addresses to be given for a contact.
    - Bugfixes to pan icon placement, and bottom navbar in Chrome. #597
    - Admin improvements
        - Search by external ID. #389
        - Date picker in stats. #514
        - Mark external links. #579
        - Fix for bug when changing report state from 'unconfirmed'. #527
        - Improve lists of report updates.
        - Add marking of bodies as deleted.
        - Show version number of code on config page.
    - Test suite runs regardless of config file contents. #596

* v1.2.6 (11th October 2013)
    - Upgrades OpenLayers to 2.13.1, for e.g. animated zooming.
    - Adds facility for using Google Maps via OpenLayers. #587
    - Swaps installation order of Perl modules/database, more robust. #573
    - Renames default FakeMapIt "Default Area" to "Everywhere". #566
    - Adds a "current configuration" admin page. #561

* v1.2.5 (13th September 2013)
    - Adds various useful hints and notices to the admin interface. #184
    - Improves the install script, including an example `Vagrantfile`
    - It is now easier for tests to override particular configuration
      variables should they need to.

* v1.2.4 (5th September 2013)
    - A fix for the long-standing issue where multiline strings were not being
      translated (reported at https://github.com/abw/Template2/pull/29 )
    - Better translation strings for "marked as" updates, fixes #391
    - Less noise when running the tests

* v1.2.3 (2nd September 2013)
    - Maintenance release to deal with failing installation
    - Improves reuse of `make_css` and shared CSS
    - Removes hardcoded UK URLs on a couple of admin error emails
    - Marks a couple of strings missing translation
    - Updates mapquest URLs

* v1.2.2 (26th July 2013)
    - Maintenance release to deal with failing installation
    - Improves the Google Maps plugin somewhat, though still needs work

* v1.2.1 (5th June 2013)
    - Maintenance release to deal with failing carton installation
    - Test and module fixes for installation on Debian wheezy
    - Module fixes for running on Travis
    - The install script adds gem environment variables to the user's .bashrc
      so that `make_css` can be run directly after installation
    - `make_css` automatically spots which cobrands use compass
    - Adds some missing states to the admin report edit page

* v1.2 (3rd May 2013)
    - Adds `MAPIT_ID_WHITELIST` to allow easier use of global MapIt
    - Adds postfix to the install script/ AMI so emailing works out of the box
    - Adds an extra zoom level to the OSM maps
    - Adds the Catalyst gzip plugin so HTML pages are gzipped
    - Fixes an issue with the All Reports summary statistics not including some
      open states, such as 'in progress'

* v1.1.2 (15th March 2013)
    - Includes the `cpanfile` now required by carton, the Perl package
      management program we use.

* v1.1.1 (22nd February 2013)
    - Hotfix to fix missed iPhone width bug

* v1.1 (22nd February 2013)
    - Adds bodies, so that the organisations that reports are sent to can cover
      multiple MapIt administrative areas, or multiple bodies can cover one
      area, and other related scenarios
    - Admin display improvements
    - Internationalisation improvements, especially with text in JavaScript
    - Various minor updates and fixes (e.g. a `--debug` option on `send-reports`,
      and coping if MapIt has its debug switched on)

* v1.0 (24th October 2012)
    - Official launch of the FixMyStreet platform<|MERGE_RESOLUTION|>--- conflicted
+++ resolved
@@ -48,11 +48,11 @@
         - Add link to admin edit page for reports. #2071
         - Deleted body categories now hidden by default #1962
         - Display contents of report's extra field #1809
-<<<<<<< HEAD
         - Store user creation and last active times.
         - Add scripts to anonymize inactive users and reports,
           email inactive users, or to close reports to new updates.
         - Admin ability to close reports to new updates. #43
+        - Category group can be edited.
     - Open311 improvements:
         - Fetch problems over Open311 #1986 #2067
         - Option to send multiple photos over Open311 #1986
@@ -63,9 +63,6 @@
         - Enable conversion from EPSG:27700 when fetching over Open311 #2028
         - Add CORS header to Open311 output. #2022
         - Nicer Open311 errors. #2078
-=======
-        - Category group can be edited.
->>>>>>> 97f5c92e
     - Development improvements:
         - Cobrand hook for adding extra areas to MAPIT_WHITELIST/_TYPES. #2049
         - send-comments warns about errors when called with --verbose #2091
