## Releases

* Unreleased
<<<<<<< HEAD
    - Admin improvements:
        - Inspectors can set non_public status of reports. #1992
=======
    - Front end improvements:
        - Improve questionnaire process. #1939 #1998
>>>>>>> 684405c7

* v2.3.1 (12th February 2018)
    - Front end improvements:
        - Zoom out as much as necessary on body map page, even on mobile. #1958
        - Show loading message on initial /around map load #1976
        - Ask for current password/send email on password change. #1974
        - Add minimum password length and common password checking. #1981
        - Nicer display of national phone numbers. #1982
        - 'Report as another user' allows phone number without email. #1978
        - Display loading spinner on map when asset layers are loading. #1991
    - Bugfixes:
        - Fix bug specifying category in URL on /around. #1950
        - Fix bug with multiple select-multiples on a page. #1951
        - Make sure dashboard filters all fit onto one line. #1938
        - Fix issue with red bars on bar graph of many categories. #1938
        - Prefetch translations in /reports list of bodies. #1941
        - Ignore deleted/area-less bodies in dashboard list. #1941
        - Add missing CSS class from final questionnaire question. #1953
        - Fix JavaScript error on /my calculating bounds #1954
        - Change text on /reports to match lower down (fix translation).
        - Ensure all reports graph can't dip downward. #1956
        - Fix error sending `requires_inspection` reports. #1961
        - Fix timezone related test failure. #1984
        - Restore display of extra fields on inspector form. #1994
    - Admin improvements:
        - Admin can anonymize/hide all a user's reports. #1942 #1943
        - Admin can log a user out. #1975
        - Admin can remove a user's account details. #1944
        - Superusers can have optional two-factor authentication. #1973
    - Development improvements:
        - Add script to remove expired sessions. #1987
        - 'components' parameter can be passed to Google geocoder. #1994
    - UK:
        - Lazy load images in the footer.

* v2.3 (18th December 2017)
    - New features:
        - Optional verification of reports and updates, and logging in,
          using confirmation by phone text. #1856 #1872
        - Improved email/phone management in your profile.
        - Don't cover whole map with pin loading indicator. #1874
        - Add Expand map toggle to more mobile maps. #1875
        - Allow multiple wards to be shown on reports page. #1870
        - Add functionality to have per-body /reports page. #1880
        - Open311 category group support. #1923
    - Front end improvements:
        - Paginate reports on `/around`. #1805 #1577 #525
        - Improve performance of various pages, especially front. #1901 #1903
        - More prominent "Hide pins" link on map pages, to aid reporting in busy areas. #525
        - Optimised sprite file down from 97 KB to 36 KB. #1852
        - SVG assets for core elements like button icons and map controls #1888
        - Remove unneeded 2x PNG fallback images.
        - Improve location disambiguation page on small screens. #1918
        - Don't show geolocation link on non-HTTPS pages. #1915
        - Public report page shows state changes made in admin interface #1846
    - Bugfixes
        - Shortlist menu item always remains a link #1855
        - Fix encoded entities in RSS output. #1859
        - Only save category changes if staff user update valid #1857
        - Only create one update when staff user updating category #1857
        - Do not include blank updates in email alerts #1857
        - Redirect inspectors correctly on creation in two-tier. #1877
        - Report status filter All option works for body users #1845
        - Always allow reports to be removed from shortlist #1882
        - Remove shortlist form from inspect duplicate list. #1889
        - Fix pin size when JavaScript unavailable.
        - Fix display of text only body contacts #1895
        - Prevent text overflow bug on homepage stats #1722
        - Stop page jumping too far down on inspect form. #1863
        - Prevent multiple 'Expand map' links appearing. #1909
        - Superusers without a from_body can make reports again. #1913
        - Fix crash when viewing /around in certain locales. #1916
        - Fix back bug, from report after using list filters. #1920
        - Fix issues with send method category change. #1933
    - Admin improvements:
        - Character length limit can be placed on report detailed information #1848
        - Inspector panel shows nearest address if available #1850
        - Return a 200 rather than 404 for ref ID lookup. #1867
        - Remove hidden from default staff state dropdown. #1878
        - Marking an item as a duplicate enforces providing ID/update. #1873
        - Report field pre-filling for inspectors configurable #1854
        - Admins can now unban users #1881
        - More JavaScript-enhanced `<select multiple>` elements. #1589 #1892
        - 'Auto-response' flag on response templates is honoured for fetched
          Open311 updates. #1924
        - Individual cobrands can disable social login #1890
        - Cobrands can disable sending of moderation emails. #1910
        - Store all successful send methods. #1933
    - Dashboard/statistics:
        - Improve/consolidate various admin summary statistics pages,
          all now under /dashboard. #1834 #1919
        - Add date range for report generation #1885
        - CSV export now has token based authentication. #1911
        - And uses machine-readable dates. #1929
    - Development improvements:
        - Add hook for pre-wrapper content.
        - Include JSON representation of extra fields in category_extras output
        - send-reports will never skip failed reports when using --debug
    - UK:
        - Use SVG logo, inlined on front page. #1887
        - Inline critical CSS on front page. #1893

* v2.2 (13th September 2017)
    - New features:
        - Body and category names can now be translated in the admin. #1244
        - Report states can be edited and translated in the admin. #1826
        - Extra fields can be added to the report form site-wide. #1743
        - Staff users can now create reports as an anonymous user. #1796
        - Staff users can filter reports by all states. #1790
        - `LOGIN_REQUIRED` config key to limit site access to logged-in users.
        - `SIGNUPS_DISABLED` config key to prevent new user registrations.
    - Front end improvements:
        - Always show pagination figures even if only one page. #1787
        - Report pages list more updates to a report. #1806
        - Clearer wording and more prominent email input on alert page. #1829
        - Cobrands can implement `hide_areas_on_reports` to hide outline on map.
        - Templates to allow extra messages through problem confirmation. #1837
    - Admin improvements:
        - Highlight current shortlisted user in list tooltip. #1788
        - Extra fields on contacts can be edited. #1743
        - Clearer highlight for selected duplicate on inspect form. #1798
        - Include MapIt API key on admin config page. #1778
        - Redirect to same map view after inspection. #1820
        - A default response priority can now be set. #1838
        - Dashboard CSV export includes Northing, Easting and Ward.
          It also now orders fields by report confirmed time. #1832 #1835
    - Bugfixes:
        - Set up action scheduled field when report loaded. #1789
        - Fix display of thumbnail images on page reload. #1815
        - Fix sidebar hover behaviour being lost. #1808
        - Stop errors from JS validator due to form in form.
        - Stop update form toggle causing report submission.
        - Update map size if an extra column has appeared.
        - Improve performance of various pages. #1799
        - Duplicate list not loading when phone number present. #1803
        - Don't list multiple fixed states all as Fixed in dropdown. #1824
        - Disable email field for logged in people. #1840
    - Development improvements:
        - Debug toolbar added. #1823
        - `switch-site` script to automate switching config.yml files. #1741
        - `make_css --watch` can run custom script after each compilation.
        - Upgrade comonlib to get nicer MapIt error message.

* v2.1.1 (3rd August 2017)
    - Email improvements:
        - Clicking on the map in an email links to the report #1596
    - Admin improvements:
        - Resend report if changing category changes send_method. #1772
        - Do not replace deleted text with [...] when moderating. #1774
        - Show reporter's phone number on inspector form. #1773
        - Redirect to /around after inspecting a report.
    - Bugfixes:
        - Cache template paths in About.pm with lang_code. #1765
        - Resize pin image before compositing onto static map.
    - Development improvements:
        - Use standard JavaScript translation for show/hide pins. #1752
        - Allow update-schema to run on empty database. #1755
        - Update MapIt URL to https in example webserver configs.
        - Option to redirect to custom URL from Contact form.

* v2.1 (8th July 2017)
    - New features:
        - Allow users to hide their name on reports/updates. #658
        - New /reports page. #1630 #1726 #1753
    - Front end improvements:
        - Resize photos client-side before uploading. #1734
        - CSS header/content/navigation refactoring/simplification. #1719 #1718
        - Consolidate state dropdowns, make sure existing state is included. #1707
        - Simplify `footer-marketing.html` for most cobrands. #1709
        - Change the contact form Post button label to Send. #1750
        - Add an optional phone field to the contact form. #1750
        - Double resolution pin icons in core. #1713
    - Admin improvements:
        - Don't resend if category change subsets body. #1725
        - Fix styling of 'remove from site' button. #1700
        - Add inactive state to categories. #1757
        - Inspect form:
            - Make more visually distinct, better on medium screens. #1700 #1701
            - Populate defect types dropdown on category change. #1698
            - Update templates when category/state changed. #1729
            - Fix bug when switching state to duplicate and back. #1729
            - Don't preselect inspector template on page load. #1747
        - Allow inspectors to shortlist all reports in view. #1652
        - Subscribe inspectors to updates when state changes. #1694
        - Streamline new reports for inspectors. #1636
    - Bugfixes:
        - Make three strings translatable. #1744 #1735
        - Reinstate geolocation on alert page. #1726
        - Fix clickable spaces on inspect form/ward page. #1724
        - Make sure segmented control input not offscreen. #1749
        - Remove superfluous quote in HTML script element. #1705
        - Add missing closing </dl> to base FAQ.
    - Development improvements:
        - Allow static home page template override. #1745
        - Add Debian stretch/perl 5.24 support. #1746
        - Add scripts to rule them all. #1740
        - Update submodule on any Vagrant provisioning. #1702
        - Fix imbalanced paragraph tags in glossary. #1737
        - Spot badly configured SMTP type. #1758.
        - Add MAPIT_API_KEY support
        - Hooks:
            - Add hook for post-title field content in report form. #1735
            - Add hook so cobrands can change pin hover title. #1713
            - Allow cobrands to define pin colour for new reports. #1713
        - Testing:
            - Run each test file in a transaction. #1721
            - Test script should run 't' when other args given. #1721
            - Auto-add strict/warnings/Test::More with TestMech. #1554
            - Fix test that would not run offline. #1712
            - Fix timing edge case test failure.
    - Backwards incompatible changes:
        - The `nav-wrapper-2` class has been removed. If you have a
          custom footer template, replace that class with 'container'. #1718
        - The `/reports` page now uses different generated data. If you
          have a custom `reports/index.html` template, you may need to
          call `update-all-reports` with the `--table` argument.
    - Internal things:
        - Move third party libraries into vendor directories. #1704
        - Stop using sudo on Travis, improve locale support. #1712
        - Add CodeCov coverage testing. #1759
    - UK:
        - Add fixture script. #1720
        - Add Borsetshire demo cobrand. #1717
        - Remove requirement for fixed body IDs. #1721
        - Show all pins on two-tier councils only. #1733
        - Stop nearest request with scientific notation. #1695

* v2.0.4 (13th April 2017)
    - Front end improvements:
        - On /reports maps, only include reports in view. #1689
    - Admin improvements:
        - Allow comma-separated contact emails in the admin. #1683
    - Bugfixes:
        - Upgrade Facebook 3rd party library to fix Facebook login. #1681
        - Don't error when devolved body, blank send methods. #1374
        - Fix issue with categories with regex characters. #1688

* v2.0.3 (31st March 2017)
    - Front end improvements:
        - Add ability to make map full screen on mobile report pages. #1655
        - Move staff-only JavaScript to separate file. #1666
        - Show loading indicator when loading pins. #1669
        - Allow users to reopen closed reports. #1607
    - Admin improvements:
        - Redirect to category-filtered /reports on login if present. #1622
        - Follow redirect to /admin after login if allowed. #1622
        - Include /admin link on top-level nav for admin users.
        - Add shortlist filters. #1629
        - Add submit buttons to admin index search forms. #1551
        - Store user object when deleting report. #1661
        - Use name at time of moderation, include superusers. #1660
        - Add customisable defect types. #1674
    - Bugfixes:
        - Fix crash on reports with empty `bodies_str`. #1635
        - Only output appcache/manifest for shortlist users. #1653
        - Fix placeholder typo in French translation.
        - Make sure report Ajax call is not cached by IE11. #1638
        - Check cobrand users list when admin merging users. #1662
        - Make sure emails are lowercased in admin. #1662
        - Specify options in 'all' status filter. #1664
        - Be clearer if no states selected is not all states. #1664
        - Set up correct environment in cobrand PO script. #1616
        - Allow superuser to leave update when inspecting. #1640
        - Remove duplicate <> around envelope senders. #1663
        - Fix invisible segmented controls in old Webkit. #1670
        - Remove superfluous lists from Open311 JSON output. #1672
        - Upgrade to using Email::Sender. #1639
        - Fix bug if test run c. 55 hours before BST starts.
        - Use lat/lon on inspection form if no local coordinates. #1676
        - Improve translatability of various pages.
    - Development improvements:
        - Send open reports regardless of current state. #1334
        - Clarify ‘inspected’ behaviour. #1614
        - Reduce disk stats. #1647
        - Refactor main navigation into reusable blocks.
        - Add Problem->time_ago for pretty-printed duration.
        - Add `external_id` field to ResponsePriority.
        - Forward on all bounces as bounces.
        - Use sender in From if From and To domains match. #1651
        - Refactor SendReport::Open311 to use cobrand hooks. #792
        - Do upload_dir check on start up, not each report. #1668
        - Make sure all tests can run offline. #1675
        - Add ability to override Google Maps road style. #1676

* v2.0.2 (3rd February 2017)
    - Front end changes:
        - Add an offline fallback page with appcache. #1588
        - Improve print layout for report list pages. #1548
        - Rename ‘unable to fix’ as ‘no further action’.
    - Bugfixes:
        - Mark two missing strings for translation. #1604
        - Make sure email is lowercase when signing in. #1623
        - Make sure language included in calls to base_url_for_report. #1617
        - Small CSS homepage fixes.
        - Admin:
            - Fix filtering on shortlist page. #1620
            - Fix 'save with public update' toggle. #1615
    - Admin improvements:
        - Add offline report inspection for inspectors. #1588 #1602 #1608
        - Admin with appropriate permission can see body user who left
          contribute_as_body report or update. #1601 #1603
        - Include ‘Add user’ link on admin user search results page. #1606
        - Redirect to new user after user creation/edit. #1606
        - Redirect to shortlist after inspection if user has permission. #1612
        - Allow response templates to be associated with a state, and default
          to that template if report state changed to match. #1587
        - Disable show name checkbox when reporting as someone else. #1597
        - Show response priorities in report list items. #1582
        - Shortlist add/remove icons in report lists and report page. #1582
        - Reordering shortlist buttons in report lists. #1582
        - Default inspect form to save with public update.
        - Drop unneeded Cancel button on inspect form.
        - Use ‘*’ on admin page to signify superuser.
    - Development improvements:
        - Update has_body_permission_to to allow superusers. #1600
        - Move staging flags to their own config variable. #1600
        - Only warn of Open311 failure after a couple, in case it's transient.
        - Only load user body permissions once per request.
        - Return 400/500 for some client/server errors.
        - Fix bad cross-year test.

* v2.0.1 (16th December 2016)
    - Bugfixes:
        - Fix issue in dragging map in Chrome 55. openlayers/ol2#1510
        - Don't double-decode strftime output, to fix date/time display.
        - Filter category should always carry through to form.
        - Don't fix height of admin multiple selects. #1589
    - Admin improvements:
        - Add duplicate management to inspector view. #1581
        - Open inspect Navigate link in new tab. #1583
        - Scroll to report inspect form if present. #1583
        - Update problem lastupdate column on inspect save. #1584
        - Update priorities in inspect form on category change. #1590
    - Development improvements:
        - Pass test if NXDOMAINs are intercepted.
        - Better path for showing config git version. #1586

* v2.0 (15th November 2016)
    - Front end improvements:
        - Add HTML emails. #1281 #1103
        - Stop map being underneath content sidebar/header. #1350 #361
        - Use Ajax/HTML5 history to pull in reports and improve map views.
          #1351 #1450 #1457 #1173
        - Allow multiple states and categories to be filtered. #1547
        - Add sort order options to list pages. #308
        - Invert area highlight on body pages. #1564
        - Allow users to change their own email. #360 #1440
        - Improve change password form/success page. #1503
        - Allow scroll wheel to zoom map. #1326
        - Rename "Your reports" in main navigation to "Your account".
        - Centre map on pin location when creating a report.
        - Zoom into map after second click on marker.
        - Maintain single newlines in text output. #306
        - JavaScript performance improvements. #1490 #1491
        - Allow searching for reports with ref: prefix in postcode field. #1495
        - Improve report form, with public, private, category sections. #1528
        - Only show relevant bodies after category selection.
        - Add update form name validation. #1493 #503 #1526
        - Add CORS header to RSS output. #1540
        - Switch MapQuest to HTTPS. #1505
        - Better 403/404 pages.
    - Admin improvements:
        - Greatly improve report edit page, including map. #1347
        - Improve category edit form, and display extra data. #1557 #1524
        - Hide confirmed column on body page if all categories confirmed. #1565
        - Show any waiting reports on admin index page. #1382
        - Allow user's phone number to be edited, and a report's category. #400
        - Resend report if changing category changes body. #1560.
        - Leave a public update if an admin changes a report's category. #1544
        - New user system:
            - /admin requires a user with the `is_superuser` flag. #1463
            - `createsuperuser` command for creating superusers.
            - Feature to create report as body/other user. #1473
            - Add user permissions system. #1486
            - Allow user to have an area assigned in admin. #1488
            - Allow user to have categories assigned in admin. #1563
            - Add inspector report detail view. #1470
            - Add user shortlists. #1482
            - Add response templates and priorities. #1500 #1517
            - Add user reputation and trusted users. #1533
    - Bugfixes:
        - Front end:
            - Fix photo preview display after submission. #1511
            - Update list of TLDs for email checking. #1504
            - Fix form validation issue with multiple IDs. #1513
            - Don't show deleted bodies on /reports. #1545
            - Stop using collapse filter in category template.
            - Use default link zoom for all map types.
            - Don't reload /reports or /my pages when filter updated.
            - Don't show alert email box if signed in.
        - Do not send alerts for hidden reports. #1461
        - Admin:
            - Fix contact editing of Open311 categories. #1535
            - Show 'Remove from site' button based on report. #1508
            - Improve moderation display and email. #855
            - Fix invalid SQL being generated by moderation lookup. #1489
            - Show user edit errors (e.g. blank name/email). #1510
            - Disallow empty name when creating/editing bodies.
            - Fix a crash on /admin/timeline.
    - Development improvements:
        - CSS:
            - make_css: Add output style option.
            - make_css: Follow symlinks.
            - Remove some unused CSS, and simplify full-width. #1423
            - Add generic .form-control and .btn classes.
        - Open311:
            - Tidy up/harden some handling. #1428
            - Add config for request limit, default 1000. #1313
            - Automatically spot co-ord/ID attributes. #1499
            - Make sure passed coordinate is decimal.
        - JavaScript:
            - Use static validation_rules.js file. #1451
            - Remove need to customise OpenLayers built script. #1448
            - Refactor and tidy all the JavaScript. #913
            - Prefer using an auto.min.js file if present/newer. #1491
        - Testing:
            - Speed up tests by stubbing out calls to Gaze.
            - Tests can run multiple times simultaneously. #1477
            - run-tests with no arguments runs all tests.
        - Don’t cache geocoder results when STAGING_SITE is 1. #1447
        - Make UPLOAD_DIR/GEO_CACHE relative to project root. #1474
        - Change add_links from a function to a filter. #1487
        - Optionally skip some cobrand restrictions. #1529
        - Allow contact form recipient override and extra fields.
        - Add server-side MapIt proxy.
    - Vagrant installation improvements:
        - Improve error handling.
        - Don't add a symlink if it is to the same place.
    - Backwards incompatible changes:
        - Drop support for IE6. #1356
    - UK
        - Better handling of two-tier reports. #1381
        - Allow limited admin access to body users on their own cobrands.
        - Add Content-Security-Policy header.

The Open311 adapter code has been moved to its own repository at
<https://github.com/mysociety/open311-adapter>.

* v1.8.4 (6th July 2016)
    - Security:
        - Fix XSS vulnerability in OpenGraph header and hide/all pins links.
    - Front end improvements:
        - Wrap emails better for differing screen sizes. #1393
        - Fix annoying jump when "Get updates" drawer opened. #1425
        - Improve auth flow taken when return key used. #1433
        - Add and improve more CSRF tokens. #1433
        - Remove default box-shadow. #1419
        - Fix missing margin before reporting form email input. #1418
    - Bugfixes:
        - Redirect correctly if filter used without JavaScript. #1422
        - Remove race condition when starting new report. #1434
        - Fix a couple of display bugs in IE7. #1356
        - Correctly orient preview images. #1378

* v1.8.3 (3rd June 2016)
    - Admin improvements
        - Add search boxes to admin index page, and move stats. #1295
        - Allow change of email in admin to existing entry. #1207
        - Speed up photo removal. #1400
        - Improve in-place moderation UI. #1388
    - Front end improvements:
        - Improve printing of report page in Firefox. #1394
        - Fallback if request to Gaze fails. #1286
    - Bugfixes:
        - Fix non-working Google Maps layer. #1215
        - Fix map tap sensitivity on some devices. #911 and openlayers/ol2#1418
        - Fix lack of removal of cached update photos. #1405
        - Handle reports/updates by logged in abuse entries.
        - Fix size of grey chevrons.
    - Development improvements:
        - Massive speed increase to CSS compilation. #1414
        - Use only one templating system for emails. #1410
        - Move summary string function to template. #694
        - Consolidate CSS clearfix handling. #1414
        - Disable auto-CRLF conversion on git checkout.
        - Support for Debian Jessie/Ubuntu Xenial.
    - UK only
        - Add standard mySociety footer. #1385

* v1.8.2 (3rd May 2016)
    - Security:
        - Fix vulnerability in image upload that allowed external
          command execution.
    - New features
        - Twitter social login. #1377
        - PNG image upload support. #1302 #1361
    - Front end improvements:
        - Switch list item heading from h4 to h3. #1348
        - Preserve category when clicking elsewhere on map.
        - Optimize store logo PNGs.
    - Admin improvements
        - Default new category creation to confirmed. #1266
        - Use better link to reports on admin body page.
    - Bugfixes:
        - Show right body user form value for fixed reports. #1369
        - Cope with a '/' in body name slug. #574
        - Ignore empty entries in the image upload IDs.
        - Use transparent border in tips/change_location. #1380
    - Development improvements:
        - Allow cobrands to control front page number colours.
        - Refactor email handling to use Email::MIME alone. #1366
        - Improve testing on Mac OS X.
        - Prevent dev sites auto-creating session.
        - Display used send method in debug line.
        - Remove unused cobrands. #1383
        - Finally combine remaining base/fixmystreet templates.
        - Don't warn on bad photo hashes.
        - Skip fetched updates if they're out of date range. #1390
        - Store Open311 error in report on failure. #1391

* v1.8.1 (23rd March 2016)
    - Front end improvements:
          - Remember user's last anonymous state. #150
          - Remove auto-scrolling of sidebar on pin hover. #1344
          - Better multiple image display for reports/updates. #1325
          - Improve accessibility of pretty radio buttons and photo inputs.
    - Bugfixes:
          - Make sure preview image doesn't hide error. #1361
          - Don't double-decode geocoded addresses. #1359
          - Ensure top of reporting form is shown. #787
          - Other updates for Perl 5.20/5.22. #1358
    - Development improvements:
          - Add cobrand-specific custom reporting fields. #1352

* v1.8 (2nd March 2016)
    - New features:
        - Facebook login. #1146
        - Multiple photo upload support, with new UI. #190 #825 #1300
    - Front end improvements:
        - Pad internal update links so they are in view. #1308
        - Move alert page "recent photos" out of sidebar. #1168
        - Clearer relationship between map pins/list items. #1094
        - Consistent styling for updates on /report and /my pages. #1312
        - Stop a top banner overlapping header contents/improve CSS. #1306
        - Improve design of some error pages.
    - Performance improvements:
        - Reduce memory usage. #1285
    - Bugfixes:
        - Default the Google map view to hybrid. #1293
        - Prevent SVG chevron being stretched in Firefox. #1256
        - Better display/internationalisation of numbers. #1297
        - Fix cobrand restriction of My/Nearby. #1289
        - If app user logged in, perform alert signup. #1321
        - Spot media_url in Open311 GetServiceRequestUpdate. #1315
        - Improve disabled input behaviour (no hover, ensure faded).
        - Fix co-ordinate swapping bug in Google geocoder.
        - Exclude update alerts from summary alert counts.
        - Skip sending if any body marks it for skipping.
        - Upgrade Net::SMTP::SSL to fix email sending issue.
    - Development improvements:
        - Add generic static route handler. #1235
        - Store reports summary data by cobrand. #1290
        - Better handling replies to bounce addresses. #85
        - Combine more base/fixmystreet templates.
        - Add OpenStreetMap URL to report email.
    - Admin improvements:
        - Don't allow blank email/name to be submitted. #1294
        - Handle multiple photo rotation/removal in admin. #1300
        - Fix typo in admin body form checked status.
    - UK only
        - Make sure front page error is visible. #1336
        - Don't show app next step if used app. #1305
        - House Rules. #890 #1311

* v1.7.2 (6th July 2016)
    - Security:
        - Fix XSS vulnerability in OpenGraph header and hide/all pins links.

* v1.7.1 (3rd May 2016)
    - Security:
        - Fix vulnerability in image upload that allowed external
          command execution.

* v1.7 (23rd October 2015)
    - Front end improvements:
        - Add right-to-left design option. #1209
        - Add state/category filters to list pages. #1141
        - Include last update time in around/my page lists. #1245
        - Show report details more nicely on a questionnaire page. #1104
        - Improve email confirmation page (now matches success pages). #577
        - Update URL hash when mobile menu navigation clicked. #1211
        - Add public status page showing stats and version. #1251
        - Accessibility improvements to map pages. #1217
        - New default OpenGraph image. #1184
        - Turkish translation.
    - Performance improvements:
        - A number of database speed improvements. #1017
    - Bugfixes:
        - Translate report states in admin index. #1179
        - Improve translation string on alert page. #348
        - Fix location bug fetching category extras.
        - Workaround DMARC problems. #1070
        - Fix padding of alert form box. #1211
        - Pin Google Maps API version to keep it working. #1215
        - Upgrade Google geocoder to version 3. #1194
        - Fix script running when CDPATH is set. #1250
        - Fix retina image size on front page. #838
        - Process update left as part of questionnaire, to catch empty ones. #1234
        - Make sure explicit sign in button clicks are honoured. #1091
        - Adjust email confirmation text when report not being sent. #1210
        - Fix footer links in admin if behind a proxy. #1206
        - Use base URL in a cobrand alert for a report without a body. #1198
        - Fix potential graph script failure in perl 5.16+. #1262
    - Development improvements:
        - Error logging should now work consistently. #404
        - CSS
            - Streamline navigation menu CSS. #1191
            - Streamline list item CSS. #1141
            - make_css now follows symlinks. #1181
            - Use a sass variable for hamburger menu. #1186
            - Write progress of make_css_watch to terminal title. #1211
        - Templates:
            - Remove final hardcoded "FixMyStreet" from templates. #1205
            - Combine a number of base/fixmystreet templates. #1245
        - Installation:
            - Make sure submodules are checked out by Vagrant. #1197
            - Remove Module::Pluggable warning in newer perls. #1254
            - Bundle carton to ease installation step. #1208
        - Translation:
            - Improve ease of running gettext-extract. #1202
        - Add standard app.psgi file.
        - Add link to volunteer tickets in README. #1259
        - Use Modernizr to decide whether to show mobile map. #1192
        - Prevent potential session cookie recursion. #1077
        - Allow underscore in cobrand name/data. #1236
        - Add a development URL to see check email pages. #1211

* v1.6.3 (6th July 2016)
    - Security:
        - Fix XSS vulnerability in OpenGraph header and hide/all pins links.

* v1.6.2 (3rd May 2016)
    - Security:
        - Fix vulnerability in image upload that allowed external
          command execution.

* v1.6.1 (31st July 2015)
    - Bugfixes:
        - Fix bug introduced in last release when setting multiple areas
          for a body in the admin. #1158
        - Don't have default "name >= 5 characters"/"must have space" checks,
          as Latin-centric #805
    - New features:
        - Danish translation.
    - Front end improvements:
        - Fix “All Reports” table headers on scroll. #50
        - Add time tooltips to All Reports table headings. #983
        - Fix sidebar running over the footer on alerts page. #1168
    - Admin improvements:
        - Add mark as sent button. #601
        - Add link to comment user ID from body form if present. #580
        - Add MapIt links from body page/ report co-ordinates. #638
        - Show any category extra data. #517 #920
        - Mark users who have moderate permission. #990
        - Allow editing of body external URL.
        - List a report’s bodies more nicely.
    - UK specific improvements:
        - Explain gone Northern Ireland councils. #1151
        - Better messaging for councils refusing messages. #968

* v1.5.5 / v1.6 (10th July 2015)
    - Security:
        - Fix vulnerability in login email sending that could allow an account
          to be hijacked by a third party.
        - Time out email authentication tokens.
        - Update dependency to fix issue with Unicode characters in passwords.
    - New features:
        - Chinese translation.
    - Front end improvements:
        - Add “Report” button in default mobile header. #931
        - Use ‘hamburger’ menu icon in mobile header. #931
        - Resize map pins based on zoom level. #1041
        - Improve report meta information display. #1080
        - Display message on body page when reports list is empty.
    - Bugfixes:
        - Fix issue with shrunken update photos. #424
        - Fix typo in footer role="contentinfo".
        - Default Google maps to satellite view. #1133
        - Update Bing Maps parameter ID.
    - Development improvements:
        - Add ability for map pages to filter by category/state. #1134
          (this is currently on a couple of cobrands, to add to base soon)
        - Allow cobrands to specify ordering on all reports page.
        - Use mocked Nominatim in tests to cope with bad connections.
        - Add Extra role to ease use of the {extra} database field. #1018
    - UK specific improvements:
        - Add dog poop poster. #1028

* v1.5.4 (25th February 2015)
    - New features:
        - Stamen toner-lite and Bing Maps tiles.
        - Czech and part-done Lithuanian translations.
    - Front end improvements:
        - Nicer confirmation pages, with next steps template example. #972
        - Always show report/update confirmation page, even if logged in. #1003
        - Expire cached geolocations after a week. #684
    - Bugfixes:
        - Make sure all co-ordinates are stringified/truncated. #1009
        - Correct "Open Street Map" to "OpenStreetMap". #1021
        - Only create timezone objects once, at startup.
    - Development improvements:
        - Remove need to specify en-gb in LANGUAGES. #1015
        - Mac installation improvements. #1014
        - Make use of jhead and Math::BigInt::GMP optional. #1016
        - Link from admin config page to MapIt. #1022
        - Test URLs for confirmation pages.
        - New configuration variable for setting up behind a secure proxy.
    - UK specific improvements:
        - Output easting/northing on one line. #997
        - Output Irish easting/northing in Northern Ireland. #822

* v1.5.3 (21st January 2015)
    - New features:
        - Satellite map toggle option on Google Maps view. #1002
        - Greek translation.
    - Bugfixes:
        - Fix cron-based email to use configured SMTP settings. #988
        - Update UNIX_USER variable on installation setup of crontab. #974
        - Improve make_css finding of bundled compass when in symlink. #978
        - Remove hard-coded site name from submit email template.
        - Allow forked repository pull requests to run on Travis.
        - Fix title of Privacy page, and other minor text fixes.
        - CSS: add some bottom content padding and fix a tiny map links issue.
    - Development improvements:
        - Replace site_title cobrand function with site-name web template. #979
        - Remove need for 'cron-wrapper' to run scripts. #852
        - Rename 'test-wrapper' to 'run-tests'. #999
        - Add client_max_body_size nginx config option. #995
        - Tidy up bin directory and #! lines.
    - Admin improvements:
        - Add staging email warning on admin body pages if needed. #982
        - Add admin navigation link to Configuration page. #1005
        - Better URL for body category editing.

* v1.5.2 (17th December 2014)
    - Hide unneeded heading on default footer.
    - Suppress 'Argument "" isn't numeric' warning on admin report edit page.
    - [UK] Don't show topic form field when reporting abuse.
    - Use token in moderation response URL to prevent hidden report leak.

* v1.5.1 (12th December 2014)
    - Bugfixes
        - Use correct cobrand signature in SendReport emails. #960
        - Fix double encoding of non-ASCII signature in emails. #961
        - Use area-based alerts by default, as they function correctly. #959
        - Set DefaultLocale appropriately when language set, for date display.
    - Open311
        - Better error if Open311 server returns a nil service list.
        - Cope better with Open311 server not liking a blank jurisdiction_id.
    - Installation/developer improvements:
        - Add a script to use a test database for running tests. #786
        - Make base FAQ more generic, move out UK-specific parts. #753 #935
        - Provide guidance at top of example config file.
        - Don't install open311-endpoint feature by default.

* v1.5 (19th November 2014)
    - Installation/developer improvements:
        - Support for Ubuntu Trusty Tahr 14.04 LTS. #921
        - Install bundler for more stable gem installation. #923
        - Rewritten graph generation programs in Perl. #924
        - Front end report moderation code. #809
    - Admin improvements:
        - Pagination of admin search results. #909
        - Validation of category details. #556
        - Removed overhang in body categories table. #738
        - Add encouraging message about support. #929
        - Tweak summary output on bodies page. #516
        - Move diligency table to bottom of page. #739
    - Front end:
        - Map page sidebar now flush with edges of window. #381
        - Simplify z-index usage, with other tidying. #673
        - Filtering of All Reports by category in URL. #254
        - More template generalisation, moving UK-specific stuff away. #344
    - Bugfixes:
        - Fixed JavaScript-disabled submission in Chrome/Firefox. #932
        - Show logged in message as success, not error. #357
        - Remove opacity from map controls on mobile.
        - Escape category in RSS feeds.
    - Internationalisation:
        - Add Albanian, Bulgarian, Hebrew, and Ukranian .po files.

* v1.4.2 (14th July 2014)
    - Maintenance release to deal with failing package installation. #832
    - User additions/improvements:
        - New links from `/reports` to open/fixed reports. #798
        - Better detection of signing in on `/auth` form. #816
    - Installation/developer improvements:
        - Allow SMTP username/password to be specified. #406
        - Correct GitHub link in `Vagrantfile`.
        - Error correctly if `cron-wrapper` fails to run.
        - Rename `default` web templates directory to `base`.
        - Move UK-specific text to separate templates. #344
        - Upgrade bundled `cpanm`. #807

* v1.4.1 (23rd May 2014)
    - Don't run some cron scripts by default, and rejig timings, to alleviate
      memory problems on EC2 micro instances. #640

* v1.4 (16th May 2014)
    - User improvements:
        - Adds some guidance on an empty `/my` page. #671
        - Auto-selects the category when reporting if there is only one. #690
        - Stops indenting emails a few spaces. #715
        - Email template updates. #700
    - Installation/developer improvements:
        - Makes it easier to change the pin icons. #721
        - Sends reports on staging sites to the reporter. #653
        - Adds a no-op send method to suspend report sending. #507
        - Improves the example Apache config. #733
        - Includes a nicer crontab example. #621
        - New developer scripts:
            - `make_css_watch`. #680
            - `geocode`. #758
        - Adds `external_url` field to Bodies. #710
        - Reinstates Open311 original update fetching code. #710 #755
        - Pins sass/compass versions. #585
        - Adds new `MAPIT_GENERATION` variable. #784
    - Bugfixes:
        - Fixes MapQuest and OSM attribution. #710 #687
        - Remove cached photos when deleted from admin.
        - Tiny bugfixes processing Open311 updates. #677
        - Correctly sets language in email alert loop. #542
        - Cron emails use `EMAIL_DOMAIN` in Message-ID. #678
        - Minor fixes for Debian wheezy.
        - Graph display of fixed states.
        - Slight CSS simplification. #609
    - Internal things:
        - Improves the robustness of Carton installation. #675
        - Doubles the speed of running tests on Travis.

* v1.3 (12th November 2013)
    - Changes cobrand behaviour so if only one is specified, always use it. #598
    - Allows multiple email addresses to be given for a contact.
    - Bugfixes to pan icon placement, and bottom navbar in Chrome. #597
    - Admin improvements
        - Search by external ID. #389
        - Date picker in stats. #514
        - Mark external links. #579
        - Fix for bug when changing report state from 'unconfirmed'. #527
        - Improve lists of report updates.
        - Add marking of bodies as deleted.
        - Show version number of code on config page.
    - Test suite runs regardless of config file contents. #596

* v1.2.6 (11th October 2013)
    - Upgrades OpenLayers to 2.13.1, for e.g. animated zooming.
    - Adds facility for using Google Maps via OpenLayers. #587
    - Swaps installation order of Perl modules/database, more robust. #573
    - Renames default FakeMapIt "Default Area" to "Everywhere". #566
    - Adds a "current configuration" admin page. #561

* v1.2.5 (13th September 2013)
    - Adds various useful hints and notices to the admin interface. #184
    - Improves the install script, including an example `Vagrantfile`
    - It is now easier for tests to override particular configuration
      variables should they need to.

* v1.2.4 (5th September 2013)
    - A fix for the long-standing issue where multiline strings were not being
      translated (reported at https://github.com/abw/Template2/pull/29 )
    - Better translation strings for "marked as" updates, fixes #391
    - Less noise when running the tests

* v1.2.3 (2nd September 2013)
    - Maintenance release to deal with failing installation
    - Improves reuse of `make_css` and shared CSS
    - Removes hardcoded UK URLs on a couple of admin error emails
    - Marks a couple of strings missing translation
    - Updates mapquest URLs

* v1.2.2 (26th July 2013)
    - Maintenance release to deal with failing installation
    - Improves the Google Maps plugin somewhat, though still needs work

* v1.2.1 (5th June 2013)
    - Maintenance release to deal with failing carton installation
    - Test and module fixes for installation on Debian wheezy
    - Module fixes for running on Travis
    - The install script adds gem environment variables to the user's .bashrc
      so that `make_css` can be run directly after installation
    - `make_css` automatically spots which cobrands use compass
    - Adds some missing states to the admin report edit page

* v1.2 (3rd May 2013)
    - Adds `MAPIT_ID_WHITELIST` to allow easier use of global MapIt
    - Adds postfix to the install script/ AMI so emailing works out of the box
    - Adds an extra zoom level to the OSM maps
    - Adds the Catalyst gzip plugin so HTML pages are gzipped
    - Fixes an issue with the All Reports summary statistics not including some
      open states, such as 'in progress'

* v1.1.2 (15th March 2013)
    - Includes the `cpanfile` now required by carton, the Perl package
      management program we use.

* v1.1.1 (22nd February 2013)
    - Hotfix to fix missed iPhone width bug

* v1.1 (22nd February 2013)
    - Adds bodies, so that the organisations that reports are sent to can cover
      multiple MapIt administrative areas, or multiple bodies can cover one
      area, and other related scenarios
    - Admin display improvements
    - Internationalisation improvements, especially with text in JavaScript
    - Various minor updates and fixes (e.g. a `--debug` option on `send-reports`,
      and coping if MapIt has its debug switched on)

* v1.0 (24th October 2012)
    - Official launch of the FixMyStreet platform<|MERGE_RESOLUTION|>--- conflicted
+++ resolved
@@ -1,13 +1,10 @@
 ## Releases
 
 * Unreleased
-<<<<<<< HEAD
+    - Front end improvements:
+        - Improve questionnaire process. #1939 #1998
     - Admin improvements:
         - Inspectors can set non_public status of reports. #1992
-=======
-    - Front end improvements:
-        - Improve questionnaire process. #1939 #1998
->>>>>>> 684405c7
 
 * v2.3.1 (12th February 2018)
     - Front end improvements:
