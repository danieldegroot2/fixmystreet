--- conflicted
+++ resolved
@@ -9,12 +9,9 @@
     - Bugfixes:
         - Add perl 5.26/5.28 support.
         - Fix subcategory issues when visiting /report/new directly #2276
-<<<<<<< HEAD
     - Development improvements:
         - Add cobrand hook for dashboard viewing permission. #2285
-=======
         - Have body.url work in hashref lookup. #2284
->>>>>>> f8a4d8f9
     - Internal things:
         - Move send-comments code to package for testing. #2109 #2170
 
